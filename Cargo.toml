--- conflicted
+++ resolved
@@ -43,13 +43,8 @@
 base64 = "0.21.7"
 num-bigint = "0.4.4"
 python3-dll-a = "0.2.7"
-<<<<<<< HEAD
-uuid = "1.7.0"
+uuid = "1.8.0"
 jiter = { version = "0.4.1", features = ["python"] }
-=======
-uuid = "1.8.0"
-jiter = { version = "0.2.1", features = ["python"] }
->>>>>>> 81e3bd3a
 
 [lib]
 name = "_pydantic_core"
