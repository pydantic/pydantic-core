--- conflicted
+++ resolved
@@ -25,33 +25,7 @@
 ```py
 from pydantic_core import SchemaValidator, ValidationError
 
-<<<<<<< HEAD
-v = SchemaValidator(
-    {
-        'type': 'typed-dict',
-        'fields': {
-            'name': {
-                'schema': {
-                    'type': 'str',
-                },
-            },
-            'age': {
-                'schema': {
-                    'type': 'int',
-                    'ge': 18,
-                },
-            },
-            'is_developer': {
-                'schema': {
-                    'type': 'default',
-                    'schema': {'type': 'bool'},
-                    'default': True,
-                }
-            },
-        },
-    }
-)
-=======
+
 v = SchemaValidator({
     'type': 'typed-dict',
     'fields': {
@@ -78,7 +52,6 @@
         },
     },
 })
->>>>>>> dcf1fdd5
 
 r1 = v.validate_python({'name': 'Samuel', 'age': 35})
 assert r1 == {'name': 'Samuel', 'age': 35, 'is_developer': True}
