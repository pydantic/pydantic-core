--- conflicted
+++ resolved
@@ -62,23 +62,6 @@
     static ref BOOL_TRUE_CELL: HashSet<&'static str> = HashSet::from(["1", "on", "t", "true", "y", "yes"]);
 }
 
-<<<<<<< HEAD
-fn _maybe_as_string(py: Python, v: &PyAny, unicode_error: ErrorKind) -> ValResult<Option<String>> {
-    if let Ok(str) = v.extract::<String>() {
-        Ok(Some(str))
-    } else if let Ok(bytes) = v.cast_as::<PyBytes>() {
-        let str = match from_utf8(bytes.as_bytes()) {
-            Ok(s) => s.to_string(),
-            Err(_) => return err_val_error!(py, bytes, kind = unicode_error),
-        };
-        Ok(Some(str))
-    } else {
-        Ok(None)
-    }
-}
-
-=======
->>>>>>> b9285bbc
 pub fn validate_int(py: Python, v: &PyAny) -> ValResult<i64> {
     if let Ok(int) = v.extract::<i64>() {
         Ok(int)
