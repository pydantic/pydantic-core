--- conflicted
+++ resolved
@@ -337,17 +337,7 @@
             return infer_to_python(value, include, exclude, extra);
         };
 
-<<<<<<< HEAD
-        let output_dict = self.main_to_python(
-            py,
-            main_dict.iter().map(Ok),
-            include,
-            exclude,
-            Extra { model, ..*extra },
-        )?;
-=======
-        let output_dict = self.main_to_python(py, dict_items(main_dict), include, exclude, td_extra)?;
->>>>>>> 4a533aa9
+        let output_dict = self.main_to_python(py, dict_items(main_dict), include, exclude, Extra { model, ..*extra })?;
 
         // this is used to include `__pydantic_extra__` in serialization on models
         if let Some(extra_dict) = extra_dict {
