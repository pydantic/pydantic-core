use pyo3::intern;
use pyo3::prelude::*;
use pyo3::types::{PyDict, PyList, PyTuple};
use std::borrow::Cow;

use serde::ser::SerializeSeq;

use crate::build_context::BuildContext;
use crate::build_tools::SchemaDict;

use super::any::AnySerializer;
use super::{
    infer_json_key, infer_serialize, infer_to_python, py_err_se_err, BuildSerializer, CombinedSerializer, Extra,
    PydanticSerializer, SchemaFilter, SerMode, TypeSerializer,
};

pub struct TupleBuilder;

impl BuildSerializer for TupleBuilder {
    const EXPECTED_TYPE: &'static str = "tuple";

    fn build(
        schema: &PyDict,
        config: Option<&PyDict>,
        build_context: &mut BuildContext<CombinedSerializer>,
    ) -> PyResult<CombinedSerializer> {
        match schema.get_as::<&str>(intern!(schema.py(), "mode"))? {
            Some("positional") => TuplePositionalSerializer::build(schema, config, build_context),
            _ => TupleVariableSerializer::build(schema, config, build_context),
        }
    }
}

#[derive(Debug, Clone)]
pub struct TupleVariableSerializer {
    item_serializer: Box<CombinedSerializer>,
    filter: SchemaFilter<usize>,
    name: String,
}

impl TupleVariableSerializer {
    fn build(
        schema: &PyDict,
        config: Option<&PyDict>,
        build_context: &mut BuildContext<CombinedSerializer>,
    ) -> PyResult<CombinedSerializer> {
        let py = schema.py();
        if let Some("positional") = schema.get_as::<&str>(intern!(py, "mode"))? {
            return TuplePositionalSerializer::build(schema, config, build_context);
        }
        let item_serializer = match schema.get_as::<&PyDict>(intern!(py, "items_schema"))? {
            Some(items_schema) => CombinedSerializer::build(items_schema, config, build_context)?,
            None => AnySerializer::build(schema, config, build_context)?,
        };
        let name = format!("tuple[{}, ...]", item_serializer.get_name());
        Ok(Self {
            item_serializer: Box::new(item_serializer),
            filter: SchemaFilter::from_schema(schema)?,
            name,
        }
        .into())
    }
}

impl TypeSerializer for TupleVariableSerializer {
    fn to_python(
        &self,
        value: &PyAny,
        include: Option<&PyAny>,
        exclude: Option<&PyAny>,
        extra: &Extra,
    ) -> PyResult<PyObject> {
        match value.downcast::<PyTuple>() {
            Ok(py_tuple) => {
                let py = value.py();
                let item_serializer = self.item_serializer.as_ref();

                let mut items = Vec::with_capacity(py_tuple.len());
                for (index, element) in py_tuple.iter().enumerate() {
                    let op_next = self.filter.value_filter(index, include, exclude)?;
                    if let Some((next_include, next_exclude)) = op_next {
                        items.push(item_serializer.to_python(element, next_include, next_exclude, extra)?);
                    }
                }
                match extra.mode {
                    SerMode::Json => Ok(PyList::new(py, items).into_py(py)),
                    _ => Ok(PyTuple::new(py, items).into_py(py)),
                }
            }
            Err(_) => {
                extra.warnings.on_fallback_py(&self.name, value, extra)?;
                infer_to_python(value, include, exclude, extra)
            }
        }
    }

    fn json_key<'py>(&self, key: &'py PyAny, extra: &Extra) -> PyResult<Cow<'py, str>> {
        match key.cast_as::<PyTuple>() {
            Ok(py_tuple) => {
                let item_serializer = self.item_serializer.as_ref();

                let mut key_builder = KeyBuilder::new();
                for element in py_tuple.iter() {
                    key_builder.push(&item_serializer.json_key(element, extra)?);
                }
                Ok(Cow::Owned(key_builder.finish()))
            }
            Err(_) => {
                extra.warnings.on_fallback_py(&self.name, key, extra)?;
                infer_json_key(key, extra)
            }
        }
    }

    fn serde_serialize<S: serde::ser::Serializer>(
        &self,
        value: &PyAny,
        serializer: S,
        include: Option<&PyAny>,
        exclude: Option<&PyAny>,
        extra: &Extra,
    ) -> Result<S::Ok, S::Error> {
        match value.downcast::<PyTuple>() {
            Ok(py_tuple) => {
                let py_tuple: &PyTuple = py_tuple.downcast().map_err(py_err_se_err)?;
                let item_serializer = self.item_serializer.as_ref();

                let mut seq = serializer.serialize_seq(Some(py_tuple.len()))?;
                for (index, element) in py_tuple.iter().enumerate() {
                    let op_next = self
                        .filter
                        .value_filter(index, include, exclude)
                        .map_err(py_err_se_err)?;
                    if let Some((next_include, next_exclude)) = op_next {
                        let item_serialize =
                            PydanticSerializer::new(element, item_serializer, next_include, next_exclude, extra);
                        seq.serialize_element(&item_serialize)?;
                    }
                }
                seq.end()
            }
            Err(_) => {
                extra.warnings.on_fallback_ser::<S>(&self.name, value, extra)?;
                infer_serialize(value, serializer, include, exclude, extra)
            }
        }
    }

    fn get_name(&self) -> &str {
        &self.name
    }
}

#[derive(Debug, Clone)]
pub struct TuplePositionalSerializer {
    items_serializers: Vec<CombinedSerializer>,
    extra_serializer: Box<CombinedSerializer>,
    filter: SchemaFilter<usize>,
    name: String,
}

impl TuplePositionalSerializer {
    fn build(
        schema: &PyDict,
        config: Option<&PyDict>,
        build_context: &mut BuildContext<CombinedSerializer>,
    ) -> PyResult<CombinedSerializer> {
        let py = schema.py();
        let items: &PyList = schema.get_as_req(intern!(py, "items_schema"))?;

        let extra_serializer = match schema.get_as::<&PyDict>(intern!(py, "extra_schema"))? {
            Some(extra_schema) => CombinedSerializer::build(extra_schema, config, build_context)?,
            None => AnySerializer::build(schema, config, build_context)?,
        };
        let items_serializers: Vec<CombinedSerializer> = items
            .iter()
            .map(|item| CombinedSerializer::build(item.cast_as()?, config, build_context))
            .collect::<PyResult<_>>()?;

        let descr = items_serializers
            .iter()
            .map(|v| v.get_name())
            .collect::<Vec<_>>()
            .join(", ");
        Ok(Self {
<<<<<<< HEAD
            items_serializers,
=======
            items_serializers: items
                .iter()
                .map(|item| CombinedSerializer::build(item.downcast()?, config, build_context))
                .collect::<PyResult<_>>()?,
>>>>>>> 82d071a4
            extra_serializer: Box::new(extra_serializer),
            filter: SchemaFilter::from_schema(schema)?,
            name: format!("tuple[{descr}]"),
        }
        .into())
    }
}

impl TypeSerializer for TuplePositionalSerializer {
    fn to_python(
        &self,
        value: &PyAny,
        include: Option<&PyAny>,
        exclude: Option<&PyAny>,
        extra: &Extra,
    ) -> PyResult<PyObject> {
        match value.downcast::<PyTuple>() {
            Ok(py_tuple) => {
                let py = value.py();

                let mut py_tuple_iter = py_tuple.iter();
                let mut items = Vec::with_capacity(py_tuple.len());
                for (index, serializer) in self.items_serializers.iter().enumerate() {
                    let element = match py_tuple_iter.next() {
                        Some(value) => value,
                        None => break,
                    };
                    let op_next = self.filter.value_filter(index, include, exclude)?;
                    if let Some((next_include, next_exclude)) = op_next {
                        items.push(serializer.to_python(element, next_include, next_exclude, extra)?);
                    }
                }
                let expected_length = self.items_serializers.len();
                let extra_serializer = self.extra_serializer.as_ref();
                for (index2, element) in py_tuple_iter.enumerate() {
                    let index = index2 + expected_length;
                    let op_next = self.filter.value_filter(index, include, exclude)?;
                    if let Some((next_include, next_exclude)) = op_next {
                        items.push(extra_serializer.to_python(element, next_include, next_exclude, extra)?);
                    }
                }

                match extra.mode {
                    SerMode::Json => Ok(PyList::new(py, items).into_py(py)),
                    _ => Ok(PyTuple::new(py, items).into_py(py)),
                }
            }
            Err(_) => {
                extra.warnings.on_fallback_py(&self.name, value, extra)?;
                infer_to_python(value, include, exclude, extra)
            }
        }
    }

    fn json_key<'py>(&self, key: &'py PyAny, extra: &Extra) -> PyResult<Cow<'py, str>> {
        match key.cast_as::<PyTuple>() {
            Ok(py_tuple) => {
                let mut py_tuple_iter = py_tuple.iter();

                let mut key_builder = KeyBuilder::new();
                for serializer in self.items_serializers.iter() {
                    let element = match py_tuple_iter.next() {
                        Some(value) => value,
                        None => break,
                    };
                    key_builder.push(&serializer.json_key(element, extra)?);
                }
                let extra_serializer = self.extra_serializer.as_ref();
                for element in py_tuple_iter {
                    key_builder.push(&extra_serializer.json_key(element, extra)?);
                }
                Ok(Cow::Owned(key_builder.finish()))
            }
            Err(_) => {
                extra.warnings.on_fallback_py(&self.name, key, extra)?;
                infer_json_key(key, extra)
            }
        }
    }

    fn serde_serialize<S: serde::ser::Serializer>(
        &self,
        value: &PyAny,
        serializer: S,
        include: Option<&PyAny>,
        exclude: Option<&PyAny>,
        extra: &Extra,
    ) -> Result<S::Ok, S::Error> {
        match value.downcast::<PyTuple>() {
            Ok(py_tuple) => {
                let py_tuple: &PyTuple = py_tuple.downcast().map_err(py_err_se_err)?;

                let mut py_tuple_iter = py_tuple.iter();
                let mut seq = serializer.serialize_seq(Some(py_tuple.len()))?;
                for (index, serializer) in self.items_serializers.iter().enumerate() {
                    let element = match py_tuple_iter.next() {
                        Some(value) => value,
                        None => break,
                    };
                    let op_next = self
                        .filter
                        .value_filter(index, include, exclude)
                        .map_err(py_err_se_err)?;
                    if let Some((next_include, next_exclude)) = op_next {
                        let item_serialize =
                            PydanticSerializer::new(element, serializer, next_include, next_exclude, extra);
                        seq.serialize_element(&item_serialize)?;
                    }
                }

                let expected_length = self.items_serializers.len();
                let extra_serializer = self.extra_serializer.as_ref();
                for (index2, element) in py_tuple_iter.enumerate() {
                    let index = index2 + expected_length;
                    let op_next = self
                        .filter
                        .value_filter(index, include, exclude)
                        .map_err(py_err_se_err)?;
                    if let Some((next_include, next_exclude)) = op_next {
                        let item_serialize =
                            PydanticSerializer::new(element, extra_serializer, next_include, next_exclude, extra);
                        seq.serialize_element(&item_serialize)?;
                    }
                }

                seq.end()
            }
            Err(_) => {
                extra.warnings.on_fallback_ser::<S>(&self.name, value, extra)?;
                infer_serialize(value, serializer, include, exclude, extra)
            }
        }
    }

    fn get_name(&self) -> &str {
        &self.name
    }
}

pub(crate) struct KeyBuilder {
    key: String,
    first: bool,
}

impl KeyBuilder {
    pub fn new() -> Self {
        Self {
            key: String::with_capacity(31),
            first: true,
        }
    }

    pub fn push(&mut self, key: &str) {
        if self.first {
            self.first = false;
        } else {
            self.key.push(',');
        }
        self.key.push_str(key);
    }

    pub fn finish(self) -> String {
        self.key
    }
}<|MERGE_RESOLUTION|>--- conflicted
+++ resolved
@@ -183,14 +183,7 @@
             .collect::<Vec<_>>()
             .join(", ");
         Ok(Self {
-<<<<<<< HEAD
             items_serializers,
-=======
-            items_serializers: items
-                .iter()
-                .map(|item| CombinedSerializer::build(item.downcast()?, config, build_context))
-                .collect::<PyResult<_>>()?,
->>>>>>> 82d071a4
             extra_serializer: Box::new(extra_serializer),
             filter: SchemaFilter::from_schema(schema)?,
             name: format!("tuple[{descr}]"),
