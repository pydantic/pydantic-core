--- conflicted
+++ resolved
@@ -634,11 +634,7 @@
 
     fn __repr__(&self, py: Python) -> PyResult<String> {
         Ok(format!(
-<<<<<<< HEAD
-            "SerializationInfo(include={}, exclude={}, mode='{}', by_alias={}, exclude_unset={}, exclude_defaults={}, exclude_none={}, round_trip={}, serialize_as_any={})",
-=======
-            "SerializationInfo(include={}, exclude={}, context={}, mode='{}', by_alias={}, exclude_unset={}, exclude_defaults={}, exclude_none={}, round_trip={})",
->>>>>>> 4a533aa9
+            "SerializationInfo(include={}, exclude={}, context={}, mode='{}', by_alias={}, exclude_unset={}, exclude_defaults={}, exclude_none={}, round_trip={}, serialize_as_any={})",
             match self.include {
                 Some(ref include) => include.as_ref(py).repr()?.to_str()?,
                 None => "None",
