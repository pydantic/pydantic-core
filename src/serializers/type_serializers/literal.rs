use std::borrow::Cow;

use pyo3::intern;
use pyo3::prelude::*;
use pyo3::types::{PyDict, PyList, PyString};

use ahash::AHashSet;
use serde::Serialize;

use crate::build_context::BuildContext;
use crate::build_tools::{py_err, SchemaDict};

use super::{
    infer_json_key, infer_serialize, infer_to_python, py_err_se_err, BuildSerializer, CombinedSerializer, Extra,
    SerMode, TypeSerializer,
};

#[derive(Debug, Clone)]
pub struct LiteralSerializer {
    expected_int: AHashSet<i64>,
    expected_str: AHashSet<String>,
    expected_py: Option<Py<PyList>>,
    name: String,
}

impl BuildSerializer for LiteralSerializer {
    const EXPECTED_TYPE: &'static str = "literal";

    fn build(
        schema: &PyDict,
        _config: Option<&PyDict>,
        _build_context: &mut BuildContext<CombinedSerializer>,
    ) -> PyResult<CombinedSerializer> {
        let expected: &PyList = schema.get_as_req(intern!(schema.py(), "expected"))?;

        if expected.is_empty() {
<<<<<<< HEAD
            return py_err!("`expected` should have length > 0");
        }
        let mut expected_int = AHashSet::new();
        let mut expected_str = AHashSet::new();
        let py = expected.py();
        let expected_py = PyList::empty(py);
        let mut repr_args: Vec<String> = Vec::new();
        for item in expected {
            repr_args.push(item.repr()?.extract()?);
            if let Ok(int) = item.extract::<i64>() {
                expected_int.insert(int);
            } else if let Ok(py_str) = item.cast_as::<PyString>() {
                expected_str.insert(py_str.to_str()?.to_string());
            } else {
                expected_py.append(item)?;
            }
        }

        Ok(Self {
            expected_int,
            expected_str,
            expected_py: match expected_py.is_empty() {
                true => None,
                false => Some(expected_py.into()),
            },
            name: format!("{}[{}]", Self::EXPECTED_TYPE, repr_args.join(",")),
        }
        .into())
    }
}

enum OutputValue<'a> {
    OkInt(i64),
    OkStr(&'a str),
    Ok,
    Fallback,
}

impl LiteralSerializer {
    fn check<'a>(&self, value: &'a PyAny, extra: &Extra) -> PyResult<OutputValue<'a>> {
        if extra.check.enabled() {
            if !self.expected_int.is_empty() && value.extract::<bool>().is_err() {
                if let Ok(int) = value.extract::<i64>() {
                    if self.expected_int.contains(&int) {
                        return Ok(OutputValue::OkInt(int));
                    }
                }
            }
            if !self.expected_str.is_empty() {
                if let Ok(py_str) = value.cast_as::<PyString>() {
                    let s = py_str.to_str()?;
                    if self.expected_str.contains(s) {
                        return Ok(OutputValue::OkStr(s));
                    }
                }
            }

            if let Some(ref expected_py) = self.expected_py {
                if expected_py.as_ref(value.py()).contains(value)? {
                    return Ok(OutputValue::Ok);
                }
            }
            Ok(OutputValue::Fallback)
=======
            py_err!(r#""expected" should have length > 0"#)
        } else if expected.iter().all(|item| item.extract::<i64>().is_ok()) {
            IntSerializer::build(schema, config, build_context)
        } else if expected.iter().all(|item| item.downcast::<PyString>().is_ok()) {
            StrSerializer::build(schema, config, build_context)
>>>>>>> 82d071a4
        } else {
            Ok(OutputValue::Ok)
        }
    }
}

impl TypeSerializer for LiteralSerializer {
    fn to_python(
        &self,
        value: &PyAny,
        include: Option<&PyAny>,
        exclude: Option<&PyAny>,
        extra: &Extra,
    ) -> PyResult<PyObject> {
        let py = value.py();
        match self.check(value, extra)? {
            OutputValue::OkInt(int) => match extra.mode {
                SerMode::Json => Ok(int.to_object(py)),
                _ => Ok(value.to_object(py)),
            },
            OutputValue::OkStr(s) => match extra.mode {
                SerMode::Json => Ok(s.to_object(py)),
                _ => Ok(value.to_object(py)),
            },
            OutputValue::Ok => infer_to_python(value, include, exclude, extra),
            OutputValue::Fallback => {
                extra.warnings.on_fallback_py(self.get_name(), value, extra)?;
                infer_to_python(value, include, exclude, extra)
            }
        }
    }

    fn json_key<'py>(&self, key: &'py PyAny, extra: &Extra) -> PyResult<Cow<'py, str>> {
        match self.check(key, extra)? {
            OutputValue::OkInt(int) => Ok(Cow::Owned(int.to_string())),
            OutputValue::OkStr(s) => Ok(Cow::Borrowed(s)),
            OutputValue::Ok => infer_json_key(key, extra),
            OutputValue::Fallback => {
                extra.warnings.on_fallback_py(self.get_name(), key, extra)?;
                infer_json_key(key, extra)
            }
        }
    }

    fn serde_serialize<S: serde::ser::Serializer>(
        &self,
        value: &PyAny,
        serializer: S,
        include: Option<&PyAny>,
        exclude: Option<&PyAny>,
        extra: &Extra,
    ) -> Result<S::Ok, S::Error> {
        match self.check(value, extra).map_err(py_err_se_err)? {
            OutputValue::OkInt(int) => int.serialize(serializer),
            OutputValue::OkStr(s) => s.serialize(serializer),
            OutputValue::Ok => infer_serialize(value, serializer, include, exclude, extra),
            OutputValue::Fallback => {
                extra.warnings.on_fallback_ser::<S>(self.get_name(), value, extra)?;
                infer_serialize(value, serializer, include, exclude, extra)
            }
        }
    }

    fn get_name(&self) -> &str {
        &self.name
    }
}<|MERGE_RESOLUTION|>--- conflicted
+++ resolved
@@ -34,7 +34,6 @@
         let expected: &PyList = schema.get_as_req(intern!(schema.py(), "expected"))?;
 
         if expected.is_empty() {
-<<<<<<< HEAD
             return py_err!("`expected` should have length > 0");
         }
         let mut expected_int = AHashSet::new();
@@ -46,7 +45,7 @@
             repr_args.push(item.repr()?.extract()?);
             if let Ok(int) = item.extract::<i64>() {
                 expected_int.insert(int);
-            } else if let Ok(py_str) = item.cast_as::<PyString>() {
+            } else if let Ok(py_str) = item.downcast::<PyString>() {
                 expected_str.insert(py_str.to_str()?.to_string());
             } else {
                 expected_py.append(item)?;
@@ -98,13 +97,6 @@
                 }
             }
             Ok(OutputValue::Fallback)
-=======
-            py_err!(r#""expected" should have length > 0"#)
-        } else if expected.iter().all(|item| item.extract::<i64>().is_ok()) {
-            IntSerializer::build(schema, config, build_context)
-        } else if expected.iter().all(|item| item.downcast::<PyString>().is_ok()) {
-            StrSerializer::build(schema, config, build_context)
->>>>>>> 82d071a4
         } else {
             Ok(OutputValue::Ok)
         }
