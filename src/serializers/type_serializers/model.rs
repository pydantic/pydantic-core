use std::borrow::Cow;

use pyo3::intern;
use pyo3::prelude::*;
use pyo3::types::{PyDict, PySet, PyString, PyType};

use ahash::AHashMap;

use super::{
    infer_json_key, infer_json_key_known, infer_serialize, infer_to_python, py_err_se_err, BuildSerializer,
    CombinedSerializer, ComputedFields, Extra, FieldsMode, GeneralFieldsSerializer, ObType, SerCheck, SerField,
    TypeSerializer,
};
use crate::build_tools::py_schema_err;
use crate::build_tools::{py_schema_error_type, ExtraBehavior};
use crate::definitions::DefinitionsBuilder;
use crate::serializers::errors::PydanticSerializationUnexpectedValue;
use crate::serializers::extra::DuckTypingSerMode;
use crate::tools::SchemaDict;

const ROOT_FIELD: &str = "root";

pub struct ModelFieldsBuilder;

impl BuildSerializer for ModelFieldsBuilder {
    const EXPECTED_TYPE: &'static str = "model-fields";

    fn build(
        schema: &Bound<'_, PyDict>,
        config: Option<&Bound<'_, PyDict>>,
        definitions: &mut DefinitionsBuilder<CombinedSerializer>,
    ) -> PyResult<CombinedSerializer> {
        let py = schema.py();

        let fields_mode = match has_extra(schema, config)? {
            true => FieldsMode::ModelExtra,
            false => FieldsMode::SimpleDict,
        };

        let fields_dict: Bound<'_, PyDict> = schema.get_as_req(intern!(py, "fields"))?;
        let mut fields: AHashMap<String, SerField> = AHashMap::with_capacity(fields_dict.len());

        let extra_serializer = match (schema.get_item(intern!(py, "extras_schema"))?, &fields_mode) {
            (Some(v), FieldsMode::ModelExtra) => Some(CombinedSerializer::build(&v.extract()?, config, definitions)?),
            (Some(_), _) => return py_schema_err!("extras_schema can only be used if extra_behavior=allow"),
            (_, _) => None,
        };

        for (key, value) in fields_dict {
            let key_py = key.downcast_into::<PyString>()?;
            let key: String = key_py.extract()?;
            let field_info = value.downcast()?;

            let key_py: Py<PyString> = key_py.into();

            if field_info.get_as(intern!(py, "serialization_exclude"))? == Some(true) {
                fields.insert(key, SerField::new(py, key_py, None, None, true));
            } else {
                let alias: Option<String> = field_info.get_as(intern!(py, "serialization_alias"))?;

                let schema = field_info.get_as_req(intern!(py, "schema"))?;
                let serializer = CombinedSerializer::build(&schema, config, definitions)
                    .map_err(|e| py_schema_error_type!("Field `{}`:\n  {}", key, e))?;

                fields.insert(key, SerField::new(py, key_py, alias, Some(serializer), true));
            }
        }

        let computed_fields = ComputedFields::new(schema, config, definitions)?;

        Ok(GeneralFieldsSerializer::new(fields, fields_mode, extra_serializer, computed_fields).into())
    }
}

#[derive(Debug, Clone)]
pub struct ModelSerializer {
    class: Py<PyType>,
    serializer: Box<CombinedSerializer>,
    has_extra: bool,
    root_model: bool,
    name: String,
}

impl BuildSerializer for ModelSerializer {
    const EXPECTED_TYPE: &'static str = "model";

    fn build(
        schema: &Bound<'_, PyDict>,
        _config: Option<&Bound<'_, PyDict>>,
        definitions: &mut DefinitionsBuilder<CombinedSerializer>,
    ) -> PyResult<CombinedSerializer> {
        let py = schema.py();

        // models ignore the parent config and always use the config from this model
        let config = schema.get_as(intern!(py, "config"))?;

        let class: Py<PyType> = schema.get_as_req(intern!(py, "cls"))?;
        let sub_schema = schema.get_as_req(intern!(py, "schema"))?;
        let serializer = Box::new(CombinedSerializer::build(&sub_schema, config.as_ref(), definitions)?);
        let root_model = schema.get_as(intern!(py, "root_model"))?.unwrap_or(false);
        let name = class.bind(py).getattr(intern!(py, "__name__"))?.extract()?;

        Ok(Self {
            class,
            serializer,
            has_extra: has_extra(schema, config.as_ref())?,
            root_model,
            name,
        }
        .into())
    }
}

fn has_extra(schema: &Bound<'_, PyDict>, config: Option<&Bound<'_, PyDict>>) -> PyResult<bool> {
    let py = schema.py();
    let extra_behaviour = ExtraBehavior::from_schema_or_config(py, schema, config, ExtraBehavior::Ignore)?;
    Ok(matches!(extra_behaviour, ExtraBehavior::Allow))
}

impl ModelSerializer {
    fn allow_value(&self, value: &Bound<'_, PyAny>, extra: &Extra) -> PyResult<bool> {
        let class = self.class.bind(value.py());
        match extra.check {
            SerCheck::Strict => Ok(value.get_type().is(class)),
            SerCheck::Lax => value.is_instance(class),
            SerCheck::None => value.hasattr(intern!(value.py(), "__dict__")),
        }
    }

    fn get_inner_value<'py>(&self, model: &Bound<'py, PyAny>, extra: &Extra) -> PyResult<Bound<'py, PyAny>> {
        let py = model.py();
        let mut attrs = model.getattr(intern!(py, "__dict__"))?.downcast_into::<PyDict>()?;

        if extra.exclude_unset {
            let fields_set = model
                .getattr(intern!(py, "__pydantic_fields_set__"))?
                .downcast_into::<PySet>()?;

            let new_attrs = attrs.copy()?;
            for key in new_attrs.keys() {
                if !fields_set.contains(&key)? {
                    new_attrs.del_item(key)?;
                }
            }
            attrs = new_attrs;
        }

        if self.has_extra {
            let model_extra = model.getattr(intern!(py, "__pydantic_extra__"))?;
            let py_tuple = (attrs, model_extra).to_object(py).into_bound(py);
            Ok(py_tuple)
        } else {
            Ok(attrs.into_any())
        }
    }
}

impl_py_gc_traverse!(ModelSerializer { class, serializer });

impl TypeSerializer for ModelSerializer {
    fn to_python(
        &self,
        value: &Bound<'_, PyAny>,
        include: Option<&Bound<'_, PyAny>>,
        exclude: Option<&Bound<'_, PyAny>>,
        extra: &Extra,
    ) -> PyResult<PyObject> {
        let model = Some(value);
        let duck_typing_ser_mode = extra.duck_typing_ser_mode.next_mode();
        let model_extra = Extra {
            model,
            field_name: None,
            duck_typing_ser_mode,
            ..*extra
        };
        if model_extra.duck_typing_ser_mode == DuckTypingSerMode::Inferred {
            return infer_to_python(value, include, exclude, &model_extra);
        }
        if self.root_model {
            let field_name = Some(ROOT_FIELD);
            let root_extra = Extra {
                field_name,
                ..model_extra
            };
            let py = value.py();
            let root = value.getattr(intern!(py, ROOT_FIELD)).map_err(|original_err| {
                if root_extra.check.enabled() {
                    PydanticSerializationUnexpectedValue::new_err(None)
                } else {
                    original_err
                }
            })?;
<<<<<<< HEAD
            self.serializer.to_python(root, include, exclude, &root_extra)
        } else if self.allow_value(value, &model_extra)? {
            let inner_value = self.get_inner_value(value, &model_extra)?;
            self.serializer.to_python(inner_value, include, exclude, &model_extra)
=======
            self.serializer.to_python(&root, include, exclude, &extra)
        } else if self.allow_value(value, &extra)? {
            let inner_value = self.get_inner_value(value, &extra)?;
            self.serializer.to_python(&inner_value, include, exclude, &extra)
>>>>>>> 71d54a24
        } else {
            extra.warnings.on_fallback_py(self.get_name(), value, &model_extra)?;
            infer_to_python(value, include, exclude, &model_extra)
        }
    }

    fn json_key<'a>(&self, key: &'a Bound<'_, PyAny>, extra: &Extra) -> PyResult<Cow<'a, str>> {
        if self.allow_value(key, extra)? {
            infer_json_key_known(ObType::PydanticSerializable, key, extra)
        } else {
            extra.warnings.on_fallback_py(&self.name, key, extra)?;
            infer_json_key(key, extra)
        }
    }

    fn serde_serialize<S: serde::ser::Serializer>(
        &self,
        value: &Bound<'_, PyAny>,
        serializer: S,
        include: Option<&Bound<'_, PyAny>>,
        exclude: Option<&Bound<'_, PyAny>>,
        extra: &Extra,
    ) -> Result<S::Ok, S::Error> {
        let model = Some(value);
        let duck_typing_ser_mode = extra.duck_typing_ser_mode.next_mode();
        let model_extra = Extra {
            model,
            field_name: None,
            duck_typing_ser_mode,
            ..*extra
        };
        if model_extra.duck_typing_ser_mode == DuckTypingSerMode::Inferred {
            return infer_serialize(value, serializer, include, exclude, &model_extra);
        }
        if self.root_model {
            let field_name = Some(ROOT_FIELD);
            let root_extra = Extra {
                field_name,
                ..model_extra
            };
            let py = value.py();
            let root = value.getattr(intern!(py, ROOT_FIELD)).map_err(py_err_se_err)?;
            self.serializer
<<<<<<< HEAD
                .serde_serialize(root, serializer, include, exclude, &root_extra)
        } else if self.allow_value(value, &model_extra).map_err(py_err_se_err)? {
            let inner_value = self.get_inner_value(value, &model_extra).map_err(py_err_se_err)?;
            self.serializer
                .serde_serialize(inner_value, serializer, include, exclude, &model_extra)
=======
                .serde_serialize(&root, serializer, include, exclude, &extra)
        } else if self.allow_value(value, &extra).map_err(py_err_se_err)? {
            let inner_value = self.get_inner_value(value, &extra).map_err(py_err_se_err)?;
            self.serializer
                .serde_serialize(&inner_value, serializer, include, exclude, &extra)
>>>>>>> 71d54a24
        } else {
            extra
                .warnings
                .on_fallback_ser::<S>(self.get_name(), value, &model_extra)?;
            infer_serialize(value, serializer, include, exclude, &model_extra)
        }
    }

    fn get_name(&self) -> &str {
        &self.name
    }

    fn retry_with_lax_check(&self) -> bool {
        true
    }
}<|MERGE_RESOLUTION|>--- conflicted
+++ resolved
@@ -190,17 +190,10 @@
                     original_err
                 }
             })?;
-<<<<<<< HEAD
             self.serializer.to_python(root, include, exclude, &root_extra)
         } else if self.allow_value(value, &model_extra)? {
             let inner_value = self.get_inner_value(value, &model_extra)?;
             self.serializer.to_python(inner_value, include, exclude, &model_extra)
-=======
-            self.serializer.to_python(&root, include, exclude, &extra)
-        } else if self.allow_value(value, &extra)? {
-            let inner_value = self.get_inner_value(value, &extra)?;
-            self.serializer.to_python(&inner_value, include, exclude, &extra)
->>>>>>> 71d54a24
         } else {
             extra.warnings.on_fallback_py(self.get_name(), value, &model_extra)?;
             infer_to_python(value, include, exclude, &model_extra)
@@ -244,19 +237,11 @@
             let py = value.py();
             let root = value.getattr(intern!(py, ROOT_FIELD)).map_err(py_err_se_err)?;
             self.serializer
-<<<<<<< HEAD
                 .serde_serialize(root, serializer, include, exclude, &root_extra)
         } else if self.allow_value(value, &model_extra).map_err(py_err_se_err)? {
             let inner_value = self.get_inner_value(value, &model_extra).map_err(py_err_se_err)?;
             self.serializer
                 .serde_serialize(inner_value, serializer, include, exclude, &model_extra)
-=======
-                .serde_serialize(&root, serializer, include, exclude, &extra)
-        } else if self.allow_value(value, &extra).map_err(py_err_se_err)? {
-            let inner_value = self.get_inner_value(value, &extra).map_err(py_err_se_err)?;
-            self.serializer
-                .serde_serialize(&inner_value, serializer, include, exclude, &extra)
->>>>>>> 71d54a24
         } else {
             extra
                 .warnings
