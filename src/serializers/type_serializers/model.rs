use std::borrow::Cow;
use std::sync::Arc;

use pyo3::intern;
use pyo3::prelude::*;
use pyo3::types::{PyDict, PySet, PyString, PyType};

use ahash::AHashMap;
use pyo3::IntoPyObjectExt;

use super::{
    infer_json_key, infer_json_key_known, BuildSerializer, CombinedSerializer, ComputedFields, Extra, FieldsMode,
    GeneralFieldsSerializer, ObType, SerCheck, SerField, TypeSerializer,
};
use crate::build_tools::py_schema_err;
use crate::build_tools::{py_schema_error_type, ExtraBehavior};
use crate::definitions::DefinitionsBuilder;
use crate::serializers::shared::serialize_to_json;
use crate::serializers::shared::serialize_to_python;
use crate::serializers::shared::DoSerialize;
use crate::serializers::type_serializers::any::AnySerializer;
use crate::serializers::type_serializers::function::FunctionPlainSerializer;
use crate::serializers::type_serializers::function::FunctionWrapSerializer;
use crate::serializers::SerializationState;
use crate::tools::SchemaDict;

const ROOT_FIELD: &str = "root";

pub struct ModelFieldsBuilder;

impl BuildSerializer for ModelFieldsBuilder {
    const EXPECTED_TYPE: &'static str = "model-fields";

    fn build(
        schema: &Bound<'_, PyDict>,
        config: Option<&Bound<'_, PyDict>>,
        definitions: &mut DefinitionsBuilder<Arc<CombinedSerializer>>,
    ) -> PyResult<Arc<CombinedSerializer>> {
        let py = schema.py();

        let fields_mode = match has_extra(schema, config)? {
            true => FieldsMode::ModelExtra,
            false => FieldsMode::SimpleDict,
        };

        let fields_dict: Bound<'_, PyDict> = schema.get_as_req(intern!(py, "fields"))?;
        let mut fields: AHashMap<String, SerField> = AHashMap::with_capacity(fields_dict.len());

        let extra_serializer = match (schema.get_item(intern!(py, "extras_schema"))?, &fields_mode) {
            (Some(v), FieldsMode::ModelExtra) => Some(CombinedSerializer::build(&v.extract()?, config, definitions)?),
            (Some(_), _) => return py_schema_err!("extras_schema can only be used if extra_behavior=allow"),
            (_, _) => None,
        };

        let serialize_by_alias = config.get_as(intern!(py, "serialize_by_alias"))?;

        for (key, value) in fields_dict {
            let key_py = key.downcast_into::<PyString>()?;
            let key: String = key_py.extract()?;
            let field_info = value.downcast()?;

            let key_py: Py<PyString> = key_py.into();

            if field_info.get_as(intern!(py, "serialization_exclude"))? == Some(true) {
                fields.insert(
                    key,
                    SerField::new(py, key_py, None, None, true, serialize_by_alias, None),
                );
            } else {
                let alias: Option<String> = field_info.get_as(intern!(py, "serialization_alias"))?;
                let serialization_exclude_if: Option<Py<PyAny>> =
                    field_info.get_as(intern!(py, "serialization_exclude_if"))?;
                let schema = field_info.get_as_req(intern!(py, "schema"))?;
                let serializer = CombinedSerializer::build(&schema, config, definitions)
                    .map_err(|e| py_schema_error_type!("Field `{}`:\n  {}", key, e))?;

                fields.insert(
                    key,
                    SerField::new(
                        py,
                        key_py,
                        alias,
                        Some(serializer),
                        true,
                        serialize_by_alias,
                        serialization_exclude_if,
                    ),
                );
            }
        }

        let computed_fields = ComputedFields::new(schema, config, definitions)?;

        Ok(Arc::new(
            GeneralFieldsSerializer::new(fields, fields_mode, extra_serializer, computed_fields).into(),
        ))
    }
}

#[derive(Debug)]
pub struct ModelSerializer {
    class: Py<PyType>,
    serializer: Arc<CombinedSerializer>,
    has_extra: bool,
    root_model: bool,
    name: String,
}

impl BuildSerializer for ModelSerializer {
    const EXPECTED_TYPE: &'static str = "model";

    fn build(
        schema: &Bound<'_, PyDict>,
        _config: Option<&Bound<'_, PyDict>>,
        definitions: &mut DefinitionsBuilder<Arc<CombinedSerializer>>,
    ) -> PyResult<Arc<CombinedSerializer>> {
        let py = schema.py();

        // models ignore the parent config and always use the config from this model
        let config = schema.get_as(intern!(py, "config"))?;

        let class: Py<PyType> = schema.get_as_req(intern!(py, "cls"))?;
        let sub_schema = schema.get_as_req(intern!(py, "schema"))?;
        let serializer = CombinedSerializer::build(&sub_schema, config.as_ref(), definitions)?;
        let root_model = schema.get_as(intern!(py, "root_model"))?.unwrap_or(false);
        let name = class.bind(py).getattr(intern!(py, "__name__"))?.extract()?;

        Ok(CombinedSerializer::Model(Self {
            class,
            serializer,
            has_extra: has_extra(schema, config.as_ref())?,
            root_model,
            name,
        })
        .into())
    }
}

fn has_extra(schema: &Bound<'_, PyDict>, config: Option<&Bound<'_, PyDict>>) -> PyResult<bool> {
    let py = schema.py();
    let extra_behaviour = ExtraBehavior::from_schema_or_config(py, schema, config, ExtraBehavior::Ignore)?;
    Ok(matches!(extra_behaviour, ExtraBehavior::Allow))
}

impl ModelSerializer {
    fn allow_value(&self, value: &Bound<'_, PyAny>, check: SerCheck) -> PyResult<bool> {
        match check {
            SerCheck::Strict => Ok(value.get_type().is(&self.class)),
            SerCheck::Lax => value.is_instance(self.class.bind(value.py())),
            SerCheck::None => value.hasattr(intern!(value.py(), "__dict__")),
        }
    }

    fn allow_value_root_model(&self, value: &Bound<'_, PyAny>, check: SerCheck) -> PyResult<bool> {
        match check {
            SerCheck::Strict => Ok(value.get_type().is(&self.class)),
            SerCheck::Lax | SerCheck::None => value.is_instance(self.class.bind(value.py())),
        }
    }

    /// Performs serialization for the model. This handles
    /// - compatibility checks
    /// - extracting the inner value for root models
    /// - applying `serialize_as_any` where needed
    ///
    /// If the value is not applicable, `do_serialize` will be called with `None` to indicate fallback
    /// behaviour should be used.
    fn serialize<T, E: From<PyErr>>(
        &self,
        value: &Bound<'_, PyAny>,
        extra: &Extra,
        do_serialize: impl DoSerialize<T, E>,
    ) -> Result<T, E> {
        if self.root_model {
            return self.serialize_root_model(value, extra, do_serialize);
        }

        if !self.allow_value(value, extra.check)? {
            return do_serialize.serialize_fallback(self.get_name(), value, extra);
        }

        let model_extra = Extra {
            model: Some(value),
            ..extra.clone()
        };
        let inner_value = self.get_inner_value(value, &model_extra)?;
        do_serialize.serialize_no_infer(&self.serializer, &inner_value, &model_extra)
    }

    fn serialize_root_model<T, E: From<PyErr>>(
        &self,
        value: &Bound<'_, PyAny>,
        extra: &Extra,
        do_serialize: impl DoSerialize<T, E>,
    ) -> Result<T, E> {
        if !self.allow_value_root_model(value, extra.check)? {
            return do_serialize.serialize_fallback(self.get_name(), value, extra);
        }

        let root_extra = Extra {
            field_name: Some(ROOT_FIELD),
            model: Some(value),
            ..extra.clone()
        };
        let root = value.getattr(intern!(value.py(), ROOT_FIELD))?;

        // for root models, `serialize_as_any` may apply unless a `field_serializer` is used
        let serializer = if root_extra.serialize_as_any
            && !matches!(
                self.serializer.as_ref(),
                CombinedSerializer::Function(FunctionPlainSerializer {
                    is_field_serializer: true,
                    ..
                }) | CombinedSerializer::FunctionWrap(FunctionWrapSerializer {
                    is_field_serializer: true,
                    ..
                }),
            ) {
            AnySerializer::get()
        } else {
            &self.serializer
        };

        do_serialize.serialize_no_infer(serializer, &root, &root_extra)
    }

    fn get_inner_value<'py>(&self, model: &Bound<'py, PyAny>, extra: &Extra) -> PyResult<Bound<'py, PyAny>> {
        let py: Python<'_> = model.py();
        let mut attrs = model.getattr(intern!(py, "__dict__"))?.downcast_into::<PyDict>()?;

        if extra.exclude_unset {
            let fields_set = model
                .getattr(intern!(py, "__pydantic_fields_set__"))?
                .downcast_into::<PySet>()?;

            let new_attrs = attrs.copy()?;
            for key in new_attrs.keys() {
                if !fields_set.contains(&key)? {
                    new_attrs.del_item(key)?;
                }
            }
            attrs = new_attrs;
        }

        if self.has_extra {
            let model_extra = model.getattr(intern!(py, "__pydantic_extra__"))?;
            (attrs, model_extra).into_bound_py_any(py)
        } else {
            Ok(attrs.into_any())
        }
    }
}

impl_py_gc_traverse!(ModelSerializer { class, serializer });

impl TypeSerializer for ModelSerializer {
    fn to_python(
        &self,
        value: &Bound<'_, PyAny>,
        include: Option<&Bound<'_, PyAny>>,
        exclude: Option<&Bound<'_, PyAny>>,
        state: &mut SerializationState,
        extra: &Extra,
    ) -> PyResult<Py<PyAny>> {
<<<<<<< HEAD
        self.serialize(value, extra, serialize_to_python(include, exclude))
=======
        self.serialize(value, extra, |resolved| match resolved {
            Some((serializer, value, extra)) => serializer.to_python_no_infer(value, include, exclude, state, extra),
            None => {
                state.warnings.on_fallback_py(self.get_name(), value, extra)?;
                infer_to_python(value, include, exclude, state, extra)
            }
        })
>>>>>>> 98229775
    }

    fn json_key<'a>(
        &self,
        key: &'a Bound<'_, PyAny>,
        state: &mut SerializationState,
        extra: &Extra,
    ) -> PyResult<Cow<'a, str>> {
        // FIXME: root model in json key position should serialize as inner value?
        if self.allow_value(key, extra.check)? {
            infer_json_key_known(ObType::PydanticSerializable, key, state, extra)
        } else {
            state.warnings.on_fallback_py(&self.name, key, extra)?;
            infer_json_key(key, state, extra)
        }
    }

    fn serde_serialize<S: serde::ser::Serializer>(
        &self,
        value: &Bound<'_, PyAny>,
        serializer: S,
        include: Option<&Bound<'_, PyAny>>,
        exclude: Option<&Bound<'_, PyAny>>,
        state: &mut SerializationState,
        extra: &Extra,
    ) -> Result<S::Ok, S::Error> {
<<<<<<< HEAD
        self.serialize(value, extra, serialize_to_json(serializer, include, exclude))
            .map_err(|e| e.0)
=======
        self.serialize(value, extra, |resolved| match resolved {
            Some((cs, value, extra)) => cs
                .serde_serialize_no_infer(value, serializer, include, exclude, state, extra)
                .map_err(WrappedSerError),
            None => {
                state
                    .warnings
                    .on_fallback_ser::<S>(self.get_name(), value, extra)
                    .map_err(WrappedSerError)?;
                infer_serialize(value, serializer, include, exclude, state, extra).map_err(WrappedSerError)
            }
        })
        .map_err(|e| e.0)
>>>>>>> 98229775
    }

    fn get_name(&self) -> &str {
        &self.name
    }

    fn retry_with_lax_check(&self) -> bool {
        true
    }
}<|MERGE_RESOLUTION|>--- conflicted
+++ resolved
@@ -168,15 +168,16 @@
     fn serialize<T, E: From<PyErr>>(
         &self,
         value: &Bound<'_, PyAny>,
+        state: &mut SerializationState,
         extra: &Extra,
         do_serialize: impl DoSerialize<T, E>,
     ) -> Result<T, E> {
         if self.root_model {
-            return self.serialize_root_model(value, extra, do_serialize);
+            return self.serialize_root_model(value, extra, state, do_serialize);
         }
 
         if !self.allow_value(value, extra.check)? {
-            return do_serialize.serialize_fallback(self.get_name(), value, extra);
+            return do_serialize.serialize_fallback(self.get_name(), value, state, extra);
         }
 
         let model_extra = Extra {
@@ -184,17 +185,18 @@
             ..extra.clone()
         };
         let inner_value = self.get_inner_value(value, &model_extra)?;
-        do_serialize.serialize_no_infer(&self.serializer, &inner_value, &model_extra)
+        do_serialize.serialize_no_infer(&self.serializer, &inner_value, state, &model_extra)
     }
 
     fn serialize_root_model<T, E: From<PyErr>>(
         &self,
         value: &Bound<'_, PyAny>,
         extra: &Extra,
+        state: &mut SerializationState,
         do_serialize: impl DoSerialize<T, E>,
     ) -> Result<T, E> {
         if !self.allow_value_root_model(value, extra.check)? {
-            return do_serialize.serialize_fallback(self.get_name(), value, extra);
+            return do_serialize.serialize_fallback(self.get_name(), value, state, extra);
         }
 
         let root_extra = Extra {
@@ -221,7 +223,7 @@
             &self.serializer
         };
 
-        do_serialize.serialize_no_infer(serializer, &root, &root_extra)
+        do_serialize.serialize_no_infer(serializer, &root, state, &root_extra)
     }
 
     fn get_inner_value<'py>(&self, model: &Bound<'py, PyAny>, extra: &Extra) -> PyResult<Bound<'py, PyAny>> {
@@ -262,17 +264,7 @@
         state: &mut SerializationState,
         extra: &Extra,
     ) -> PyResult<Py<PyAny>> {
-<<<<<<< HEAD
-        self.serialize(value, extra, serialize_to_python(include, exclude))
-=======
-        self.serialize(value, extra, |resolved| match resolved {
-            Some((serializer, value, extra)) => serializer.to_python_no_infer(value, include, exclude, state, extra),
-            None => {
-                state.warnings.on_fallback_py(self.get_name(), value, extra)?;
-                infer_to_python(value, include, exclude, state, extra)
-            }
-        })
->>>>>>> 98229775
+        self.serialize(value, state, extra, serialize_to_python(include, exclude))
     }
 
     fn json_key<'a>(
@@ -299,24 +291,8 @@
         state: &mut SerializationState,
         extra: &Extra,
     ) -> Result<S::Ok, S::Error> {
-<<<<<<< HEAD
-        self.serialize(value, extra, serialize_to_json(serializer, include, exclude))
+        self.serialize(value, state, extra, serialize_to_json(serializer, include, exclude))
             .map_err(|e| e.0)
-=======
-        self.serialize(value, extra, |resolved| match resolved {
-            Some((cs, value, extra)) => cs
-                .serde_serialize_no_infer(value, serializer, include, exclude, state, extra)
-                .map_err(WrappedSerError),
-            None => {
-                state
-                    .warnings
-                    .on_fallback_ser::<S>(self.get_name(), value, extra)
-                    .map_err(WrappedSerError)?;
-                infer_serialize(value, serializer, include, exclude, state, extra).map_err(WrappedSerError)
-            }
-        })
-        .map_err(|e| e.0)
->>>>>>> 98229775
     }
 
     fn get_name(&self) -> &str {
