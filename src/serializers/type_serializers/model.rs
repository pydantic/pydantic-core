--- conflicted
+++ resolved
@@ -64,19 +64,15 @@
                 let serializer = CombinedSerializer::build(&schema, config, definitions)
                     .map_err(|e| py_schema_error_type!("Field `{}`:\n  {}", key, e))?;
 
-<<<<<<< HEAD
                 match serializer {
                     CombinedSerializer::Never(_) => {}
                     s => {
-                        fields.insert(key, SerField::new(py, key_py, alias, Some(s), true));
+                        fields.insert(
+                            key,
+                            SerField::new(py, key_py, alias, Some(serializer), true, serialize_by_alias),
+                        );
                     }
                 }
-=======
-                fields.insert(
-                    key,
-                    SerField::new(py, key_py, alias, Some(serializer), true, serialize_by_alias),
-                );
->>>>>>> 52e9a530
             }
         }
 
