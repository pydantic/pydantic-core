--- conflicted
+++ resolved
@@ -55,11 +55,8 @@
         rec_guard: &'a SerRecursionState,
         serialize_unknown: bool,
         fallback: Option<&'a PyAny>,
-<<<<<<< HEAD
         duck_typing_ser_mode: DuckTypingSerMode,
-=======
         context: Option<&'a PyAny>,
->>>>>>> 4a533aa9
     ) -> Extra<'b> {
         Extra::new(
             py,
@@ -74,11 +71,8 @@
             rec_guard,
             serialize_unknown,
             fallback,
-<<<<<<< HEAD
             duck_typing_ser_mode,
-=======
             context,
->>>>>>> 4a533aa9
         )
     }
 }
@@ -105,11 +99,7 @@
     #[allow(clippy::too_many_arguments)]
     #[pyo3(signature = (value, *, mode = None, include = None, exclude = None, by_alias = true,
         exclude_unset = false, exclude_defaults = false, exclude_none = false, round_trip = false, warnings = true,
-<<<<<<< HEAD
-        fallback = None, serialize_as_any = false))]
-=======
-        fallback = None, context = None))]
->>>>>>> 4a533aa9
+        fallback = None, serialize_as_any = false, context = None))]
     pub fn to_python(
         &self,
         py: Python,
@@ -124,11 +114,8 @@
         round_trip: bool,
         warnings: bool,
         fallback: Option<&PyAny>,
-<<<<<<< HEAD
         serialize_as_any: bool,
-=======
         context: Option<&PyAny>,
->>>>>>> 4a533aa9
     ) -> PyResult<PyObject> {
         let mode: SerMode = mode.into();
         let warnings = CollectWarnings::new(warnings);
@@ -146,11 +133,8 @@
             &rec_guard,
             false,
             fallback,
-<<<<<<< HEAD
             duck_typing_ser_mode,
-=======
             context,
->>>>>>> 4a533aa9
         );
         let v = self.serializer.to_python(value, include, exclude, &extra)?;
         warnings.final_check(py)?;
@@ -160,11 +144,7 @@
     #[allow(clippy::too_many_arguments)]
     #[pyo3(signature = (value, *, indent = None, include = None, exclude = None, by_alias = true,
         exclude_unset = false, exclude_defaults = false, exclude_none = false, round_trip = false, warnings = true,
-<<<<<<< HEAD
-        fallback = None, serialize_as_any = false))]
-=======
-        fallback = None, context = None))]
->>>>>>> 4a533aa9
+        fallback = None, serialize_as_any = false, context = None))]
     pub fn to_json(
         &self,
         py: Python,
@@ -179,11 +159,8 @@
         round_trip: bool,
         warnings: bool,
         fallback: Option<&PyAny>,
-<<<<<<< HEAD
         serialize_as_any: bool,
-=======
         context: Option<&PyAny>,
->>>>>>> 4a533aa9
     ) -> PyResult<PyObject> {
         let warnings = CollectWarnings::new(warnings);
         let rec_guard = SerRecursionState::default();
@@ -200,11 +177,8 @@
             &rec_guard,
             false,
             fallback,
-<<<<<<< HEAD
             duck_typing_ser_mode,
-=======
             context,
->>>>>>> 4a533aa9
         );
         let bytes = to_json_bytes(
             value,
@@ -253,11 +227,8 @@
 #[pyfunction]
 #[pyo3(signature = (value, *, indent = None, include = None, exclude = None, by_alias = true,
     exclude_none = false, round_trip = false, timedelta_mode = "iso8601", bytes_mode = "utf8",
-<<<<<<< HEAD
-    inf_nan_mode = "constants", serialize_unknown = false, fallback = None, serialize_as_any = false))]
-=======
-    inf_nan_mode = "constants", serialize_unknown = false, fallback = None, context = None))]
->>>>>>> 4a533aa9
+    inf_nan_mode = "constants", serialize_unknown = false, fallback = None, serialize_as_any = false,
+    context = None))]
 pub fn to_json(
     py: Python,
     value: &PyAny,
@@ -272,11 +243,8 @@
     inf_nan_mode: &str,
     serialize_unknown: bool,
     fallback: Option<&PyAny>,
-<<<<<<< HEAD
     serialize_as_any: bool,
-=======
     context: Option<&PyAny>,
->>>>>>> 4a533aa9
 ) -> PyResult<PyObject> {
     let state = SerializationState::new(timedelta_mode, bytes_mode, inf_nan_mode)?;
     let duck_typing_ser_mode = DuckTypingSerMode::from_bool(serialize_as_any);
@@ -288,11 +256,8 @@
         round_trip,
         serialize_unknown,
         fallback,
-<<<<<<< HEAD
         duck_typing_ser_mode,
-=======
         context,
->>>>>>> 4a533aa9
     );
     let serializer = type_serializers::any::AnySerializer.into();
     let bytes = to_json_bytes(value, &serializer, include, exclude, &extra, indent, 1024)?;
@@ -304,12 +269,8 @@
 #[allow(clippy::too_many_arguments)]
 #[pyfunction]
 #[pyo3(signature = (value, *, include = None, exclude = None, by_alias = true, exclude_none = false, round_trip = false,
-<<<<<<< HEAD
     timedelta_mode = "iso8601", bytes_mode = "utf8", inf_nan_mode = "constants", serialize_unknown = false, fallback = None,
-    serialize_as_any = false))]
-=======
-    timedelta_mode = "iso8601", bytes_mode = "utf8", inf_nan_mode = "constants", serialize_unknown = false, fallback = None, context = None))]
->>>>>>> 4a533aa9
+    serialize_as_any = false, context = None))]
 pub fn to_jsonable_python(
     py: Python,
     value: &PyAny,
@@ -323,11 +284,8 @@
     inf_nan_mode: &str,
     serialize_unknown: bool,
     fallback: Option<&PyAny>,
-<<<<<<< HEAD
     serialize_as_any: bool,
-=======
     context: Option<&PyAny>,
->>>>>>> 4a533aa9
 ) -> PyResult<PyObject> {
     let state = SerializationState::new(timedelta_mode, bytes_mode, inf_nan_mode)?;
     let duck_typing_ser_mode = DuckTypingSerMode::from_bool(serialize_as_any);
@@ -339,11 +297,8 @@
         round_trip,
         serialize_unknown,
         fallback,
-<<<<<<< HEAD
         duck_typing_ser_mode,
-=======
         context,
->>>>>>> 4a533aa9
     );
     let v = infer::infer_to_python(value, include, exclude, &extra)?;
     state.final_check(py)?;
