use std::cell::RefCell;
use std::fmt;

use pyo3::exceptions::PyValueError;
use pyo3::intern;
use pyo3::prelude::*;

use serde::ser::Error;

use super::config::SerializationConfig;
use super::errors::{PydanticSerializationUnexpectedValue, UNEXPECTED_TYPE_SER_MARKER};
use super::ob_type::ObTypeLookup;
use crate::recursion_guard::ContainsRecursionState;
use crate::recursion_guard::RecursionError;
use crate::recursion_guard::RecursionGuard;
use crate::recursion_guard::RecursionState;

/// this is ugly, would be much better if extra could be stored in `SerializationState`
/// then `SerializationState` got a `serialize_infer` method, but I couldn't get it to work
pub(crate) struct SerializationState {
    warnings: CollectWarnings,
    rec_guard: SerRecursionState,
    config: SerializationConfig,
}

#[derive(Clone, Copy, Debug, PartialEq, Eq)]
pub enum DuckTypingSerMode {
    // Don't check the type of the value, use the type of the schema
    SchemaBased,
    // Check the type of the value, use the type of the value
    NeedsInference,
    // We already checked the type of the value
    // we don't want to infer again, but if we recurse down
    // we do want to flip this back to NeedsInference for the
    // fields / keys / items of any inner serializers
    Inferred,
}

impl DuckTypingSerMode {
    pub fn from_bool(serialize_as_any: bool) -> Self {
        if serialize_as_any {
            DuckTypingSerMode::NeedsInference
        } else {
            DuckTypingSerMode::SchemaBased
        }
    }

    pub fn to_bool(self) -> bool {
        match self {
            DuckTypingSerMode::SchemaBased => false,
            DuckTypingSerMode::NeedsInference => true,
            DuckTypingSerMode::Inferred => true,
        }
    }

    pub fn next_mode(self) -> Self {
        match self {
            DuckTypingSerMode::SchemaBased => DuckTypingSerMode::SchemaBased,
            DuckTypingSerMode::NeedsInference => DuckTypingSerMode::Inferred,
            DuckTypingSerMode::Inferred => DuckTypingSerMode::NeedsInference,
        }
    }
}

impl SerializationState {
    pub fn new(timedelta_mode: &str, bytes_mode: &str, inf_nan_mode: &str) -> PyResult<Self> {
        let warnings = CollectWarnings::new(false);
        let rec_guard = SerRecursionState::default();
        let config = SerializationConfig::from_args(timedelta_mode, bytes_mode, inf_nan_mode)?;
        Ok(Self {
            warnings,
            rec_guard,
            config,
        })
    }

    #[allow(clippy::too_many_arguments)]
    pub fn extra<'py>(
        &'py self,
        py: Python<'py>,
        mode: &'py SerMode,
        by_alias: bool,
        exclude_none: bool,
        round_trip: bool,
        serialize_unknown: bool,
        fallback: Option<&'py PyAny>,
<<<<<<< HEAD
        duck_typing_ser_mode: DuckTypingSerMode,
=======
        context: Option<&'py PyAny>,
>>>>>>> 4a533aa9
    ) -> Extra<'py> {
        Extra::new(
            py,
            mode,
            by_alias,
            &self.warnings,
            false,
            false,
            exclude_none,
            round_trip,
            &self.config,
            &self.rec_guard,
            serialize_unknown,
            fallback,
<<<<<<< HEAD
            duck_typing_ser_mode,
=======
            context,
>>>>>>> 4a533aa9
        )
    }

    pub fn final_check(&self, py: Python) -> PyResult<()> {
        self.warnings.final_check(py)
    }
}

/// Useful things which are passed around by type_serializers
#[derive(Clone)]
#[cfg_attr(debug_assertions, derive(Debug))]
pub(crate) struct Extra<'a> {
    pub mode: &'a SerMode,
    pub ob_type_lookup: &'a ObTypeLookup,
    pub warnings: &'a CollectWarnings,
    pub by_alias: bool,
    pub exclude_unset: bool,
    pub exclude_defaults: bool,
    pub exclude_none: bool,
    pub round_trip: bool,
    pub config: &'a SerializationConfig,
    pub rec_guard: &'a SerRecursionState,
    // the next two are used for union logic
    pub check: SerCheck,
    // data representing the current model field
    // that is being serialized, if this is a model serializer
    // it will be None otherwise
    pub model: Option<&'a PyAny>,
    pub field_name: Option<&'a str>,
    pub serialize_unknown: bool,
    pub fallback: Option<&'a PyAny>,
<<<<<<< HEAD
    pub duck_typing_ser_mode: DuckTypingSerMode,
=======
    pub context: Option<&'a PyAny>,
>>>>>>> 4a533aa9
}

impl<'a> Extra<'a> {
    #[allow(clippy::too_many_arguments)]
    pub fn new(
        py: Python<'a>,
        mode: &'a SerMode,
        by_alias: bool,
        warnings: &'a CollectWarnings,
        exclude_unset: bool,
        exclude_defaults: bool,
        exclude_none: bool,
        round_trip: bool,
        config: &'a SerializationConfig,
        rec_guard: &'a SerRecursionState,
        serialize_unknown: bool,
        fallback: Option<&'a PyAny>,
<<<<<<< HEAD
        duck_typing_ser_mode: DuckTypingSerMode,
=======
        context: Option<&'a PyAny>,
>>>>>>> 4a533aa9
    ) -> Self {
        Self {
            mode,
            ob_type_lookup: ObTypeLookup::cached(py),
            warnings,
            by_alias,
            exclude_unset,
            exclude_defaults,
            exclude_none,
            round_trip,
            config,
            rec_guard,
            check: SerCheck::None,
            model: None,
            field_name: None,
            serialize_unknown,
            fallback,
<<<<<<< HEAD
            duck_typing_ser_mode,
=======
            context,
>>>>>>> 4a533aa9
        }
    }

    pub fn recursion_guard<'x, 'y>(
        // TODO: this double reference is a bit if a hack, but it's necessary because the recursion
        // guard is not passed around with &mut reference
        //
        // See how validation has &mut ValidationState passed around; we should aim to refactor
        // to match that.
        self: &'x mut &'y Self,
        value: &PyAny,
        def_ref_id: usize,
    ) -> PyResult<RecursionGuard<'x, &'y Self>> {
        RecursionGuard::new(self, value.as_ptr() as usize, def_ref_id).map_err(|e| match e {
            RecursionError::Depth => PyValueError::new_err("Circular reference detected (depth exceeded)"),
            RecursionError::Cyclic => PyValueError::new_err("Circular reference detected (id repeated)"),
        })
    }

    pub fn serialize_infer<'py>(&'py self, value: &'py PyAny) -> super::infer::SerializeInfer<'py> {
        super::infer::SerializeInfer::new(value, None, None, self)
    }
}

#[derive(Clone, Copy, PartialEq, Eq)]
#[cfg_attr(debug_assertions, derive(Debug))]
pub(crate) enum SerCheck {
    // no checks, used everywhere except in union choices
    None,
    // strict means subclasses are not allowed
    Strict,
    // check but allow subclasses
    Lax,
}

impl SerCheck {
    pub fn enabled(self) -> bool {
        self != SerCheck::None
    }
}

#[derive(Clone)]
#[cfg_attr(debug_assertions, derive(Debug))]
pub(crate) struct ExtraOwned {
    mode: SerMode,
    warnings: CollectWarnings,
    by_alias: bool,
    exclude_unset: bool,
    exclude_defaults: bool,
    exclude_none: bool,
    round_trip: bool,
    config: SerializationConfig,
    rec_guard: SerRecursionState,
    check: SerCheck,
    pub model: Option<PyObject>,
    field_name: Option<String>,
    serialize_unknown: bool,
<<<<<<< HEAD
    fallback: Option<PyObject>,
    duck_typing_ser_mode: DuckTypingSerMode,
=======
    pub fallback: Option<PyObject>,
    pub context: Option<PyObject>,
>>>>>>> 4a533aa9
}

impl ExtraOwned {
    pub fn new(extra: &Extra) -> Self {
        Self {
            mode: extra.mode.clone(),
            warnings: extra.warnings.clone(),
            by_alias: extra.by_alias,
            exclude_unset: extra.exclude_unset,
            exclude_defaults: extra.exclude_defaults,
            exclude_none: extra.exclude_none,
            round_trip: extra.round_trip,
            config: extra.config.clone(),
            rec_guard: extra.rec_guard.clone(),
            check: extra.check,
            model: extra.model.map(Into::into),
            field_name: extra.field_name.map(ToString::to_string),
            serialize_unknown: extra.serialize_unknown,
            fallback: extra.fallback.map(Into::into),
<<<<<<< HEAD
            duck_typing_ser_mode: extra.duck_typing_ser_mode,
=======
            context: extra.context.map(Into::into),
>>>>>>> 4a533aa9
        }
    }

    pub fn to_extra<'py>(&'py self, py: Python<'py>) -> Extra<'py> {
        Extra {
            mode: &self.mode,
            ob_type_lookup: ObTypeLookup::cached(py),
            warnings: &self.warnings,
            by_alias: self.by_alias,
            exclude_unset: self.exclude_unset,
            exclude_defaults: self.exclude_defaults,
            exclude_none: self.exclude_none,
            round_trip: self.round_trip,
            config: &self.config,
            rec_guard: &self.rec_guard,
            check: self.check,
            model: self.model.as_ref().map(|m| m.as_ref(py)),
            field_name: self.field_name.as_deref(),
            serialize_unknown: self.serialize_unknown,
            fallback: self.fallback.as_ref().map(|m| m.as_ref(py)),
<<<<<<< HEAD
            duck_typing_ser_mode: self.duck_typing_ser_mode,
=======
            context: self.context.as_ref().map(|m| m.as_ref(py)),
>>>>>>> 4a533aa9
        }
    }
}

#[derive(Clone)]
#[cfg_attr(debug_assertions, derive(Debug))]
pub(crate) enum SerMode {
    Python,
    Json,
    Other(String),
}

impl fmt::Display for SerMode {
    fn fmt(&self, f: &mut fmt::Formatter<'_>) -> fmt::Result {
        match self {
            SerMode::Python => write!(f, "python"),
            SerMode::Json => write!(f, "json"),
            SerMode::Other(s) => write!(f, "{s}"),
        }
    }
}

impl SerMode {
    pub fn is_json(&self) -> bool {
        matches!(self, SerMode::Json)
    }
}

impl From<Option<&str>> for SerMode {
    fn from(s: Option<&str>) -> Self {
        match s {
            Some("json") => SerMode::Json,
            Some("python") => SerMode::Python,
            Some(other) => SerMode::Other(other.to_string()),
            None => SerMode::Python,
        }
    }
}

impl ToPyObject for SerMode {
    fn to_object(&self, py: Python<'_>) -> PyObject {
        match self {
            SerMode::Python => intern!(py, "python").to_object(py),
            SerMode::Json => intern!(py, "json").to_object(py),
            SerMode::Other(s) => s.to_object(py),
        }
    }
}

#[derive(Clone)]
#[cfg_attr(debug_assertions, derive(Debug))]
pub(crate) struct CollectWarnings {
    active: bool,
    warnings: RefCell<Option<Vec<String>>>,
}

impl CollectWarnings {
    pub(crate) fn new(active: bool) -> Self {
        Self {
            active,
            warnings: RefCell::new(None),
        }
    }

    pub fn custom_warning(&self, warning: String) {
        if self.active {
            self.add_warning(warning);
        }
    }

    pub fn on_fallback_py(&self, field_type: &str, value: &PyAny, extra: &Extra) -> PyResult<()> {
        // special case for None as it's very common e.g. as a default value
        if value.is_none() {
            Ok(())
        } else if extra.check.enabled() {
            Err(PydanticSerializationUnexpectedValue::new_err(None))
        } else {
            self.fallback_warning(field_type, value);
            Ok(())
        }
    }

    pub fn on_fallback_ser<S: serde::ser::Serializer>(
        &self,
        field_type: &str,
        value: &PyAny,
        extra: &Extra,
    ) -> Result<(), S::Error> {
        // special case for None as it's very common e.g. as a default value
        if value.is_none() {
            Ok(())
        } else if extra.check.enabled() {
            // note: I think this should never actually happen since we use `to_python(..., mode='json')` during
            // JSON serialisation to "try" union branches, but it's here for completeness/correctness
            // in particular, in future we could allow errors instead of warnings on fallback
            Err(S::Error::custom(UNEXPECTED_TYPE_SER_MARKER))
        } else {
            self.fallback_warning(field_type, value);
            Ok(())
        }
    }

    fn fallback_warning(&self, field_type: &str, value: &PyAny) {
        if self.active {
            let type_name = value.get_type().name().unwrap_or("<unknown python object>");
            self.add_warning(format!(
                "Expected `{field_type}` but got `{type_name}` - serialized value may not be as expected"
            ));
        }
    }

    fn add_warning(&self, message: String) {
        let mut op_warnings = self.warnings.borrow_mut();
        if let Some(ref mut warnings) = *op_warnings {
            warnings.push(message);
        } else {
            *op_warnings = Some(vec![message]);
        }
    }

    pub fn final_check(&self, py: Python) -> PyResult<()> {
        if self.active {
            match *self.warnings.borrow() {
                Some(ref warnings) => {
                    let message = format!("Pydantic serializer warnings:\n  {}", warnings.join("\n  "));
                    let user_warning_type = py.import("builtins")?.getattr("UserWarning")?;
                    PyErr::warn(py, user_warning_type, &message, 0)
                }
                _ => Ok(()),
            }
        } else {
            Ok(())
        }
    }
}

#[derive(Default, Clone)]
#[cfg_attr(debug_assertions, derive(Debug))]
pub struct SerRecursionState {
    guard: RefCell<RecursionState>,
}

impl ContainsRecursionState for &'_ Extra<'_> {
    fn access_recursion_state<R>(&mut self, f: impl FnOnce(&mut RecursionState) -> R) -> R {
        f(&mut self.rec_guard.guard.borrow_mut())
    }
}<|MERGE_RESOLUTION|>--- conflicted
+++ resolved
@@ -84,11 +84,8 @@
         round_trip: bool,
         serialize_unknown: bool,
         fallback: Option<&'py PyAny>,
-<<<<<<< HEAD
         duck_typing_ser_mode: DuckTypingSerMode,
-=======
         context: Option<&'py PyAny>,
->>>>>>> 4a533aa9
     ) -> Extra<'py> {
         Extra::new(
             py,
@@ -103,11 +100,8 @@
             &self.rec_guard,
             serialize_unknown,
             fallback,
-<<<<<<< HEAD
             duck_typing_ser_mode,
-=======
             context,
->>>>>>> 4a533aa9
         )
     }
 
@@ -139,11 +133,8 @@
     pub field_name: Option<&'a str>,
     pub serialize_unknown: bool,
     pub fallback: Option<&'a PyAny>,
-<<<<<<< HEAD
     pub duck_typing_ser_mode: DuckTypingSerMode,
-=======
     pub context: Option<&'a PyAny>,
->>>>>>> 4a533aa9
 }
 
 impl<'a> Extra<'a> {
@@ -161,11 +152,8 @@
         rec_guard: &'a SerRecursionState,
         serialize_unknown: bool,
         fallback: Option<&'a PyAny>,
-<<<<<<< HEAD
         duck_typing_ser_mode: DuckTypingSerMode,
-=======
         context: Option<&'a PyAny>,
->>>>>>> 4a533aa9
     ) -> Self {
         Self {
             mode,
@@ -183,11 +171,8 @@
             field_name: None,
             serialize_unknown,
             fallback,
-<<<<<<< HEAD
             duck_typing_ser_mode,
-=======
             context,
->>>>>>> 4a533aa9
         }
     }
 
@@ -245,13 +230,9 @@
     pub model: Option<PyObject>,
     field_name: Option<String>,
     serialize_unknown: bool,
-<<<<<<< HEAD
     fallback: Option<PyObject>,
     duck_typing_ser_mode: DuckTypingSerMode,
-=======
-    pub fallback: Option<PyObject>,
     pub context: Option<PyObject>,
->>>>>>> 4a533aa9
 }
 
 impl ExtraOwned {
@@ -271,11 +252,8 @@
             field_name: extra.field_name.map(ToString::to_string),
             serialize_unknown: extra.serialize_unknown,
             fallback: extra.fallback.map(Into::into),
-<<<<<<< HEAD
             duck_typing_ser_mode: extra.duck_typing_ser_mode,
-=======
             context: extra.context.map(Into::into),
->>>>>>> 4a533aa9
         }
     }
 
@@ -296,11 +274,8 @@
             field_name: self.field_name.as_deref(),
             serialize_unknown: self.serialize_unknown,
             fallback: self.fallback.as_ref().map(|m| m.as_ref(py)),
-<<<<<<< HEAD
             duck_typing_ser_mode: self.duck_typing_ser_mode,
-=======
             context: self.context.as_ref().map(|m| m.as_ref(py)),
->>>>>>> 4a533aa9
         }
     }
 }
