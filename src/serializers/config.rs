--- conflicted
+++ resolved
@@ -4,11 +4,7 @@
 use base64::Engine;
 use pyo3::intern;
 use pyo3::prelude::*;
-<<<<<<< HEAD
 use pyo3::types::{PyDateTime, PyDelta, PyDict, PyString};
-=======
-use pyo3::types::{PyDict, PyString};
->>>>>>> 31a5156d
 
 use serde::ser::Error;
 
