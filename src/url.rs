use std::borrow::Cow;
use std::collections::hash_map::DefaultHasher;
<<<<<<< HEAD
use std::fmt;
=======
use std::fmt::{self, Display};
>>>>>>> 4d23017b
use std::fmt::{Formatter, Write};
use std::hash::{Hash, Hasher};
use std::sync::OnceLock;

use idna::punycode::decode_to_string;
use jiter::{PartialMode, StringCacheMode};
<<<<<<< HEAD
use percent_encoding::{utf8_percent_encode, NON_ALPHANUMERIC};
=======
use percent_encoding::{percent_encode, AsciiSet, CONTROLS};
>>>>>>> 4d23017b
use pyo3::exceptions::PyValueError;
use pyo3::pyclass::CompareOp;
use pyo3::sync::OnceLockExt;
use pyo3::types::{PyDict, PyType};
use pyo3::{intern, prelude::*, IntoPyObjectExt};
use url::Url;

use crate::input::InputType;
use crate::recursion_guard::RecursionState;
use crate::tools::SchemaDict;
use crate::validators::url::{MultiHostUrlValidator, UrlValidator};
use crate::validators::{Extra, ValidationState, Validator};
use crate::ValidationError;

#[pyclass(name = "Url", module = "pydantic_core._pydantic_core", subclass, frozen)]
#[derive(Clone)]
#[cfg_attr(debug_assertions, derive(Debug))]
pub struct PyUrl {
    lib_url: Url,
    /// Override to treat the path as empty when it is `/`. The `url` crate always normalizes an empty path to `/`,
    /// but users may want to preserve the empty path when round-tripping.
    path_is_empty: bool,
    /// Cache for the serialized representation where this diverges from `lib_url.as_str()`
    /// (i.e. when trailing slash was added to the empty path, but user didn't want that)
    serialized: OnceLock<String>,
}

impl Hash for PyUrl {
    fn hash<H: Hasher>(&self, state: &mut H) {
        self.lib_url.hash(state);
        self.path_is_empty.hash(state);
        // no need to hash `serialized` as it's derived from the other two fields
    }
}

impl PyUrl {
    pub fn new(lib_url: Url, path_is_empty: bool) -> Self {
        Self {
            lib_url,
            path_is_empty,
            serialized: OnceLock::new(),
        }
    }

    pub fn url(&self) -> &Url {
        &self.lib_url
    }

    pub fn url_mut(&mut self) -> &mut Url {
        &mut self.lib_url
    }

    fn serialized(&self, py: Python<'_>) -> &str {
        if self.path_is_empty {
            self.serialized
                .get_or_init_py_attached(py, || serialize_url_without_path_slash(&self.lib_url))
        } else {
            self.lib_url.as_str()
        }
    }
}

#[pymethods]
impl PyUrl {
    #[new]
    #[pyo3(signature = (url, *, preserve_empty_path=false))]
    pub fn py_new(py: Python, url: &Bound<'_, PyAny>, preserve_empty_path: bool) -> PyResult<Self> {
        let validator = UrlValidator::get_simple(false, preserve_empty_path);
        let url_obj = validator
            .validate(
                py,
                url,
                &mut ValidationState::new(
                    Extra::new(
                        None,
                        None,
                        None,
                        None,
                        None,
                        InputType::Python,
                        StringCacheMode::None,
                        None,
                        None,
                    ),
                    &mut RecursionState::default(),
                    PartialMode::Off,
                ),
            )
            .map_err(|e| {
                let name = match validator.get_name().into_py_any(py) {
                    Ok(name) => name,
                    Err(e) => return e,
                };
                ValidationError::from_val_error(py, name, InputType::Python, e, None, false, false)
            })?
            .downcast_bound::<Self>(py)?
            .get()
            .clone(); // FIXME: avoid the clone, would need to make `validate` be aware of what URL subclass to create
        Ok(url_obj)
    }

    #[getter]
    pub fn scheme(&self) -> &str {
        self.lib_url.scheme()
    }

    #[getter]
    pub fn username(&self) -> Option<&str> {
        match self.lib_url.username() {
            "" => None,
            user => Some(user),
        }
    }

    #[getter]
    pub fn password(&self) -> Option<&str> {
        self.lib_url.password()
    }

    #[getter]
    pub fn host(&self) -> Option<&str> {
        self.lib_url.host_str()
    }

    // string representation of the host, with punycode decoded when appropriate
    pub fn unicode_host(&self) -> Option<String> {
        match self.lib_url.host() {
            Some(url::Host::Domain(domain)) if is_punnycode_domain(&self.lib_url, domain) => decode_punycode(domain),
            _ => self.lib_url.host_str().map(ToString::to_string),
        }
    }

    #[getter]
    pub fn port(&self) -> Option<u16> {
        self.lib_url.port_or_known_default()
    }

    #[getter]
    pub fn path(&self) -> Option<&str> {
        match self.lib_url.path() {
            "" => None,
            "/" if self.path_is_empty => None,
            path => Some(path),
        }
    }

    #[getter]
    pub fn query(&self) -> Option<&str> {
        self.lib_url.query()
    }

    pub fn query_params<'py>(&self, py: Python<'py>) -> PyResult<Bound<'py, PyAny>> {
        // `query_pairs` is a pure iterator, so can't implement `ExactSizeIterator`, hence we need the temporary `Vec`
        self.lib_url
            .query_pairs()
            .map(|(key, value)| (key, value).into_pyobject(py))
            .collect::<PyResult<Vec<_>>>()?
            .into_pyobject(py)
    }

    #[getter]
    pub fn fragment(&self) -> Option<&str> {
        self.lib_url.fragment()
    }

    // string representation of the URL, with punycode decoded when appropriate
    pub fn unicode_string(&self, py: Python<'_>) -> Cow<'_, str> {
        unicode_url(self.serialized(py), &self.lib_url)
    }

    pub fn __str__(&self, py: Python<'_>) -> &str {
        self.serialized(py)
    }

    pub fn __repr__(&self, py: Python<'_>) -> String {
        format!("Url('{}')", self.serialized(py))
    }

    fn __richcmp__(&self, other: &Self, op: CompareOp) -> PyResult<bool> {
        match op {
            CompareOp::Lt => Ok(self.lib_url < other.lib_url),
            CompareOp::Le => Ok(self.lib_url <= other.lib_url),
            CompareOp::Eq => Ok(self.lib_url == other.lib_url),
            CompareOp::Ne => Ok(self.lib_url != other.lib_url),
            CompareOp::Gt => Ok(self.lib_url > other.lib_url),
            CompareOp::Ge => Ok(self.lib_url >= other.lib_url),
        }
    }

    fn __hash__(&self) -> u64 {
        let mut s = DefaultHasher::new();
        self.hash(&mut s);
        s.finish()
    }

    fn __bool__(&self) -> bool {
        true // an empty string is not a valid URL
    }

    #[pyo3(signature = (_memo, /))]
    pub fn __deepcopy__(&self, py: Python, _memo: Bound<'_, PyAny>) -> PyResult<Py<PyAny>> {
        self.clone().into_py_any(py)
    }

    fn __getnewargs__(&self, py: Python<'_>) -> (&str,) {
        (self.__str__(py),)
    }

    #[classmethod]
    #[pyo3(signature=(*, scheme, host, username=None, password=None, port=None, path=None, query=None, fragment=None))]
    #[allow(clippy::too_many_arguments)]
    pub fn build<'py>(
        cls: &Bound<'py, PyType>,
        scheme: &str,
        host: &str,
        username: Option<&str>,
        password: Option<&str>,
        port: Option<u16>,
        path: Option<&str>,
        query: Option<&str>,
        fragment: Option<&str>,
        // encode_credentials: bool, // TODO: re-enable this
    ) -> PyResult<Bound<'py, PyAny>> {
        Self::build_inner(
            cls, scheme, host, username, password, port, path, query, fragment, false,
        )
    }
}

impl PyUrl {
    #[allow(clippy::too_many_arguments)]
    fn build_inner<'py>(
        cls: &Bound<'py, PyType>,
        scheme: &str,
        host: &str,
        username: Option<&str>,
        password: Option<&str>,
        port: Option<u16>,
        path: Option<&str>,
        query: Option<&str>,
        fragment: Option<&str>,
        encode_credentials: bool,
    ) -> PyResult<Bound<'py, PyAny>> {
        let url_host = UrlHostParts {
            username: username.map(Into::into),
            password: password.map(Into::into),
            host: Some(host.into()),
            port,
        };
        let mut url = format!("{scheme}://");
        url_host
            .to_writer(&mut url, encode_credentials)
            .expect("writing to string should not fail");
        if let Some(path) = path {
            url.push('/');
            url.push_str(path);
        }
        if let Some(query) = query {
            url.push('?');
            url.push_str(query);
        }
        if let Some(fragment) = fragment {
            url.push('#');
            url.push_str(fragment);
        }
        cls.call1((url,))
    }
}

#[pyclass(name = "MultiHostUrl", module = "pydantic_core._pydantic_core", subclass, frozen)]
#[derive(Clone, Hash)]
#[cfg_attr(debug_assertions, derive(Debug))]
pub struct PyMultiHostUrl {
    ref_url: PyUrl,
    extra_urls: Option<Vec<Url>>,
}

impl PyMultiHostUrl {
    pub fn new(ref_url: PyUrl, extra_urls: Option<Vec<Url>>) -> Self {
        Self { ref_url, extra_urls }
    }

    pub fn lib_url(&self) -> &Url {
        &self.ref_url.lib_url
    }

    pub fn mut_lib_url(&mut self) -> &mut Url {
        &mut self.ref_url.lib_url
    }
}

#[pymethods]
impl PyMultiHostUrl {
    #[new]
    #[pyo3(signature = (url, *, preserve_empty_path=false))]
    pub fn py_new(py: Python, url: &Bound<'_, PyAny>, preserve_empty_path: bool) -> PyResult<Self> {
        let validator = MultiHostUrlValidator::get_simple(false, preserve_empty_path);
        let url_obj = validator
            .validate(
                py,
                url,
                &mut ValidationState::new(
                    Extra::new(
                        None,
                        None,
                        None,
                        None,
                        None,
                        InputType::Python,
                        StringCacheMode::None,
                        None,
                        None,
                    ),
                    &mut RecursionState::default(),
                    PartialMode::Off,
                ),
            )
            .map_err(|e| {
                let name = match validator.get_name().into_py_any(py) {
                    Ok(name) => name,
                    Err(e) => return e,
                };
                ValidationError::from_val_error(py, name, InputType::Python, e, None, false, false)
            })?
            .downcast_bound::<Self>(py)?
            .get()
            .clone(); // FIXME: avoid the clone, would need to make `validate` be aware of what URL subclass to create
        Ok(url_obj)
    }

    #[getter]
    pub fn scheme(&self) -> &str {
        self.ref_url.scheme()
    }

    pub fn hosts<'py>(&self, py: Python<'py>) -> PyResult<Vec<Bound<'py, PyDict>>> {
        if let Some(extra_urls) = &self.extra_urls {
            let mut hosts = Vec::with_capacity(extra_urls.len() + 1);
            for url in extra_urls {
                hosts.push(host_to_dict(py, url)?);
            }
            hosts.push(host_to_dict(py, &self.ref_url.lib_url)?);
            Ok(hosts)
        } else if self.ref_url.lib_url.has_host() {
            Ok(vec![host_to_dict(py, &self.ref_url.lib_url)?])
        } else {
            Ok(vec![])
        }
    }

    #[getter]
    pub fn path(&self) -> Option<&str> {
        self.ref_url.path()
    }

    #[getter]
    pub fn query(&self) -> Option<&str> {
        self.ref_url.query()
    }

    pub fn query_params<'py>(&self, py: Python<'py>) -> PyResult<Bound<'py, PyAny>> {
        self.ref_url.query_params(py)
    }

    #[getter]
    pub fn fragment(&self) -> Option<&str> {
        self.ref_url.fragment()
    }

    // string representation of the URL, with punycode decoded when appropriate
    pub fn unicode_string(&self, py: Python<'_>) -> Cow<'_, str> {
        if let Some(extra_urls) = &self.extra_urls {
            let scheme = self.ref_url.lib_url.scheme();
            let host_offset = scheme.len() + 3;

            let mut full_url = self.ref_url.unicode_string(py).into_owned();
            let mut extra_hosts = String::new();

            // special urls will have had a trailing slash added, non-special urls will not
            // hence we need to remove the last char if the scheme is special
            #[allow(clippy::bool_to_int_with_if)]
            let sub = if scheme_is_special(scheme) { 1 } else { 0 };

            for url in extra_urls {
                let str = unicode_url(url.as_str(), url);
                extra_hosts.push_str(&str[host_offset..str.len() - sub]);
                extra_hosts.push(',');
            }

            full_url.insert_str(host_offset, &extra_hosts);
            Cow::Owned(full_url)
        } else {
            self.ref_url.unicode_string(py)
        }
    }

    pub fn __str__(&self, py: Python<'_>) -> Cow<'_, str> {
        if let Some(extra_urls) = &self.extra_urls {
            let scheme = self.ref_url.lib_url.scheme();
            let host_offset = scheme.len() + 3;

            let mut full_url = self.ref_url.serialized(py).to_string();
            let mut extra_hosts = String::new();

            // special urls will have had a trailing slash added, non-special urls will not
            // hence we need to remove the last char if the scheme is special
            #[allow(clippy::bool_to_int_with_if)]
            let sub = if scheme_is_special(scheme) { 1 } else { 0 };

            for url in extra_urls {
                let str = url.as_str();
                extra_hosts.push_str(&str[host_offset..str.len() - sub]);
                extra_hosts.push(',');
            }

            full_url.insert_str(host_offset, &extra_hosts);
            Cow::Owned(full_url)
        } else {
            Cow::Borrowed(self.ref_url.__str__(py))
        }
    }

    pub fn __repr__(&self, py: Python<'_>) -> String {
        format!("MultiHostUrl('{}')", self.__str__(py))
    }

    fn __richcmp__(&self, other: &Self, op: CompareOp, py: Python<'_>) -> PyResult<bool> {
        match op {
            CompareOp::Lt => Ok(self.unicode_string(py) < other.unicode_string(py)),
            CompareOp::Le => Ok(self.unicode_string(py) <= other.unicode_string(py)),
            CompareOp::Eq => Ok(self.unicode_string(py) == other.unicode_string(py)),
            CompareOp::Ne => Ok(self.unicode_string(py) != other.unicode_string(py)),
            CompareOp::Gt => Ok(self.unicode_string(py) > other.unicode_string(py)),
            CompareOp::Ge => Ok(self.unicode_string(py) >= other.unicode_string(py)),
        }
    }

    fn __hash__(&self) -> u64 {
        let mut s = DefaultHasher::new();
        self.hash(&mut s);
        s.finish()
    }

    fn __bool__(&self) -> bool {
        true // an empty string is not a valid URL
    }

    pub fn __deepcopy__(&self, py: Python, _memo: &Bound<'_, PyDict>) -> PyResult<Py<PyAny>> {
        self.clone().into_py_any(py)
    }

    fn __getnewargs__(&self, py: Python<'_>) -> (Cow<'_, str>,) {
        (self.__str__(py),)
    }

    #[classmethod]
    #[pyo3(signature=(*, scheme, hosts=None, path=None, query=None, fragment=None, host=None, username=None, password=None, port=None))]
    #[allow(clippy::too_many_arguments)]
    fn build<'py>(
        cls: &Bound<'py, PyType>,
        scheme: &str,
        hosts: Option<Vec<UrlHostParts>>,
        path: Option<&str>,
        query: Option<&str>,
        fragment: Option<&str>,
        // convenience parameters to build with a single host
        host: Option<&str>,
        username: Option<&str>,
        password: Option<&str>,
        port: Option<u16>,
        // encode_credentials: bool, // TODO: re-enable this
    ) -> PyResult<Bound<'py, PyAny>> {
        Self::build_inner(
            cls, scheme, hosts, path, query, fragment, host, username, password, port,
            false, // TODO: re-enable this
        )
    }
}

impl PyMultiHostUrl {
    #[allow(clippy::too_many_arguments)]
    fn build_inner<'py>(
        cls: &Bound<'py, PyType>,
        scheme: &str,
        hosts: Option<Vec<UrlHostParts>>,
        path: Option<&str>,
        query: Option<&str>,
        fragment: Option<&str>,
        // convenience parameters to build with a single host
        host: Option<&str>,
        username: Option<&str>,
        password: Option<&str>,
        port: Option<u16>,
        encode_credentials: bool,
    ) -> PyResult<Bound<'py, PyAny>> {
<<<<<<< HEAD
        let mut url =
            if hosts.is_some() && (host.is_some() || username.is_some() || password.is_some() || port.is_some()) {
                return Err(PyValueError::new_err(
                    "expected one of `hosts` or singular values to be set.",
                ));
            } else if let Some(hosts) = hosts {
                // check all of host / user / password / port empty
                // build multi-host url
                let mut multi_url = format!("{scheme}://");
                for (index, single_host) in hosts.iter().enumerate() {
                    if single_host.is_empty() {
                        return Err(PyValueError::new_err(
                            "expected one of 'host', 'username', 'password' or 'port' to be set",
                        ));
                    }
                    write!(multi_url, "{single_host}").expect("string formatting never fails");
                    if index != hosts.len() - 1 {
                        multi_url.push(',');
                    }
=======
        let mut url = format!("{scheme}://");

        if hosts.is_some() && (host.is_some() || username.is_some() || password.is_some() || port.is_some()) {
            return Err(PyValueError::new_err(
                "expected one of `hosts` or singular values to be set.",
            ));
        } else if let Some(hosts) = hosts {
            // check all of host / user / password / port empty
            // build multi-host url
            let len = hosts.len();
            for (index, single_host) in hosts.into_iter().enumerate() {
                if single_host.is_empty() {
                    return Err(PyValueError::new_err(
                        "expected one of 'host', 'username', 'password' or 'port' to be set",
                    ));
>>>>>>> 4d23017b
                }
                single_host
                    .to_writer(&mut url, encode_credentials)
                    .expect("writing to string should not fail");
                if index != len - 1 {
                    url.push(',');
                }
            }
        } else if host.is_some() {
            let url_host = UrlHostParts {
                username: username.map(Into::into),
                password: password.map(Into::into),
                host: host.map(Into::into),
                port,
            };
            url_host
                .to_writer(&mut url, encode_credentials)
                .expect("writing to string should not fail");
        } else {
            return Err(PyValueError::new_err("expected either `host` or `hosts` to be set"));
        }

        if let Some(path) = path {
            url.push('/');
            url.push_str(path);
        }
        if let Some(query) = query {
            url.push('?');
            url.push_str(query);
        }
        if let Some(fragment) = fragment {
            url.push('#');
            url.push_str(fragment);
        }
        cls.call1((url,))
    }
}

struct UrlHostParts {
    username: Option<String>,
    password: Option<String>,
    host: Option<String>,
    port: Option<u16>,
}

struct MaybeEncoded<'a>(&'a str, bool);

impl fmt::Display for MaybeEncoded<'_> {
    fn fmt(&self, f: &mut Formatter<'_>) -> fmt::Result {
        if self.1 {
            write!(f, "{}", encode_userinfo_component(self.0))
        } else {
            write!(f, "{}", self.0)
        }
    }
}

impl UrlHostParts {
    fn is_empty(&self) -> bool {
        self.host.is_none() && self.password.is_none() && self.host.is_none() && self.port.is_none()
    }

    fn to_writer(&self, mut w: impl Write, encode_credentials: bool) -> fmt::Result {
        match (&self.username, &self.password) {
            (Some(username), None) => write!(w, "{}@", MaybeEncoded(username, encode_credentials))?,
            (None, Some(password)) => write!(w, ":{}@", MaybeEncoded(password, encode_credentials))?,
            (Some(username), Some(password)) => write!(
                w,
                "{}:{}@",
                MaybeEncoded(username, encode_credentials),
                MaybeEncoded(password, encode_credentials)
            )?,
            (None, None) => {}
        }
        if let Some(host) = &self.host {
            write!(w, "{host}")?;
        }
        if let Some(port) = self.port {
            write!(w, ":{port}")?;
        }
        Ok(())
    }
}

impl FromPyObject<'_> for UrlHostParts {
    fn extract_bound(ob: &Bound<'_, PyAny>) -> PyResult<Self> {
        let py = ob.py();
        let dict = ob.downcast::<PyDict>()?;
        Ok(UrlHostParts {
            username: dict.get_as(intern!(py, "username"))?,
            password: dict.get_as(intern!(py, "password"))?,
            host: dict.get_as(intern!(py, "host"))?,
            port: dict.get_as(intern!(py, "port"))?,
        })
    }
}

fn host_to_dict<'a>(py: Python<'a>, lib_url: &Url) -> PyResult<Bound<'a, PyDict>> {
    let dict = PyDict::new(py);
    dict.set_item("username", Some(lib_url.username()).filter(|s| !s.is_empty()))?;
    dict.set_item("password", lib_url.password())?;
    dict.set_item("host", lib_url.host_str())?;
    dict.set_item("port", lib_url.port_or_known_default())?;

    Ok(dict)
}

fn unicode_url<'s>(serialized: &'s str, lib_url: &Url) -> Cow<'s, str> {
    match lib_url.host() {
        Some(url::Host::Domain(domain)) if is_punnycode_domain(lib_url, domain) => {
            let mut s = serialized.to_string();
            if let Some(decoded) = decode_punycode(domain) {
                // replace the range containing the punycode domain with the decoded domain
                let start = lib_url.scheme().len() + 3;
                s.replace_range(start..start + domain.len(), &decoded);
            }
            Cow::Owned(s)
        }
        _ => Cow::Borrowed(serialized),
    }
}

fn decode_punycode(domain: &str) -> Option<String> {
    let mut result = String::with_capacity(domain.len());
    for chunk in domain.split('.') {
        if let Some(stripped) = chunk.strip_prefix(PUNYCODE_PREFIX) {
            result.push_str(&decode_to_string(stripped)?);
        } else {
            result.push_str(chunk);
        }
        result.push('.');
    }
    result.pop();
    Some(result)
}

static PUNYCODE_PREFIX: &str = "xn--";

fn is_punnycode_domain(lib_url: &Url, domain: &str) -> bool {
    scheme_is_special(lib_url.scheme()) && domain.split('.').any(|part| part.starts_with(PUNYCODE_PREFIX))
}

<<<<<<< HEAD
fn encode_userinfo_component(value: &str) -> impl fmt::Display + use<'_> {
    utf8_percent_encode(value, NON_ALPHANUMERIC)
=======
/// See <https://url.spec.whatwg.org/#userinfo-percent-encode-set>
const USERINFO_ENCODE_SET: &AsciiSet = &CONTROLS
    // query percent-encodes is controls plus the below
    .add(b' ')
    .add(b'"')
    .add(b'#')
    .add(b'<')
    .add(b'>')
    // path percent-encodes is query percent-encodes plus the below
    .add(b'?')
    .add(b'^')
    .add(b'`')
    .add(b'{')
    .add(b'}')
    // userinfo percent-encodes is path percent-encodes plus the below
    .add(b'/')
    .add(b':')
    .add(b';')
    .add(b'=')
    .add(b'@')
    .add(b'[')
    .add(b'\\')
    .add(b']')
    .add(b'|')
    // https://datatracker.ietf.org/doc/html/rfc3986.html#section-2.4
    // we must also percent-encode '%'
    .add(b'%');

fn encode_userinfo_component(value: &str) -> impl Display + '_ {
    percent_encode(value.as_bytes(), USERINFO_ENCODE_SET)
>>>>>>> 4d23017b
}

// based on https://github.com/servo/rust-url/blob/1c1e406874b3d2aa6f36c5d2f3a5c2ea74af9efb/url/src/parser.rs#L161-L167
pub fn scheme_is_special(scheme: &str) -> bool {
    matches!(scheme, "http" | "https" | "ws" | "wss" | "ftp" | "file")
}

fn serialize_url_without_path_slash(url: &Url) -> String {
    // use pointer arithmetic to find the pieces we need to build the string
    let s = url.as_str();
    let path = url.path();
    assert_eq!(path, "/", "`path_is_empty` expected to be set only when path is '/'");

    assert!(
        // Safety for the below: `s` and `path` should be from the same text slice, so
        // we can pull out the slices of `s` that don't include `path`.
        s.as_ptr() <= path.as_ptr() && unsafe { s.as_ptr().add(s.len()) } >= unsafe { path.as_ptr().add(path.len()) }
    );

    let prefix_len = path.as_ptr() as usize - s.as_ptr() as usize;
    let suffix_len = s.len() - (prefix_len + path.len());

    // Safety: prefix is the slice of `s` leading to `path`, protected by the assert above.
    let prefix = unsafe { std::str::from_utf8_unchecked(std::slice::from_raw_parts(s.as_ptr(), prefix_len)) };
    // Safety: suffix is the slice of `s` after `path`, protected by the assert above.
    let suffix =
        unsafe { std::str::from_utf8_unchecked(std::slice::from_raw_parts(path.as_ptr().add(path.len()), suffix_len)) };

    format!("{prefix}{suffix}")
}<|MERGE_RESOLUTION|>--- conflicted
+++ resolved
@@ -1,21 +1,13 @@
 use std::borrow::Cow;
 use std::collections::hash_map::DefaultHasher;
-<<<<<<< HEAD
-use std::fmt;
-=======
 use std::fmt::{self, Display};
->>>>>>> 4d23017b
 use std::fmt::{Formatter, Write};
 use std::hash::{Hash, Hasher};
 use std::sync::OnceLock;
 
 use idna::punycode::decode_to_string;
 use jiter::{PartialMode, StringCacheMode};
-<<<<<<< HEAD
-use percent_encoding::{utf8_percent_encode, NON_ALPHANUMERIC};
-=======
 use percent_encoding::{percent_encode, AsciiSet, CONTROLS};
->>>>>>> 4d23017b
 use pyo3::exceptions::PyValueError;
 use pyo3::pyclass::CompareOp;
 use pyo3::sync::OnceLockExt;
@@ -511,27 +503,6 @@
         port: Option<u16>,
         encode_credentials: bool,
     ) -> PyResult<Bound<'py, PyAny>> {
-<<<<<<< HEAD
-        let mut url =
-            if hosts.is_some() && (host.is_some() || username.is_some() || password.is_some() || port.is_some()) {
-                return Err(PyValueError::new_err(
-                    "expected one of `hosts` or singular values to be set.",
-                ));
-            } else if let Some(hosts) = hosts {
-                // check all of host / user / password / port empty
-                // build multi-host url
-                let mut multi_url = format!("{scheme}://");
-                for (index, single_host) in hosts.iter().enumerate() {
-                    if single_host.is_empty() {
-                        return Err(PyValueError::new_err(
-                            "expected one of 'host', 'username', 'password' or 'port' to be set",
-                        ));
-                    }
-                    write!(multi_url, "{single_host}").expect("string formatting never fails");
-                    if index != hosts.len() - 1 {
-                        multi_url.push(',');
-                    }
-=======
         let mut url = format!("{scheme}://");
 
         if hosts.is_some() && (host.is_some() || username.is_some() || password.is_some() || port.is_some()) {
@@ -547,7 +518,6 @@
                     return Err(PyValueError::new_err(
                         "expected one of 'host', 'username', 'password' or 'port' to be set",
                     ));
->>>>>>> 4d23017b
                 }
                 single_host
                     .to_writer(&mut url, encode_credentials)
@@ -690,10 +660,6 @@
     scheme_is_special(lib_url.scheme()) && domain.split('.').any(|part| part.starts_with(PUNYCODE_PREFIX))
 }
 
-<<<<<<< HEAD
-fn encode_userinfo_component(value: &str) -> impl fmt::Display + use<'_> {
-    utf8_percent_encode(value, NON_ALPHANUMERIC)
-=======
 /// See <https://url.spec.whatwg.org/#userinfo-percent-encode-set>
 const USERINFO_ENCODE_SET: &AsciiSet = &CONTROLS
     // query percent-encodes is controls plus the below
@@ -724,7 +690,6 @@
 
 fn encode_userinfo_component(value: &str) -> impl Display + '_ {
     percent_encode(value.as_bytes(), USERINFO_ENCODE_SET)
->>>>>>> 4d23017b
 }
 
 // based on https://github.com/servo/rust-url/blob/1c1e406874b3d2aa6f36c5d2f3a5c2ea74af9efb/url/src/parser.rs#L161-L167
