--- conflicted
+++ resolved
@@ -6,25 +6,21 @@
 use std::sync::OnceLock;
 
 use idna::punycode::decode_to_string;
+use jiter::{PartialMode, StringCacheMode};
 use pyo3::exceptions::PyValueError;
 use pyo3::pyclass::CompareOp;
-<<<<<<< HEAD
-use pyo3::sync::{GILOnceCell, OnceLockExt};
-=======
-use pyo3::sync::PyOnceLock;
->>>>>>> ed0d1ca0
+use pyo3::sync::OnceLockExt;
 use pyo3::types::{PyDict, PyType};
 use pyo3::{intern, prelude::*, IntoPyObjectExt};
 use url::Url;
 
+use crate::input::InputType;
+use crate::recursion_guard::RecursionState;
 use crate::tools::SchemaDict;
-use crate::SchemaValidator;
-
-<<<<<<< HEAD
-=======
-static SCHEMA_DEFINITION_URL: PyOnceLock<SchemaValidator> = PyOnceLock::new();
-
->>>>>>> ed0d1ca0
+use crate::validators::url::{MultiHostUrlValidator, UrlValidator};
+use crate::validators::{Extra, ValidationState, Validator};
+use crate::ValidationError;
+
 #[pyclass(name = "Url", module = "pydantic_core._pydantic_core", subclass, frozen)]
 #[derive(Clone)]
 #[cfg_attr(debug_assertions, derive(Debug))]
@@ -78,19 +74,38 @@
     #[new]
     #[pyo3(signature = (url, *, preserve_empty_path=false))]
     pub fn py_new(py: Python, url: &Bound<'_, PyAny>, preserve_empty_path: bool) -> PyResult<Self> {
-        let schema_obj = get_schema_validator(py, false, preserve_empty_path)?.validate_python(
-            py,
-            url,
-            None,
-            None,
-            None,
-            None,
-            None,
-            false.into(),
-            None,
-            None,
-        )?;
-        schema_obj.extract(py)
+        let validator = UrlValidator::get_simple(false, preserve_empty_path);
+        let url_obj = validator
+            .validate(
+                py,
+                url,
+                &mut ValidationState::new(
+                    Extra::new(
+                        None,
+                        None,
+                        None,
+                        None,
+                        None,
+                        InputType::Python,
+                        StringCacheMode::None,
+                        None,
+                        None,
+                    ),
+                    &mut RecursionState::default(),
+                    PartialMode::Off,
+                ),
+            )
+            .map_err(|e| {
+                let name = match validator.get_name().into_py_any(py) {
+                    Ok(name) => name,
+                    Err(e) => return e,
+                };
+                ValidationError::from_val_error(py, name, InputType::Python, e, None, false, false)
+            })?
+            .downcast_bound::<Self>(py)?
+            .get()
+            .clone(); // FIXME: avoid the clone, would need to make `validate` be aware of what URL subclass to create
+        Ok(url_obj)
     }
 
     #[getter]
@@ -259,29 +274,43 @@
     }
 }
 
-<<<<<<< HEAD
-=======
-static SCHEMA_DEFINITION_MULTI_HOST_URL: PyOnceLock<SchemaValidator> = PyOnceLock::new();
-
->>>>>>> ed0d1ca0
 #[pymethods]
 impl PyMultiHostUrl {
     #[new]
     #[pyo3(signature = (url, *, preserve_empty_path=false))]
     pub fn py_new(py: Python, url: &Bound<'_, PyAny>, preserve_empty_path: bool) -> PyResult<Self> {
-        let schema_obj = get_schema_validator(py, true, preserve_empty_path)?.validate_python(
-            py,
-            url,
-            None,
-            None,
-            None,
-            None,
-            None,
-            false.into(),
-            None,
-            None,
-        )?;
-        schema_obj.extract(py)
+        let validator = MultiHostUrlValidator::get_simple(false, preserve_empty_path);
+        let url_obj = validator
+            .validate(
+                py,
+                url,
+                &mut ValidationState::new(
+                    Extra::new(
+                        None,
+                        None,
+                        None,
+                        None,
+                        None,
+                        InputType::Python,
+                        StringCacheMode::None,
+                        None,
+                        None,
+                    ),
+                    &mut RecursionState::default(),
+                    PartialMode::Off,
+                ),
+            )
+            .map_err(|e| {
+                let name = match validator.get_name().into_py_any(py) {
+                    Ok(name) => name,
+                    Err(e) => return e,
+                };
+                ValidationError::from_val_error(py, name, InputType::Python, e, None, false, false)
+            })?
+            .downcast_bound::<Self>(py)?
+            .get()
+            .clone(); // FIXME: avoid the clone, would need to make `validate` be aware of what URL subclass to create
+        Ok(url_obj)
     }
 
     #[getter]
@@ -594,30 +623,4 @@
         unsafe { std::str::from_utf8_unchecked(std::slice::from_raw_parts(path.as_ptr().add(path.len()), suffix_len)) };
 
     format!("{prefix}{suffix}")
-}
-
-static SCHEMA_URL_SINGLE_TRUE: GILOnceCell<SchemaValidator> = GILOnceCell::new();
-static SCHEMA_URL_SINGLE_FALSE: GILOnceCell<SchemaValidator> = GILOnceCell::new();
-static SCHEMA_URL_MULTI_TRUE: GILOnceCell<SchemaValidator> = GILOnceCell::new();
-static SCHEMA_URL_MULTI_FALSE: GILOnceCell<SchemaValidator> = GILOnceCell::new();
-
-macro_rules! make_schema_val {
-    ($py:ident, $schema_type:literal, $preserve_empty_path:literal) => {{
-        let schema = PyDict::new($py);
-        schema.set_item(intern!($py, "type"), intern!($py, $schema_type))?;
-        // preserve_empty_path defaults to false, so only set it if true
-        if $preserve_empty_path {
-            schema.set_item(intern!($py, "preserve_empty_path"), true)?;
-        }
-        SchemaValidator::py_new($py, &schema, None)
-    }};
-}
-
-fn get_schema_validator(py: Python<'_>, multi_host: bool, preserve_empty_path: bool) -> PyResult<&SchemaValidator> {
-    match (multi_host, preserve_empty_path) {
-        (false, true) => SCHEMA_URL_SINGLE_TRUE.get_or_try_init(py, || make_schema_val!(py, "url", true)),
-        (false, false) => SCHEMA_URL_SINGLE_FALSE.get_or_try_init(py, || make_schema_val!(py, "url", false)),
-        (true, true) => SCHEMA_URL_MULTI_TRUE.get_or_try_init(py, || make_schema_val!(py, "multi-host-url", true)),
-        (true, false) => SCHEMA_URL_MULTI_FALSE.get_or_try_init(py, || make_schema_val!(py, "multi-host-url", false)),
-    }
 }