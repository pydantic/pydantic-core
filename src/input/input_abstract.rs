--- conflicted
+++ resolved
@@ -124,9 +124,6 @@
         self.strict_int()
     }
 
-<<<<<<< HEAD
-    fn validate_float(&'a self, strict: bool, ultra_strict: bool) -> ValResult<EitherFloat<'a>> {
-=======
     /// Extract an EitherInt from the input, only allowing exact
     /// matches for an Int (no subclasses)
     fn exact_int(&'a self) -> ValResult<EitherInt<'a>> {
@@ -139,8 +136,7 @@
         self.strict_str()
     }
 
-    fn validate_float(&self, strict: bool, ultra_strict: bool) -> ValResult<f64> {
->>>>>>> 875befef
+    fn validate_float(&'a self, strict: bool, ultra_strict: bool) -> ValResult<EitherFloat<'a>> {
         if ultra_strict {
             self.ultra_strict_float()
         } else if strict {
