--- conflicted
+++ resolved
@@ -211,45 +211,28 @@
         }
     }
 
-<<<<<<< HEAD
     fn strict_date(&self) -> ValResult<Date> {
-        if let Ok(date) = self.cast_as::<PyDate>() {
-            let d_str: &str = date.str().map_err(as_internal)?.extract().map_err(as_internal)?;
-            bytes_as_date(self, d_str.as_bytes())
-=======
-    fn strict_date<'data>(&'data self, _py: Python<'data>) -> ValResult<&'data PyDate> {
         if self.cast_as::<PyDateTime>().is_ok() {
             // have to check if it's a datetime first, otherwise the line below converts to a date
             err_val_error!(input_value = InputValue::InputRef(self), kind = ErrorKind::DateType)
         } else if let Ok(date) = self.cast_as::<PyDate>() {
-            Ok(date)
->>>>>>> b25e2bba
+            let d_str: &str = date.str().map_err(as_internal)?.extract().map_err(as_internal)?;
+            bytes_as_date(self, d_str.as_bytes())
         } else {
             err_val_error!(input_value = InputValue::InputRef(self), kind = ErrorKind::DateType)
         }
     }
 
-<<<<<<< HEAD
     fn lax_date(&self) -> ValResult<Date> {
-        if let Ok(date) = self.cast_as::<PyDate>() {
+        if self.cast_as::<PyDateTime>().is_ok() {
+            // have to check if it's a datetime first, otherwise the line below converts to a date
+            // even if we later try coercion from a datetime, we don't want to return a datetime now
+            err_val_error!(input_value = InputValue::InputRef(self), kind = ErrorKind::DateType)
+        } else if let Ok(date) = self.cast_as::<PyDate>() {
             let d_str: &str = date.str().map_err(as_internal)?.extract().map_err(as_internal)?;
             bytes_as_date(self, d_str.as_bytes())
         } else if let Ok(str) = self.extract::<String>() {
             bytes_as_date(self, str.as_bytes())
-=======
-    fn lax_date<'data>(&'data self, py: Python<'data>) -> ValResult<&'data PyDate> {
-        if self.cast_as::<PyDateTime>().is_ok() {
-            // have to check if it's a datetime first, otherwise the line below converts to a date
-            // even if we later try coercion from a datetime, we don't want to return a datetime now
-            return err_val_error!(input_value = InputValue::InputRef(self), kind = ErrorKind::DateType);
-        } else if let Ok(date) = self.cast_as::<PyDate>() {
-            return Ok(date);
-        }
-
-        if let Ok(str) = self.extract::<String>() {
-            let date = bytes_as_date(self, str.as_bytes())?;
-            date_as_py_date!(py, date)
->>>>>>> b25e2bba
         } else if let Ok(py_bytes) = self.cast_as::<PyBytes>() {
             bytes_as_date(self, py_bytes.as_bytes())
         } else {
@@ -273,14 +256,9 @@
         } else if let Ok(str) = self.extract::<String>() {
             bytes_as_datetime(self, str.as_bytes())
         } else if let Ok(py_bytes) = self.cast_as::<PyBytes>() {
-<<<<<<< HEAD
             bytes_as_datetime(self, py_bytes.as_bytes())
-=======
-            let dt = bytes_as_datetime(self, py_bytes.as_bytes())?;
-            datetime_as_py_datetime!(py, dt)
         } else if self.cast_as::<PyBool>().is_ok() {
             err_val_error!(input_value = InputValue::InputRef(self), kind = ErrorKind::DateTimeType)
->>>>>>> b25e2bba
         } else if let Ok(int) = self.extract::<i64>() {
             int_as_datetime(self, int, 0)
         } else if let Ok(float) = self.extract::<f64>() {
