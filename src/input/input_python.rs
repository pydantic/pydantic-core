--- conflicted
+++ resolved
@@ -211,27 +211,6 @@
         }
     }
 
-<<<<<<< HEAD
-    fn strict_tuple<'data>(&'data self) -> ValResult<GenericSequence<'data>> {
-        if let Ok(tuple) = self.cast_as::<PyTuple>() {
-            Ok(tuple.into())
-        } else {
-            err_val_error!(input_value = InputValue::InputRef(self), kind = ErrorKind::TupleType)
-        }
-    }
-
-    fn lax_tuple<'data>(&'data self) -> ValResult<GenericSequence<'data>> {
-        if let Ok(tuple) = self.cast_as::<PyTuple>() {
-            Ok(tuple.into())
-        } else if let Ok(list) = self.cast_as::<PyList>() {
-            Ok(list.into())
-        } else if let Ok(set) = self.cast_as::<PySet>() {
-            Ok(set.into())
-        } else if let Ok(frozen_set) = self.cast_as::<PyFrozenSet>() {
-            Ok(frozen_set.into())
-        } else {
-            err_val_error!(input_value = InputValue::InputRef(self), kind = ErrorKind::TupleType)
-=======
     fn strict_date(&self) -> ValResult<EitherDate> {
         if self.cast_as::<PyDateTime>().is_ok() {
             // have to check if it's a datetime first, otherwise the line below converts to a date
@@ -310,7 +289,28 @@
             date_as_datetime(date).map_err(as_internal)
         } else {
             err_val_error!(input_value = InputValue::InputRef(self), kind = ErrorKind::DateTimeType)
->>>>>>> 1f0d57fd
+        }
+    }
+
+    fn strict_tuple<'data>(&'data self) -> ValResult<GenericSequence<'data>> {
+        if let Ok(tuple) = self.cast_as::<PyTuple>() {
+            Ok(tuple.into())
+        } else {
+            err_val_error!(input_value = InputValue::InputRef(self), kind = ErrorKind::TupleType)
+        }
+    }
+
+    fn lax_tuple<'data>(&'data self) -> ValResult<GenericSequence<'data>> {
+        if let Ok(tuple) = self.cast_as::<PyTuple>() {
+            Ok(tuple.into())
+        } else if let Ok(list) = self.cast_as::<PyList>() {
+            Ok(list.into())
+        } else if let Ok(set) = self.cast_as::<PySet>() {
+            Ok(set.into())
+        } else if let Ok(frozen_set) = self.cast_as::<PyFrozenSet>() {
+            Ok(frozen_set.into())
+        } else {
+            err_val_error!(input_value = InputValue::InputRef(self), kind = ErrorKind::TupleType)
         }
     }
 }
