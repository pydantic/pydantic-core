use std::fmt::Debug;

use enum_dispatch::enum_dispatch;

use pyo3::exceptions::PyRecursionError;
use pyo3::prelude::*;
use pyo3::types::{PyAny, PyDict};
use serde_json::from_str as parse_json;

use crate::build_tools::{py_error, SchemaDict};
use crate::errors::{as_validation_err, val_line_error, ErrorKind, InputValue, ValError, ValResult};
use crate::input::{Input, JsonInput};
use crate::SchemaError;

mod any;
mod bool;
mod date;
mod datetime;
mod dict;
mod float;
mod function;
mod int;
mod list;
mod literal;
mod model;
mod model_class;
mod none;
mod optional;
mod recursive;
mod set;
mod string;
<<<<<<< HEAD
mod tuple;
=======
mod time;
>>>>>>> 1f0d57fd
mod union;

#[pyclass(module = "pydantic_core._pydantic_core")]
#[derive(Debug, Clone)]
pub struct SchemaValidator {
    validator: CombinedValidator,
    slots: Vec<CombinedValidator>,
    schema: PyObject,
}

#[pymethods]
impl SchemaValidator {
    #[new]
    pub fn py_new(py: Python, schema: &PyAny) -> PyResult<Self> {
        let mut build_context = BuildContext::new();
        let validator = match build_validator(schema, None, &mut build_context) {
            Ok((v, _)) => v,
            Err(err) => {
                return Err(match err.is_instance_of::<SchemaError>(py) {
                    true => err,
                    false => SchemaError::new_err(format!("Schema build error:\n  {}", err)),
                });
            }
        };
        let slots = build_context.into_slots()?;
        Ok(Self {
            validator,
            slots,
            schema: schema.into_py(py),
        })
    }

    fn __reduce__(&self, py: Python) -> PyResult<PyObject> {
        let args = (self.schema.as_ref(py),);
        let cls = Py::new(py, self.to_owned())?.getattr(py, "__class__")?;
        Ok((cls, args).into_py(py))
    }

    fn validate_python(&self, py: Python, input: &PyAny) -> PyResult<PyObject> {
        let extra = Extra {
            data: None,
            field: None,
        };
        let r = self.validator.validate(py, input, &extra, &self.slots);
        r.map_err(|e| as_validation_err(py, &self.validator.get_name(py), e))
    }

    fn validate_json(&self, py: Python, input: String) -> PyResult<PyObject> {
        match parse_json::<JsonInput>(&input) {
            Ok(input) => {
                let extra = Extra {
                    data: None,
                    field: None,
                };
                let r = self.validator.validate(py, &input, &extra, &self.slots);
                r.map_err(|e| as_validation_err(py, &self.validator.get_name(py), e))
            }
            Err(e) => {
                let line_err = val_line_error!(
                    input_value = InputValue::InputRef(&input),
                    message = Some(e.to_string()),
                    kind = ErrorKind::InvalidJson
                );
                let err = ValError::LineErrors(vec![line_err]);
                Err(as_validation_err(py, &self.validator.get_name(py), err))
            }
        }
    }

    fn validate_assignment(&self, py: Python, field: String, input: &PyAny, data: &PyDict) -> PyResult<PyObject> {
        let extra = Extra {
            data: Some(data),
            field: Some(field.as_str()),
        };
        let r = self.validator.validate(py, input, &extra, &self.slots);
        r.map_err(|e| as_validation_err(py, &self.validator.get_name(py), e))
    }

    fn __repr__(&self, py: Python) -> String {
        format!(
            "SchemaValidator(name={:?}, validator={:#?})",
            self.validator.get_name(py),
            self.validator
        )
    }
}

pub trait BuildValidator: Sized {
    const EXPECTED_TYPE: &'static str;

    /// Build a new validator from the schema, the return type is a trait to provide a way for validators
    /// to return other validators, see `string.rs`, `int.rs`, `float.rs` and `function.rs` for examples
    fn build(
        schema: &PyDict,
        config: Option<&PyDict>,
        _build_context: &mut BuildContext,
    ) -> PyResult<CombinedValidator>;
}

// macro to build the match statement for validator selection
macro_rules! validator_match {
    ($type:ident, $dict:ident, $config:ident, $build_context:ident, $($validator:path,)+) => {
        match $type {
            $(
                <$validator>::EXPECTED_TYPE => {
                    $build_context.incr_check_depth()?;
                    let val = <$validator>::build($dict, $config, $build_context).map_err(|err| {
                        crate::SchemaError::new_err(format!("Error building \"{}\" validator:\n  {}", $type, err))
                    })?;
                    $build_context.decr_depth();
                    Ok((val, $dict))
                },
            )+
            _ => {
                return py_error!(r#"Unknown schema type: "{}""#, $type)
            },
        }
    };
}

pub fn build_validator<'a>(
    schema: &'a PyAny,
    config: Option<&'a PyDict>,
    build_context: &mut BuildContext,
) -> PyResult<(CombinedValidator, &'a PyDict)> {
    let dict: &PyDict = match schema.cast_as() {
        Ok(s) => s,
        Err(_) => {
            let dict = PyDict::new(schema.py());
            dict.set_item("type", schema)?;
            dict
        }
    };
    let type_: &str = dict.get_as_req("type")?;
    validator_match!(
        type_,
        dict,
        config,
        build_context,
        // models e.g. heterogeneous dicts
        model::ModelValidator,
        // unions
        union::UnionValidator,
        // optional e.g. nullable
        optional::OptionalValidator,
        // model classes
        model_class::ModelClassValidator,
        // strings
        string::StrValidator,
        // integers
        int::IntValidator,
        // boolean
        bool::BoolValidator,
        // floats
<<<<<<< HEAD
        self::float::FloatValidator,
        // tuples
        self::tuple::TupleVarLenValidator,
        self::tuple::TupleFixLenValidator,
=======
        float::FloatValidator,
>>>>>>> 1f0d57fd
        // list/arrays
        list::ListValidator,
        // sets - unique lists
        set::SetValidator,
        // dicts/objects (recursive)
        dict::DictValidator,
        // None/null
        none::NoneValidator,
        // functions - before, after, plain & wrap
        function::FunctionBuilder,
        // recursive (self-referencing) models
        recursive::RecursiveValidator,
        recursive::RecursiveRefValidator,
        // literals
        literal::LiteralBuilder,
        // any
        any::AnyValidator,
        // dates
        date::DateValidator,
        // times
        time::TimeValidator,
        // datetimes
        datetime::DateTimeValidator,
    )
}

/// More (mostly immutable) data to pass between validators, should probably be class `Context`,
/// but that would confuse it with context as per samuelcolvin/pydantic#1549
#[derive(Debug)]
pub struct Extra<'a> {
    /// This is used as the `data` kwargs to validator functions, it also represents the current model
    /// data when validating assignment
    pub data: Option<&'a PyDict>,
    /// The field being assigned to when validating assignment
    pub field: Option<&'a str>,
}

#[derive(Debug, Clone)]
#[enum_dispatch]
pub enum CombinedValidator {
    // models e.g. heterogeneous dicts
    Model(model::ModelValidator),
    // unions
    Union(union::UnionValidator),
    // optional e.g. nullable
    Optional(optional::OptionalValidator),
    // model classes
    ModelClass(model_class::ModelClassValidator),
    // strings
    Str(string::StrValidator),
    StrictStr(string::StrictStrValidator),
    StrConstrained(string::StrConstrainedValidator),
    // integers
    Int(int::IntValidator),
    StrictInt(int::StrictIntValidator),
    ConstrainedInt(int::ConstrainedIntValidator),
    // booleans
    Bool(bool::BoolValidator),
    StrictBool(bool::StrictBoolValidator),
    // floats
    Float(float::FloatValidator),
    StrictFloat(float::StrictFloatValidator),
    ConstrainedFloat(float::ConstrainedFloatValidator),
    // lists
    List(list::ListValidator),
    // sets - unique lists
<<<<<<< HEAD
    Set(self::set::SetValidator),
    // tuples
    TupleVarLen(self::tuple::TupleVarLenValidator),
    TupleFixLen(self::tuple::TupleFixLenValidator),
=======
    Set(set::SetValidator),
>>>>>>> 1f0d57fd
    // dicts/objects (recursive)
    Dict(dict::DictValidator),
    // None/null
    None(none::NoneValidator),
    // functions
    FunctionBefore(function::FunctionBeforeValidator),
    FunctionAfter(function::FunctionAfterValidator),
    FunctionPlain(function::FunctionPlainValidator),
    FunctionWrap(function::FunctionWrapValidator),
    // recursive (self-referencing) models
    Recursive(recursive::RecursiveValidator),
    RecursiveRef(recursive::RecursiveRefValidator),
    // literals
    LiteralSingleString(literal::LiteralSingleStringValidator),
    LiteralSingleInt(literal::LiteralSingleIntValidator),
    LiteralMultipleStrings(literal::LiteralMultipleStringsValidator),
    LiteralMultipleInts(literal::LiteralMultipleIntsValidator),
    LiteralGeneral(literal::LiteralGeneralValidator),
    // any
    Any(any::AnyValidator),
    // dates
    Date(date::DateValidator),
    // times
    Time(time::TimeValidator),
    // datetimes
    Datetime(datetime::DateTimeValidator),
}

/// This trait must be implemented by all validators, it allows various validators to be accessed consistently,
/// validators defined in `build_validator` also need `EXPECTED_TYPE` as a const, but that can't be part of the trait
#[enum_dispatch(CombinedValidator)]
pub trait Validator: Send + Sync + Clone + Debug {
    /// Do the actual validation for this schema/type
    fn validate<'s, 'data>(
        &'s self,
        py: Python<'data>,
        input: &'data dyn Input,
        extra: &Extra,
        slots: &'data [CombinedValidator],
    ) -> ValResult<'data, PyObject>;

    /// This is used in unions for the first pass to see if we have an "exact match",
    /// implementations should generally use the same logic as with `config.strict = true`
    fn validate_strict<'s, 'data>(
        &'s self,
        py: Python<'data>,
        input: &'data dyn Input,
        extra: &Extra,
        slots: &'data [CombinedValidator],
    ) -> ValResult<'data, PyObject> {
        self.validate(py, input, extra, slots)
    }

    /// `get_name` generally returns `Self::EXPECTED_TYPE` or some other clear identifier of the validator
    /// this is used in the error location in unions, and in the top level message in `ValidationError`
    fn get_name(&self, py: Python) -> String;
}

pub struct BuildContext {
    named_slots: Vec<(Option<String>, Option<CombinedValidator>)>,
    depth: usize,
}

const MAX_DEPTH: usize = 100;

impl BuildContext {
    pub fn new() -> Self {
        let named_slots: Vec<(Option<String>, Option<CombinedValidator>)> = Vec::new();
        BuildContext { named_slots, depth: 0 }
    }

    pub fn add_named_slot(&mut self, name: String, schema: &PyAny, config: Option<&PyDict>) -> PyResult<usize> {
        let id = self.named_slots.len();
        self.named_slots.push((Some(name), None));
        let validator = build_validator(schema, config, self)?.0;
        self.named_slots[id] = (None, Some(validator));
        Ok(id)
    }

    pub fn incr_check_depth(&mut self) -> PyResult<()> {
        self.depth += 1;
        if self.depth > MAX_DEPTH {
            py_error!(PyRecursionError; "Recursive detected, depth exceeded max allowed value of {}", MAX_DEPTH)
        } else {
            Ok(())
        }
    }

    pub fn decr_depth(&mut self) {
        self.depth -= 1;
    }

    pub fn find_id(&self, name: &str) -> PyResult<usize> {
        let is_match = |(n, _): &(Option<String>, Option<CombinedValidator>)| match n {
            Some(n) => n == name,
            None => false,
        };
        match self.named_slots.iter().position(is_match) {
            Some(id) => Ok(id),
            None => py_error!("Recursive reference error: ref '{}' not found", name),
        }
    }

    pub fn into_slots(self) -> PyResult<Vec<CombinedValidator>> {
        self.named_slots
            .into_iter()
            .map(|(_, opt_validator)| match opt_validator {
                Some(validator) => Ok(validator),
                None => py_error!("Schema build error: missing named slot"),
            })
            .collect()
    }
}<|MERGE_RESOLUTION|>--- conflicted
+++ resolved
@@ -29,11 +29,8 @@
 mod recursive;
 mod set;
 mod string;
-<<<<<<< HEAD
+mod time;
 mod tuple;
-=======
-mod time;
->>>>>>> 1f0d57fd
 mod union;
 
 #[pyclass(module = "pydantic_core._pydantic_core")]
@@ -188,14 +185,10 @@
         // boolean
         bool::BoolValidator,
         // floats
-<<<<<<< HEAD
-        self::float::FloatValidator,
+        float::FloatValidator,
         // tuples
-        self::tuple::TupleVarLenValidator,
-        self::tuple::TupleFixLenValidator,
-=======
-        float::FloatValidator,
->>>>>>> 1f0d57fd
+        tuple::TupleVarLenValidator,
+        tuple::TupleFixLenValidator,
         // list/arrays
         list::ListValidator,
         // sets - unique lists
@@ -262,14 +255,10 @@
     // lists
     List(list::ListValidator),
     // sets - unique lists
-<<<<<<< HEAD
-    Set(self::set::SetValidator),
+    Set(set::SetValidator),
     // tuples
-    TupleVarLen(self::tuple::TupleVarLenValidator),
-    TupleFixLen(self::tuple::TupleFixLenValidator),
-=======
-    Set(set::SetValidator),
->>>>>>> 1f0d57fd
+    TupleVarLen(tuple::TupleVarLenValidator),
+    TupleFixLen(tuple::TupleFixLenValidator),
     // dicts/objects (recursive)
     Dict(dict::DictValidator),
     // None/null
