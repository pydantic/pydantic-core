use std::fmt::Debug;

use enum_dispatch::enum_dispatch;

use pyo3::exceptions::PyTypeError;
use pyo3::once_cell::GILOnceCell;
use pyo3::prelude::*;
use pyo3::types::{PyAny, PyByteArray, PyBytes, PyDict, PyString};

use crate::build_tools::{py_error, SchemaDict, SchemaError};
use crate::errors::{ErrorKind, ValError, ValLineError, ValResult, ValidationError};
use crate::input::{Input, JsonInput};
use crate::recursion_guard::RecursionGuard;

mod any;
mod bool;
mod bytes;
mod callable;
mod date;
mod datetime;
mod dict;
mod float;
mod frozenset;
mod function;
mod int;
mod is_instance;
mod list;
mod literal;
mod model_class;
mod none;
mod nullable;
mod recursive;
mod set;
mod string;
mod time;
mod timedelta;
mod tuple;
mod typed_dict;
mod union;
#[pyclass(module = "pydantic_core._pydantic_core")]
#[derive(Debug, Clone)]
pub struct SchemaValidator {
    validator: CombinedValidator,
    slots: Vec<CombinedValidator>,
    schema: PyObject,
    title: PyObject,
}

#[pymethods]
impl SchemaValidator {
    #[new]
<<<<<<< HEAD
    pub fn py_new(py: Python, schema: &PyAny) -> PyResult<Self> {
        let self_schema = Self::get_self_schema(py);

        let schema_obj = self_schema
            .validator
            .validate(
                py,
                schema,
                &Extra::default(),
                &self_schema.slots,
                &mut RecursionGuard::default(),
            )
            .map_err(|e| SchemaError::from_val_error(py, "Invalid Schema", e))?;
        let schema = schema_obj.as_ref(py);

=======
    pub fn py_new(py: Python, schema: &PyAny, config: Option<&PyDict>) -> PyResult<Self> {
>>>>>>> ff889ab5
        let mut build_context = BuildContext::default();
        let mut validator = match build_validator(schema, config, &mut build_context) {
            Ok((v, _)) => v,
            Err(err) => {
                return Err(match err.is_instance_of::<SchemaError>(py) {
                    true => err,
                    false => SchemaError::new_err(format!("Schema build error:\n  {}", err)),
                });
            }
        };
        build_context.complete_validators()?;
        validator.complete(&build_context)?;
        let slots = build_context.into_slots()?;
        let title = validator.get_name().into_py(py);
        Ok(Self {
            validator,
            slots,
            schema: schema.into_py(py),
            title,
        })
    }

    pub fn __reduce__(&self, py: Python) -> PyResult<PyObject> {
        let args = (self.schema.as_ref(py),);
        let cls = Py::new(py, self.to_owned())?.getattr(py, "__class__")?;
        Ok((cls, args).into_py(py))
    }

    pub fn validate_python(&self, py: Python, input: &PyAny, strict: Option<bool>) -> PyResult<PyObject> {
        let r = self.validator.validate(
            py,
            input,
            &Extra::new(strict),
            &self.slots,
            &mut RecursionGuard::default(),
        );
        r.map_err(|e| self.prepare_validation_err(py, e))
    }

    pub fn isinstance_python(&self, py: Python, input: &PyAny, strict: Option<bool>) -> PyResult<bool> {
        match self.validator.validate(
            py,
            input,
            &Extra::new(strict),
            &self.slots,
            &mut RecursionGuard::default(),
        ) {
            Ok(_) => Ok(true),
            Err(ValError::InternalErr(err)) => Err(err),
            _ => Ok(false),
        }
    }

    pub fn validate_json(&self, py: Python, input: &PyAny, strict: Option<bool>) -> PyResult<PyObject> {
        match parse_json(input)? {
            Ok(input) => {
                let r = self.validator.validate(
                    py,
                    &input,
                    &Extra::new(strict),
                    &self.slots,
                    &mut RecursionGuard::default(),
                );
                r.map_err(|e| self.prepare_validation_err(py, e))
            }
            Err(e) => {
                let line_err = ValLineError::new(ErrorKind::InvalidJson { error: e.to_string() }, input);
                let err = ValError::LineErrors(vec![line_err]);
                Err(self.prepare_validation_err(py, err))
            }
        }
    }

    pub fn isinstance_json(&self, py: Python, input: &PyAny, strict: Option<bool>) -> PyResult<bool> {
        match parse_json(input)? {
            Ok(input) => {
                match self.validator.validate(
                    py,
                    &input,
                    &Extra::new(strict),
                    &self.slots,
                    &mut RecursionGuard::default(),
                ) {
                    Ok(_) => Ok(true),
                    Err(ValError::InternalErr(err)) => Err(err),
                    _ => Ok(false),
                }
            }
            Err(_) => Ok(false),
        }
    }

    pub fn validate_assignment(&self, py: Python, field: String, input: &PyAny, data: &PyDict) -> PyResult<PyObject> {
        let extra = Extra {
            data: Some(data),
            field: Some(field.as_str()),
            strict: None,
        };
        let r = self
            .validator
            .validate(py, input, &extra, &self.slots, &mut RecursionGuard::default());
        r.map_err(|e| self.prepare_validation_err(py, e))
    }

    pub fn __repr__(&self) -> String {
        format!(
            "SchemaValidator(name={:?}, validator={:#?})",
            self.validator.get_name(),
            self.validator
        )
    }
}

static SCHEMA_DEFINITION: GILOnceCell<SchemaValidator> = GILOnceCell::new();

impl SchemaValidator {
    fn get_self_schema(py: Python) -> &Self {
        SCHEMA_DEFINITION.get_or_init(py, || Self::build_self_schema(py).unwrap())
    }

    fn build_self_schema(py: Python) -> PyResult<Self> {
        let code = include_str!("../self_schema.py");
        let locals = PyDict::new(py);
        py.run(code, None, Some(locals))?;
        let self_schema: &PyDict = locals.get_as_req("self_schema")?;

        let mut build_context = BuildContext::default();
        let validator = match build_validator(self_schema, None, &mut build_context) {
            Ok((v, _)) => v,
            Err(err) => {
                return Err(match err.is_instance_of::<SchemaError>(py) {
                    true => err,
                    false => SchemaError::new_err(format!("Schema build error:\n  {}", err)),
                });
            }
        };
        Ok(Self {
            validator,
            slots: build_context.into_slots()?,
            schema: py.None(),
            title: "Self Schema".into_py(py),
        })
    }

    fn prepare_validation_err(&self, py: Python, error: ValError) -> PyErr {
        ValidationError::from_val_error(py, self.title.clone_ref(py), error)
    }
}

fn parse_json(input: &PyAny) -> PyResult<serde_json::Result<JsonInput>> {
    if let Ok(py_bytes) = input.cast_as::<PyBytes>() {
        Ok(serde_json::from_slice(py_bytes.as_bytes()))
    } else if let Ok(py_str) = input.cast_as::<PyString>() {
        let str = py_str.to_str()?;
        Ok(serde_json::from_str(str))
    } else if let Ok(py_byte_array) = input.cast_as::<PyByteArray>() {
        Ok(serde_json::from_slice(unsafe { py_byte_array.as_bytes() }))
    } else {
        let input_type = input.get_type().name().unwrap_or("unknown");
        py_error!(PyTypeError; "JSON input must be str, bytes or bytearray, not {}", input_type)
    }
}

pub trait BuildValidator: Sized {
    const EXPECTED_TYPE: &'static str;

    /// Build a new validator from the schema, the return type is a trait to provide a way for validators
    /// to return other validators, see `string.rs`, `int.rs`, `float.rs` and `function.rs` for examples
    fn build(schema: &PyDict, config: Option<&PyDict>, build_context: &mut BuildContext)
        -> PyResult<CombinedValidator>;
}

fn build_single_validator<'a, T: BuildValidator>(
    val_type: &str,
    schema_dict: &'a PyDict,
    config: Option<&'a PyDict>,
    build_context: &mut BuildContext,
) -> PyResult<(CombinedValidator, &'a PyDict)> {
    let val: CombinedValidator = if let Some(schema_ref) = schema_dict.get_as::<String>("ref")? {
        let slot_id = build_context.prepare_slot(schema_ref)?;
        let inner_val = T::build(schema_dict, config, build_context)
            .map_err(|err| SchemaError::new_err(format!("Error building \"{}\" validator:\n  {}", val_type, err)))?;
        let name = inner_val.get_name().to_string();
        build_context.complete_slot(slot_id, inner_val)?;
        recursive::RecursiveContainerValidator::create(slot_id, name)
    } else {
        T::build(schema_dict, config, build_context)
            .map_err(|err| SchemaError::new_err(format!("Error building \"{}\" validator:\n  {}", val_type, err)))?
    };

    Ok((val, schema_dict))
}

// macro to build the match statement for validator selection
macro_rules! validator_match {
    ($type:ident, $dict:ident, $config:ident, $build_context:ident, $($validator:path,)+) => {
        match $type {
            $(
                <$validator>::EXPECTED_TYPE => build_single_validator::<$validator>($type, $dict, $config, $build_context),
            )+
            _ => {
                return py_error!(r#"Unknown schema type: "{}""#, $type)
            },
        }
    };
}

pub fn build_validator<'a>(
    schema: &'a PyAny,
    config: Option<&'a PyDict>,
    build_context: &mut BuildContext,
) -> PyResult<(CombinedValidator, &'a PyDict)> {
    let dict: &PyDict = match schema.cast_as() {
        Ok(s) => s,
        Err(_) => {
            let dict = PyDict::new(schema.py());
            dict.set_item("type", schema)?;
            dict
        }
    };
    let type_: &str = dict.get_as_req("type")?;
    validator_match!(
        type_,
        dict,
        config,
        build_context,
        // typed dict e.g. heterogeneous dicts or simply a model
        typed_dict::TypedDictValidator,
        // unions
        union::UnionValidator,
        union::TaggedUnionValidator,
        // nullables
        nullable::NullableValidator,
        // model classes
        model_class::ModelClassValidator,
        // strings
        string::StrValidator,
        // integers
        int::IntValidator,
        // boolean
        bool::BoolValidator,
        // floats
        float::FloatValidator,
        // tuples
        tuple::TupleVarLenValidator,
        tuple::TupleFixLenValidator,
        // list/arrays
        list::ListValidator,
        // sets - unique lists
        set::SetValidator,
        // dicts/objects (recursive)
        dict::DictValidator,
        // None/null
        none::NoneValidator,
        // functions - before, after, plain & wrap
        function::FunctionBuilder,
        // recursive (self-referencing) models
        recursive::RecursiveRefValidator,
        // literals
        literal::LiteralBuilder,
        // any
        any::AnyValidator,
        // bytes
        bytes::BytesValidator,
        // dates
        date::DateValidator,
        // times
        time::TimeValidator,
        // datetimes
        datetime::DateTimeValidator,
        // frozensets
        frozenset::FrozenSetValidator,
        // timedelta
        timedelta::TimeDeltaValidator,
        // introspection types
        is_instance::IsInstanceValidator,
        callable::CallableValidator,
    )
}

/// More (mostly immutable) data to pass between validators, should probably be class `Context`,
/// but that would confuse it with context as per samuelcolvin/pydantic#1549
#[derive(Debug, Default)]
pub struct Extra<'a> {
    /// This is used as the `data` kwargs to validator functions, it also represents the current model
    /// data when validating assignment
    pub data: Option<&'a PyDict>,
    /// The field being assigned to when validating assignment
    pub field: Option<&'a str>,
    /// whether we're in strict or lax mode
    pub strict: Option<bool>,
}

impl<'a> Extra<'a> {
    pub fn new(strict: Option<bool>) -> Self {
        Extra {
            strict,
            ..Default::default()
        }
    }
}

impl<'a> Extra<'a> {
    pub fn as_strict(&self) -> Self {
        Self {
            data: self.data,
            field: self.field,
            strict: Some(true),
        }
    }
}

#[derive(Debug, Clone)]
#[enum_dispatch]
pub enum CombinedValidator {
    // typed dict e.g. heterogeneous dicts or simply a model
    Model(typed_dict::TypedDictValidator),
    // unions
    Union(union::UnionValidator),
    TaggedUnion(union::TaggedUnionValidator),
    // nullables
    Nullable(nullable::NullableValidator),
    // model classes
    ModelClass(model_class::ModelClassValidator),
    // strings
    Str(string::StrValidator),
    StrConstrained(string::StrConstrainedValidator),
    // integers
    Int(int::IntValidator),
    ConstrainedInt(int::ConstrainedIntValidator),
    // booleans
    Bool(bool::BoolValidator),
    // floats
    Float(float::FloatValidator),
    ConstrainedFloat(float::ConstrainedFloatValidator),
    // lists
    List(list::ListValidator),
    // sets - unique lists
    Set(set::SetValidator),
    // tuples
    TupleVarLen(tuple::TupleVarLenValidator),
    TupleFixLen(tuple::TupleFixLenValidator),
    // dicts/objects (recursive)
    Dict(dict::DictValidator),
    // None/null
    None(none::NoneValidator),
    // functions
    FunctionBefore(function::FunctionBeforeValidator),
    FunctionAfter(function::FunctionAfterValidator),
    FunctionPlain(function::FunctionPlainValidator),
    FunctionWrap(function::FunctionWrapValidator),
    // recursive (self-referencing) models
    Recursive(recursive::RecursiveContainerValidator),
    RecursiveRef(recursive::RecursiveRefValidator),
    // literals
    LiteralSingleString(literal::LiteralSingleStringValidator),
    LiteralSingleInt(literal::LiteralSingleIntValidator),
    LiteralMultipleStrings(literal::LiteralMultipleStringsValidator),
    LiteralMultipleInts(literal::LiteralMultipleIntsValidator),
    LiteralGeneral(literal::LiteralGeneralValidator),
    // any
    Any(any::AnyValidator),
    // bytes
    Bytes(bytes::BytesValidator),
    ConstrainedBytes(bytes::BytesConstrainedValidator),
    // dates
    Date(date::DateValidator),
    // times
    Time(time::TimeValidator),
    // datetimes
    Datetime(datetime::DateTimeValidator),
    // frozensets
    FrozenSet(frozenset::FrozenSetValidator),
    // timedelta
    Timedelta(timedelta::TimeDeltaValidator),
    // introspection types
    IsInstance(is_instance::IsInstanceValidator),
    Callable(callable::CallableValidator),
}

/// This trait must be implemented by all validators, it allows various validators to be accessed consistently,
/// validators defined in `build_validator` also need `EXPECTED_TYPE` as a const, but that can't be part of the trait
#[enum_dispatch(CombinedValidator)]
pub trait Validator: Send + Sync + Clone + Debug {
    /// Do the actual validation for this schema/type
    fn validate<'s, 'data>(
        &'s self,
        py: Python<'data>,
        input: &'data impl Input<'data>,
        extra: &Extra,
        slots: &'data [CombinedValidator],
        recursion_guard: &'s mut RecursionGuard,
    ) -> ValResult<'data, PyObject>;

    /// `get_name` generally returns `Self::EXPECTED_TYPE` or some other clear identifier of the validator
    /// this is used in the error location in unions, and in the top level message in `ValidationError`
    fn get_name(&self) -> &str;

    /// this method must be implemented for any validator which holds references to other validators,
    /// it is used by `RecursiveRefValidator` to set its name
    fn complete(&mut self, _build_context: &BuildContext) -> PyResult<()> {
        Ok(())
    }
}

#[derive(Default, Clone)]
pub struct BuildContext {
    slots: Vec<(String, Option<CombinedValidator>)>,
}

<<<<<<< HEAD
=======
#[cfg(not(PyPy))]
const MAX_DEPTH: usize = 100;

#[cfg(PyPy)]
const MAX_DEPTH: usize = 50;

>>>>>>> ff889ab5
impl BuildContext {
    pub fn prepare_slot(&mut self, slot_ref: String) -> PyResult<usize> {
        let id = self.slots.len();
        self.slots.push((slot_ref, None));
        Ok(id)
    }

    pub fn complete_slot(&mut self, slot_id: usize, validator: CombinedValidator) -> PyResult<()> {
        match self.slots.get(slot_id) {
            Some((val_ref, _)) => {
                self.slots[slot_id] = (val_ref.clone(), Some(validator));
                Ok(())
            }
            None => py_error!("Recursive reference error: slot {} not found", slot_id),
        }
    }

    pub fn find_slot_id(&self, val_ref: &str) -> PyResult<usize> {
        let is_match = |(slot_ref, _): &(String, Option<CombinedValidator>)| slot_ref == val_ref;
        match self.slots.iter().position(is_match) {
            Some(id) => Ok(id),
            None => py_error!("Recursive reference error: ref '{}' not found", val_ref),
        }
    }

    pub fn get_validator(&self, slot_id: usize) -> PyResult<&CombinedValidator> {
        match self.slots.get(slot_id) {
            Some((_, op_validator)) => match op_validator {
                Some(ref validator) => Ok(validator),
                None => py_error!("Recursive reference error: slot {} not yet filled", slot_id),
            },
            None => py_error!("Recursive reference error: slot {} not found", slot_id),
        }
    }

    pub fn complete_validators(&mut self) -> PyResult<()> {
        let self_clone = self.clone();
        for (_, op_validator) in self.slots.iter_mut() {
            match op_validator {
                Some(ref mut validator) => {
                    validator.complete(&self_clone)?;
                }
                None => return py_error!("Recursive reference error: slot not yet filled"),
            }
        }
        Ok(())
    }

    pub fn into_slots(self) -> PyResult<Vec<CombinedValidator>> {
        self.slots
            .into_iter()
            .map(|(_, opt_validator)| match opt_validator {
                Some(validator) => Ok(validator),
                None => py_error!("Recursive schema build error: slot not yet filled"),
            })
            .collect()
    }
}<|MERGE_RESOLUTION|>--- conflicted
+++ resolved
@@ -49,8 +49,7 @@
 #[pymethods]
 impl SchemaValidator {
     #[new]
-<<<<<<< HEAD
-    pub fn py_new(py: Python, schema: &PyAny) -> PyResult<Self> {
+    pub fn py_new(py: Python, schema: &PyAny, config: Option<&PyDict>) -> PyResult<Self> {
         let self_schema = Self::get_self_schema(py);
 
         let schema_obj = self_schema
@@ -65,9 +64,6 @@
             .map_err(|e| SchemaError::from_val_error(py, "Invalid Schema", e))?;
         let schema = schema_obj.as_ref(py);
 
-=======
-    pub fn py_new(py: Python, schema: &PyAny, config: Option<&PyDict>) -> PyResult<Self> {
->>>>>>> ff889ab5
         let mut build_context = BuildContext::default();
         let mut validator = match build_validator(schema, config, &mut build_context) {
             Ok((v, _)) => v,
@@ -478,15 +474,6 @@
     slots: Vec<(String, Option<CombinedValidator>)>,
 }
 
-<<<<<<< HEAD
-=======
-#[cfg(not(PyPy))]
-const MAX_DEPTH: usize = 100;
-
-#[cfg(PyPy)]
-const MAX_DEPTH: usize = 50;
-
->>>>>>> ff889ab5
 impl BuildContext {
     pub fn prepare_slot(&mut self, slot_ref: String) -> PyResult<usize> {
         let id = self.slots.len();
