use std::fmt::Debug;

use enum_dispatch::enum_dispatch;
use jiter::StringCacheMode;

use pyo3::exceptions::PyTypeError;
use pyo3::prelude::*;
use pyo3::sync::GILOnceCell;
use pyo3::types::{PyAny, PyDict, PyString, PyTuple, PyType};
use pyo3::{intern, PyTraverseError, PyVisit};

use crate::build_tools::{py_schema_err, py_schema_error_type, SchemaError};
use crate::definitions::{Definitions, DefinitionsBuilder};
use crate::errors::{LocItem, ValError, ValResult, ValidationError};
use crate::input::{Input, InputType, StringMapping};
use crate::py_gc::PyGcTraverse;
use crate::recursion_guard::RecursionState;
use crate::tools::SchemaDict;
pub(crate) use config::ValBytesMode;

mod any;
mod arguments;
mod bool;
mod bytes;
mod call;
mod callable;
mod chain;
<<<<<<< HEAD
pub(crate) mod complex;
=======
mod config;
>>>>>>> 6e96b85a
mod custom_error;
mod dataclass;
mod date;
mod datetime;
pub(crate) mod decimal;
mod definitions;
mod dict;
mod enum_;
mod float;
mod frozenset;
mod function;
mod generator;
mod int;
mod is_instance;
mod is_subclass;
mod json;
mod json_or_python;
mod lax_or_strict;
mod list;
mod literal;
mod model;
mod model_fields;
mod none;
mod nullable;
mod set;
mod string;
mod time;
mod timedelta;
mod tuple;
mod typed_dict;
mod union;
mod url;
mod uuid;
mod validation_state;
mod with_default;

pub use self::validation_state::{Exactness, ValidationState};
pub use with_default::DefaultType;

#[pyclass(module = "pydantic_core._pydantic_core", name = "Some")]
pub struct PySome {
    #[pyo3(get)]
    value: PyObject,
}

impl PySome {
    fn new(value: PyObject) -> Self {
        Self { value }
    }
}

#[pymethods]
impl PySome {
    pub fn __repr__(&self, py: Python) -> PyResult<String> {
        Ok(format!("Some({})", self.value.bind(py).repr()?,))
    }

    #[new]
    pub fn py_new(value: PyObject) -> Self {
        Self { value }
    }

    #[classmethod]
    #[pyo3(signature = (_item, /))]
    pub fn __class_getitem__(cls: Py<PyType>, _item: &Bound<'_, PyAny>) -> Py<PyType> {
        cls
    }

    #[classattr]
    fn __match_args__(py: Python) -> Bound<'_, PyTuple> {
        PyTuple::new_bound(py, vec![intern!(py, "value")])
    }
}

#[pyclass(module = "pydantic_core._pydantic_core", frozen)]
#[derive(Debug)]
pub struct SchemaValidator {
    validator: CombinedValidator,
    definitions: Definitions<CombinedValidator>,
    // References to the Python schema and config objects are saved to enable
    // reconstructing the object for cloudpickle support (see `__reduce__`).
    py_schema: Py<PyAny>,
    py_config: Option<Py<PyDict>>,
    #[pyo3(get)]
    title: PyObject,
    hide_input_in_errors: bool,
    validation_error_cause: bool,
    cache_str: StringCacheMode,
}

#[pymethods]
impl SchemaValidator {
    #[new]
    #[pyo3(signature = (schema, config=None))]
    pub fn py_new(py: Python, schema: &Bound<'_, PyAny>, config: Option<&Bound<'_, PyDict>>) -> PyResult<Self> {
        let mut definitions_builder = DefinitionsBuilder::new();

        let validator = build_validator(schema, config, &mut definitions_builder)?;
        let definitions = definitions_builder.finish()?;
        let py_schema = schema.into_py(py);
        let py_config = match config {
            Some(c) if !c.is_empty() => Some(c.clone().into()),
            _ => None,
        };
        let config_title = match config {
            Some(c) => c.get_item("title")?,
            None => None,
        };
        let title = match config_title {
            Some(t) => t.into_py(py),
            None => validator.get_name().into_py(py),
        };
        let hide_input_in_errors: bool = config.get_as(intern!(py, "hide_input_in_errors"))?.unwrap_or(false);
        let validation_error_cause: bool = config.get_as(intern!(py, "validation_error_cause"))?.unwrap_or(false);
        let cache_str: StringCacheMode = config
            .get_as(intern!(py, "cache_strings"))?
            .unwrap_or(StringCacheMode::All);
        Ok(Self {
            validator,
            definitions,
            py_schema,
            py_config,
            title,
            hide_input_in_errors,
            validation_error_cause,
            cache_str,
        })
    }

    pub fn __reduce__(slf: &Bound<Self>) -> PyResult<(PyObject, (PyObject, PyObject))> {
        // Enables support for `pickle` serialization.
        let py = slf.py();
        let cls = slf.get_type().into();
        let init_args = (slf.get().py_schema.to_object(py), slf.get().py_config.to_object(py));
        Ok((cls, init_args))
    }

    #[pyo3(signature = (input, *, strict=None, from_attributes=None, context=None, self_instance=None))]
    pub fn validate_python(
        &self,
        py: Python,
        input: &Bound<'_, PyAny>,
        strict: Option<bool>,
        from_attributes: Option<bool>,
        context: Option<&Bound<'_, PyAny>>,
        self_instance: Option<&Bound<'_, PyAny>>,
    ) -> PyResult<PyObject> {
        self._validate(
            py,
            input,
            InputType::Python,
            strict,
            from_attributes,
            context,
            self_instance,
        )
        .map_err(|e| self.prepare_validation_err(py, e, InputType::Python))
    }

    #[pyo3(signature = (input, *, strict=None, from_attributes=None, context=None, self_instance=None))]
    pub fn isinstance_python(
        &self,
        py: Python,
        input: &Bound<'_, PyAny>,
        strict: Option<bool>,
        from_attributes: Option<bool>,
        context: Option<&Bound<'_, PyAny>>,
        self_instance: Option<&Bound<'_, PyAny>>,
    ) -> PyResult<bool> {
        match self._validate(
            py,
            input,
            InputType::Python,
            strict,
            from_attributes,
            context,
            self_instance,
        ) {
            Ok(_) => Ok(true),
            Err(ValError::InternalErr(err)) => Err(err),
            Err(ValError::Omit) => Err(ValidationError::omit_error()),
            Err(ValError::UseDefault) => Err(ValidationError::use_default_error()),
            Err(ValError::LineErrors(_)) => Ok(false),
        }
    }

    #[pyo3(signature = (input, *, strict=None, context=None, self_instance=None))]
    pub fn validate_json(
        &self,
        py: Python,
        input: &Bound<'_, PyAny>,
        strict: Option<bool>,
        context: Option<&Bound<'_, PyAny>>,
        self_instance: Option<&Bound<'_, PyAny>>,
    ) -> PyResult<PyObject> {
        let r = match json::validate_json_bytes(input) {
            Ok(v_match) => self._validate_json(
                py,
                input,
                v_match.into_inner().as_slice(),
                strict,
                context,
                self_instance,
            ),
            Err(err) => Err(err),
        };
        r.map_err(|e| self.prepare_validation_err(py, e, InputType::Json))
    }

    #[pyo3(signature = (input, *, strict=None, context=None))]
    pub fn validate_strings(
        &self,
        py: Python,
        input: Bound<'_, PyAny>,
        strict: Option<bool>,
        context: Option<&Bound<'_, PyAny>>,
    ) -> PyResult<PyObject> {
        let t = InputType::String;
        let string_mapping = StringMapping::new_value(input).map_err(|e| self.prepare_validation_err(py, e, t))?;

        match self._validate(py, &string_mapping, t, strict, None, context, None) {
            Ok(r) => Ok(r),
            Err(e) => Err(self.prepare_validation_err(py, e, t)),
        }
    }

    #[allow(clippy::too_many_arguments)]
    #[pyo3(signature = (obj, field_name, field_value, *, strict=None, from_attributes=None, context=None))]
    pub fn validate_assignment(
        &self,
        py: Python,
        obj: Bound<'_, PyAny>,
        field_name: &str,
        field_value: Bound<'_, PyAny>,
        strict: Option<bool>,
        from_attributes: Option<bool>,
        context: Option<&Bound<'_, PyAny>>,
    ) -> PyResult<PyObject> {
        let extra = Extra {
            input_type: InputType::Python,
            data: None,
            strict,
            from_attributes,
            context,
            self_instance: None,
            cache_str: self.cache_str,
        };

        let guard = &mut RecursionState::default();
        let mut state = ValidationState::new(extra, guard);
        self.validator
            .validate_assignment(py, &obj, field_name, &field_value, &mut state)
            .map_err(|e| self.prepare_validation_err(py, e, InputType::Python))
    }

    #[pyo3(signature = (*, strict=None, context=None))]
    pub fn get_default_value(
        &self,
        py: Python,
        strict: Option<bool>,
        context: Option<&Bound<'_, PyAny>>,
    ) -> PyResult<PyObject> {
        let extra = Extra {
            input_type: InputType::Python,
            data: None,
            strict,
            from_attributes: None,
            context,
            self_instance: None,
            cache_str: self.cache_str,
        };
        let recursion_guard = &mut RecursionState::default();
        let mut state = ValidationState::new(extra, recursion_guard);
        let r = self.validator.default_value(py, None::<i64>, &mut state);
        match r {
            Ok(maybe_default) => match maybe_default {
                Some(v) => Ok(PySome::new(v).into_py(py)),
                None => Ok(py.None().into_py(py)),
            },
            Err(e) => Err(self.prepare_validation_err(py, e, InputType::Python)),
        }
    }

    pub fn __repr__(&self, py: Python) -> String {
        format!(
            "SchemaValidator(title={:?}, validator={:#?}, definitions={:#?}, cache_strings={})",
            self.title.extract::<&str>(py).unwrap(),
            self.validator,
            self.definitions,
            match self.cache_str {
                StringCacheMode::All => "True",
                StringCacheMode::Keys => "'keys'",
                StringCacheMode::None => "False",
            }
        )
    }

    fn __traverse__(&self, visit: PyVisit<'_>) -> Result<(), PyTraverseError> {
        self.validator.py_gc_traverse(&visit)?;
        visit.call(&self.py_schema)?;
        if let Some(ref py_config) = self.py_config {
            visit.call(py_config)?;
        }
        Ok(())
    }
}

impl SchemaValidator {
    #[allow(clippy::too_many_arguments)]
    fn _validate<'py>(
        &self,
        py: Python<'py>,
        input: &(impl Input<'py> + ?Sized),
        input_type: InputType,
        strict: Option<bool>,
        from_attributes: Option<bool>,
        context: Option<&Bound<'py, PyAny>>,
        self_instance: Option<&Bound<'py, PyAny>>,
    ) -> ValResult<PyObject> {
        let mut recursion_guard = RecursionState::default();
        let mut state = ValidationState::new(
            Extra::new(
                strict,
                from_attributes,
                context,
                self_instance,
                input_type,
                self.cache_str,
            ),
            &mut recursion_guard,
        );
        self.validator.validate(py, input, &mut state)
    }

    fn _validate_json(
        &self,
        py: Python,
        input: &Bound<'_, PyAny>,
        json_data: &[u8],
        strict: Option<bool>,
        context: Option<&Bound<'_, PyAny>>,
        self_instance: Option<&Bound<'_, PyAny>>,
    ) -> ValResult<PyObject> {
        let json_value =
            jiter::JsonValue::parse(json_data, true).map_err(|e| json::map_json_err(input, e, json_data))?;
        self._validate(py, &json_value, InputType::Json, strict, None, context, self_instance)
    }

    fn prepare_validation_err(&self, py: Python, error: ValError, input_type: InputType) -> PyErr {
        ValidationError::from_val_error(
            py,
            self.title.clone_ref(py),
            input_type,
            error,
            None,
            self.hide_input_in_errors,
            self.validation_error_cause,
        )
    }
}

static SCHEMA_DEFINITION: GILOnceCell<SchemaValidator> = GILOnceCell::new();

#[derive(Debug, Clone)]
pub struct SelfValidator<'py> {
    validator: &'py SchemaValidator,
}

impl<'py> SelfValidator<'py> {
    pub fn new(py: Python<'py>) -> PyResult<Self> {
        let validator = SCHEMA_DEFINITION.get_or_init(py, || match Self::build(py) {
            Ok(schema) => schema,
            Err(e) => panic!("Error building schema validator:\n  {e}"),
        });
        Ok(Self { validator })
    }

    pub fn validate_schema(&self, schema: &Bound<'py, PyAny>, strict: Option<bool>) -> PyResult<Bound<'py, PyAny>> {
        let py = schema.py();
        let mut recursion_guard = RecursionState::default();
        let mut state = ValidationState::new(
            Extra::new(strict, None, None, None, InputType::Python, true.into()),
            &mut recursion_guard,
        );
        match self.validator.validator.validate(py, schema, &mut state) {
            Ok(schema_obj) => Ok(schema_obj.into_bound(py)),
            Err(e) => Err(SchemaError::from_val_error(py, e)),
        }
    }

    fn build(py: Python) -> PyResult<SchemaValidator> {
        let code = include_str!("../self_schema.py");
        let locals = PyDict::new_bound(py);
        py.run_bound(code, None, Some(&locals))?;
        let self_schema = locals.get_as_req(intern!(py, "self_schema"))?;

        let mut definitions_builder = DefinitionsBuilder::new();

        let validator = match build_validator(&self_schema, None, &mut definitions_builder) {
            Ok(v) => v,
            Err(err) => return py_schema_err!("Error building self-schema:\n  {}", err),
        };
        let definitions = definitions_builder.finish()?;
        Ok(SchemaValidator {
            validator,
            definitions,
            py_schema: py.None(),
            py_config: None,
            title: "Self Schema".into_py(py),
            hide_input_in_errors: false,
            validation_error_cause: false,
            cache_str: true.into(),
        })
    }
}

#[pyfunction(signature = (schema, *, strict = None))]
pub fn validate_core_schema<'py>(schema: &Bound<'py, PyAny>, strict: Option<bool>) -> PyResult<Bound<'py, PyAny>> {
    let self_validator = SelfValidator::new(schema.py())?;
    self_validator.validate_schema(schema, strict)
}

pub trait BuildValidator: Sized {
    const EXPECTED_TYPE: &'static str;

    /// Build a new validator from the schema, the return type is a trait to provide a way for validators
    /// to return other validators, see `string.rs`, `int.rs`, `float.rs` and `function.rs` for examples
    fn build(
        schema: &Bound<'_, PyDict>,
        config: Option<&Bound<'_, PyDict>>,
        definitions: &mut DefinitionsBuilder<CombinedValidator>,
    ) -> PyResult<CombinedValidator>;
}

/// Logic to create a particular validator, called in the `validator_match` macro, then in turn by `build_validator`
fn build_specific_validator<T: BuildValidator>(
    val_type: &str,
    schema_dict: &Bound<'_, PyDict>,
    config: Option<&Bound<'_, PyDict>>,
    definitions: &mut DefinitionsBuilder<CombinedValidator>,
) -> PyResult<CombinedValidator> {
    T::build(schema_dict, config, definitions)
        .map_err(|err| py_schema_error_type!("Error building \"{}\" validator:\n  {}", val_type, err))
}

// macro to build the match statement for validator selection
macro_rules! validator_match {
    ($type:ident, $dict:ident, $config:ident, $definitions:ident, $($validator:path,)+) => {
        match $type {
            $(
                <$validator>::EXPECTED_TYPE => build_specific_validator::<$validator>($type, $dict, $config, $definitions),
            )+
            _ => return py_schema_err!(r#"Unknown schema type: "{}""#, $type),
        }
    };
}

pub fn build_validator(
    schema: &Bound<'_, PyAny>,
    config: Option<&Bound<'_, PyDict>>,
    definitions: &mut DefinitionsBuilder<CombinedValidator>,
) -> PyResult<CombinedValidator> {
    let dict = schema.downcast::<PyDict>()?;
    let type_: Bound<'_, PyString> = dict.get_as_req(intern!(schema.py(), "type"))?;
    let type_ = type_.to_str()?;
    validator_match!(
        type_,
        dict,
        config,
        definitions,
        // typed dict e.g. heterogeneous dicts or simply a model
        typed_dict::TypedDictValidator,
        // unions
        union::UnionValidator,
        union::TaggedUnionValidator,
        // nullables
        nullable::NullableValidator,
        // model classes
        model::ModelValidator,
        model_fields::ModelFieldsValidator,
        // dataclasses
        dataclass::DataclassArgsValidator,
        dataclass::DataclassValidator,
        // strings
        string::StrValidator,
        // integers
        int::IntValidator,
        // boolean
        bool::BoolValidator,
        // floats
        float::FloatBuilder,
        // decimals
        decimal::DecimalValidator,
        // tuples
        tuple::TupleValidator,
        // list/arrays
        list::ListValidator,
        // sets - unique lists
        set::SetValidator,
        // dicts/objects (recursive)
        dict::DictValidator,
        // None/null
        none::NoneValidator,
        // functions - before, after, plain & wrap
        function::FunctionAfterValidator,
        function::FunctionBeforeValidator,
        function::FunctionPlainValidator,
        function::FunctionWrapValidator,
        // function call - validation around a function call
        call::CallValidator,
        // literals
        literal::LiteralValidator,
        // enums
        enum_::BuildEnumValidator,
        // any
        any::AnyValidator,
        // bytes
        bytes::BytesValidator,
        // dates
        date::DateValidator,
        // times
        time::TimeValidator,
        // datetimes
        datetime::DateTimeValidator,
        // frozensets
        frozenset::FrozenSetValidator,
        // timedelta
        timedelta::TimeDeltaValidator,
        // introspection types
        is_instance::IsInstanceValidator,
        is_subclass::IsSubclassValidator,
        callable::CallableValidator,
        // arguments
        arguments::ArgumentsValidator,
        // default value
        with_default::WithDefaultValidator,
        // chain validators
        chain::ChainValidator,
        // lax or strict
        lax_or_strict::LaxOrStrictValidator,
        // json or python
        json_or_python::JsonOrPython,
        // generator validators
        generator::GeneratorValidator,
        // custom error
        custom_error::CustomErrorValidator,
        // json data
        json::JsonValidator,
        // url types
        url::UrlValidator,
        url::MultiHostUrlValidator,
        // uuid types
        uuid::UuidValidator,
        // recursive (self-referencing) models
        definitions::DefinitionRefValidator,
        definitions::DefinitionsValidatorBuilder,
        complex::ComplexValidator,
    )
}

/// More (mostly immutable) data to pass between validators, should probably be class `Context`,
/// but that would confuse it with context as per pydantic/pydantic#1549
#[derive(Debug, Clone)]
pub struct Extra<'a, 'py> {
    /// Validation mode
    pub input_type: InputType,
    /// This is used as the `data` kwargs to validator functions
    pub data: Option<Bound<'py, PyDict>>,
    /// whether we're in strict or lax mode
    pub strict: Option<bool>,
    /// Validation time setting of `from_attributes`
    pub from_attributes: Option<bool>,
    /// context used in validator functions
    pub context: Option<&'a Bound<'py, PyAny>>,
    /// This is an instance of the model or dataclass being validated, when validation is performed from `__init__`
    self_instance: Option<&'a Bound<'py, PyAny>>,
    /// Whether to use a cache of short strings to accelerate python string construction
    cache_str: StringCacheMode,
}

impl<'a, 'py> Extra<'a, 'py> {
    pub fn new(
        strict: Option<bool>,
        from_attributes: Option<bool>,
        context: Option<&'a Bound<'py, PyAny>>,
        self_instance: Option<&'a Bound<'py, PyAny>>,
        input_type: InputType,
        cache_str: StringCacheMode,
    ) -> Self {
        Extra {
            input_type,
            data: None,
            strict,
            from_attributes,
            context,
            self_instance,
            cache_str,
        }
    }
}

impl Extra<'_, '_> {
    pub fn as_strict(&self) -> Self {
        Self {
            input_type: self.input_type,
            data: self.data.clone(),
            strict: Some(true),
            from_attributes: self.from_attributes,
            context: self.context,
            self_instance: self.self_instance,
            cache_str: self.cache_str,
        }
    }
}

#[derive(Debug)]
#[enum_dispatch(PyGcTraverse)]
pub enum CombinedValidator {
    // typed dict e.g. heterogeneous dicts or simply a model
    TypedDict(typed_dict::TypedDictValidator),
    // unions
    Union(union::UnionValidator),
    TaggedUnion(union::TaggedUnionValidator),
    // nullables
    Nullable(nullable::NullableValidator),
    // create new model classes
    Model(model::ModelValidator),
    ModelFields(model_fields::ModelFieldsValidator),
    // dataclasses
    DataclassArgs(dataclass::DataclassArgsValidator),
    Dataclass(dataclass::DataclassValidator),
    // strings
    Str(string::StrValidator),
    StrConstrained(string::StrConstrainedValidator),
    // integers
    Int(int::IntValidator),
    ConstrainedInt(int::ConstrainedIntValidator),
    // booleans
    Bool(bool::BoolValidator),
    // floats
    Float(float::FloatValidator),
    ConstrainedFloat(float::ConstrainedFloatValidator),
    // decimals
    Decimal(decimal::DecimalValidator),
    // lists
    List(list::ListValidator),
    // sets - unique lists
    Set(set::SetValidator),
    // tuples
    Tuple(tuple::TupleValidator),
    // dicts/objects (recursive)
    Dict(dict::DictValidator),
    // None/null
    None(none::NoneValidator),
    // functions
    FunctionBefore(function::FunctionBeforeValidator),
    FunctionAfter(function::FunctionAfterValidator),
    FunctionPlain(function::FunctionPlainValidator),
    FunctionWrap(function::FunctionWrapValidator),
    // function call - validation around a function call
    FunctionCall(call::CallValidator),
    // literals
    Literal(literal::LiteralValidator),
    // enums
    IntEnum(enum_::EnumValidator<enum_::IntEnumValidator>),
    StrEnum(enum_::EnumValidator<enum_::StrEnumValidator>),
    FloatEnum(enum_::EnumValidator<enum_::FloatEnumValidator>),
    PlainEnum(enum_::EnumValidator<enum_::PlainEnumValidator>),
    // any
    Any(any::AnyValidator),
    // bytes
    Bytes(bytes::BytesValidator),
    ConstrainedBytes(bytes::BytesConstrainedValidator),
    // dates
    Date(date::DateValidator),
    // times
    Time(time::TimeValidator),
    // datetimes
    Datetime(datetime::DateTimeValidator),
    // frozensets
    FrozenSet(frozenset::FrozenSetValidator),
    // timedelta
    Timedelta(timedelta::TimeDeltaValidator),
    // introspection types
    IsInstance(is_instance::IsInstanceValidator),
    IsSubclass(is_subclass::IsSubclassValidator),
    Callable(callable::CallableValidator),
    // arguments
    Arguments(arguments::ArgumentsValidator),
    // default value
    WithDefault(with_default::WithDefaultValidator),
    // chain validators
    Chain(chain::ChainValidator),
    // lax or strict
    LaxOrStrict(lax_or_strict::LaxOrStrictValidator),
    // generator validators
    Generator(generator::GeneratorValidator),
    // custom error
    CustomError(custom_error::CustomErrorValidator),
    // json data
    Json(json::JsonValidator),
    // url types
    Url(url::UrlValidator),
    MultiHostUrl(url::MultiHostUrlValidator),
    // uuid types
    Uuid(uuid::UuidValidator),
    // reference to definition, useful for recursive (self-referencing) models
    DefinitionRef(definitions::DefinitionRefValidator),
    // input dependent
    JsonOrPython(json_or_python::JsonOrPython),
    Complex(complex::ComplexValidator),
}

/// This trait must be implemented by all validators, it allows various validators to be accessed consistently,
/// validators defined in `build_validator` also need `EXPECTED_TYPE` as a const, but that can't be part of the trait
#[enum_dispatch(CombinedValidator)]
pub trait Validator: Send + Sync + Debug {
    /// Do the actual validation for this schema/type
    fn validate<'py>(
        &self,
        py: Python<'py>,
        input: &(impl Input<'py> + ?Sized),
        state: &mut ValidationState<'_, 'py>,
    ) -> ValResult<PyObject>;

    /// Get a default value, currently only used by `WithDefaultValidator`
    fn default_value<'py>(
        &self,
        _py: Python<'py>,
        _outer_loc: Option<impl Into<LocItem>>,
        _state: &mut ValidationState<'_, 'py>,
    ) -> ValResult<Option<PyObject>> {
        Ok(None)
    }

    /// Validate assignment to a field of a model
    #[allow(clippy::too_many_arguments)]
    fn validate_assignment<'py>(
        &self,
        _py: Python<'py>,
        _obj: &Bound<'py, PyAny>,
        _field_name: &str,
        _field_value: &Bound<'py, PyAny>,
        _state: &mut ValidationState<'_, 'py>,
    ) -> ValResult<PyObject> {
        let py_err = PyTypeError::new_err(format!("validate_assignment is not supported for {}", self.get_name()));
        Err(py_err.into())
    }

    /// `get_name` generally returns `Self::EXPECTED_TYPE` or some other clear identifier of the validator
    /// this is used in the error location in unions, and in the top level message in `ValidationError`
    fn get_name(&self) -> &str;
}<|MERGE_RESOLUTION|>--- conflicted
+++ resolved
@@ -25,11 +25,8 @@
 mod call;
 mod callable;
 mod chain;
-<<<<<<< HEAD
 pub(crate) mod complex;
-=======
 mod config;
->>>>>>> 6e96b85a
 mod custom_error;
 mod dataclass;
 mod date;
