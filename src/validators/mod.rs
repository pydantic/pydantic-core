--- conflicted
+++ resolved
@@ -14,12 +14,9 @@
 
 mod any;
 mod bool;
-<<<<<<< HEAD
 mod bytes;
-=======
 mod date;
 mod datetime;
->>>>>>> 1f0d57fd
 mod dict;
 mod float;
 mod function;
@@ -205,19 +202,15 @@
         // literals
         literal::LiteralBuilder,
         // any
-<<<<<<< HEAD
-        self::any::AnyValidator,
+        any::AnyValidator,
         // bytes
-        self::bytes::BytesValidator,
-=======
-        any::AnyValidator,
+        bytes::BytesValidator,
         // dates
         date::DateValidator,
         // times
         time::TimeValidator,
         // datetimes
         datetime::DateTimeValidator,
->>>>>>> 1f0d57fd
     )
 }
 
@@ -281,21 +274,17 @@
     LiteralMultipleInts(literal::LiteralMultipleIntsValidator),
     LiteralGeneral(literal::LiteralGeneralValidator),
     // any
-<<<<<<< HEAD
-    Any(self::any::AnyValidator),
+    Any(any::AnyValidator),
     // bytes
-    Bytes(self::bytes::BytesValidator),
-    StrictBytes(self::bytes::StrictBytesValidator),
-    ConstrainedBytes(self::bytes::BytesConstrainedValidator),
-=======
-    Any(any::AnyValidator),
+    Bytes(bytes::BytesValidator),
+    StrictBytes(bytes::StrictBytesValidator),
+    ConstrainedBytes(bytes::BytesConstrainedValidator),
     // dates
     Date(date::DateValidator),
     // times
     Time(time::TimeValidator),
     // datetimes
     Datetime(datetime::DateTimeValidator),
->>>>>>> 1f0d57fd
 }
 
 /// This trait must be implemented by all validators, it allows various validators to be accessed consistently,
