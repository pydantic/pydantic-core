use std::fmt::Debug;

use enum_dispatch::enum_dispatch;
use jiter::{PartialMode, StringCacheMode};

use pyo3::exceptions::PyTypeError;
use pyo3::types::{PyAny, PyDict, PyString, PyTuple, PyType};
use pyo3::{intern, PyTraverseError, PyVisit};
use pyo3::{prelude::*, IntoPyObjectExt};

use crate::build_tools::{py_schema_err, py_schema_error_type};
use crate::definitions::{Definitions, DefinitionsBuilder};
use crate::errors::{LocItem, ValError, ValResult, ValidationError};
use crate::input::{Input, InputType, StringMapping};
use crate::py_gc::PyGcTraverse;
use crate::recursion_guard::RecursionState;
use crate::tools::SchemaDict;
pub(crate) use config::ValBytesMode;

mod any;
mod arguments;
mod arguments_v3;
mod bool;
mod bytes;
mod call;
mod callable;
mod chain;
pub(crate) mod complex;
mod config;
mod custom_error;
mod dataclass;
mod date;
mod datetime;
pub(crate) mod decimal;
mod definitions;
mod dict;
mod enum_;
mod float;
mod frozenset;
mod function;
mod generator;
mod int;
mod is_instance;
mod is_subclass;
mod json;
mod json_or_python;
mod lax_or_strict;
mod list;
mod literal;
mod model;
mod model_fields;
mod never;
mod none;
mod nullable;
mod prebuilt;
mod set;
mod string;
mod time;
mod timedelta;
mod tuple;
mod typed_dict;
mod union;
mod url;
mod uuid;
mod validation_state;
mod with_default;

pub use self::validation_state::{Exactness, ValidationState};
pub use with_default::DefaultType;

#[pyclass(module = "pydantic_core._pydantic_core", name = "Some")]
pub struct PySome {
    #[pyo3(get)]
    value: PyObject,
}

impl PySome {
    fn new(value: PyObject) -> Self {
        Self { value }
    }
}

#[pymethods]
impl PySome {
    pub fn __repr__(&self, py: Python) -> PyResult<String> {
        Ok(format!("Some({})", self.value.bind(py).repr()?,))
    }

    #[new]
    pub fn py_new(value: PyObject) -> Self {
        Self { value }
    }

    #[classmethod]
    #[pyo3(signature = (_item, /))]
    pub fn __class_getitem__(cls: Py<PyType>, _item: &Bound<'_, PyAny>) -> Py<PyType> {
        cls
    }

    #[classattr]
    fn __match_args__(py: Python<'_>) -> PyResult<Bound<'_, PyTuple>> {
        (intern!(py, "value"),).into_pyobject(py)
    }
}

#[pyclass(module = "pydantic_core._pydantic_core", frozen)]
#[derive(Debug)]
pub struct SchemaValidator {
    validator: CombinedValidator,
    definitions: Definitions<CombinedValidator>,
    // References to the Python schema and config objects are saved to enable
    // reconstructing the object for cloudpickle support (see `__reduce__`).
    py_schema: Py<PyAny>,
    py_config: Option<Py<PyDict>>,
    #[pyo3(get)]
    title: PyObject,
    hide_input_in_errors: bool,
    validation_error_cause: bool,
    cache_str: StringCacheMode,
}

#[pymethods]
impl SchemaValidator {
    #[new]
    #[pyo3(signature = (schema, config=None))]
    pub fn py_new(py: Python, schema: &Bound<'_, PyAny>, config: Option<&Bound<'_, PyDict>>) -> PyResult<Self> {
        let mut definitions_builder = DefinitionsBuilder::new();

        let validator = build_validator_base(schema, config, &mut definitions_builder)?;
        let definitions = definitions_builder.finish()?;
        let py_schema = schema.clone().unbind();
        let py_config = match config {
            Some(c) if !c.is_empty() => Some(c.clone().into()),
            _ => None,
        };
        let config_title = match config {
            Some(c) => c.get_item("title")?,
            None => None,
        };
        let title = match config_title {
            Some(t) => t.unbind(),
            None => validator.get_name().into_py_any(py)?,
        };
        let hide_input_in_errors: bool = config.get_as(intern!(py, "hide_input_in_errors"))?.unwrap_or(false);
        let validation_error_cause: bool = config.get_as(intern!(py, "validation_error_cause"))?.unwrap_or(false);
        let cache_str: StringCacheMode = config
            .get_as(intern!(py, "cache_strings"))?
            .unwrap_or(StringCacheMode::All);
        Ok(Self {
            validator,
            definitions,
            py_schema,
            py_config,
            title,
            hide_input_in_errors,
            validation_error_cause,
            cache_str,
        })
    }

    #[allow(clippy::too_many_arguments)]
    #[pyo3(signature = (input, *, strict=None, from_attributes=None, context=None, self_instance=None, allow_partial=PartialMode::Off, by_alias=None, by_name=None))]
    pub fn validate_python(
        &self,
        py: Python,
        input: &Bound<'_, PyAny>,
        strict: Option<bool>,
        from_attributes: Option<bool>,
        context: Option<&Bound<'_, PyAny>>,
        self_instance: Option<&Bound<'_, PyAny>>,
        allow_partial: PartialMode,
        by_alias: Option<bool>,
        by_name: Option<bool>,
    ) -> PyResult<PyObject> {
        #[allow(clippy::used_underscore_items)]
        self._validate(
            py,
            input,
            InputType::Python,
            strict,
            from_attributes,
            context,
            self_instance,
            allow_partial,
            by_alias,
            by_name,
        )
        .map_err(|e| self.prepare_validation_err(py, e, InputType::Python))
    }

    #[allow(clippy::too_many_arguments)]
    #[pyo3(signature = (input, *, strict=None, from_attributes=None, context=None, self_instance=None, by_alias=None, by_name=None))]
    pub fn isinstance_python(
        &self,
        py: Python,
        input: &Bound<'_, PyAny>,
        strict: Option<bool>,
        from_attributes: Option<bool>,
        context: Option<&Bound<'_, PyAny>>,
        self_instance: Option<&Bound<'_, PyAny>>,
        by_alias: Option<bool>,
        by_name: Option<bool>,
    ) -> PyResult<bool> {
        #[allow(clippy::used_underscore_items)]
        match self._validate(
            py,
            input,
            InputType::Python,
            strict,
            from_attributes,
            context,
            self_instance,
            false.into(),
            by_alias,
            by_name,
        ) {
            Ok(_) => Ok(true),
            Err(ValError::InternalErr(err)) => Err(err),
            Err(ValError::Omit) => Err(ValidationError::omit_error()),
            Err(ValError::UseDefault) => Err(ValidationError::use_default_error()),
            Err(ValError::LineErrors(_)) => Ok(false),
        }
    }

    #[allow(clippy::too_many_arguments)]
    #[pyo3(signature = (input, *, strict=None, context=None, self_instance=None, allow_partial=PartialMode::Off, by_alias=None, by_name=None))]
    pub fn validate_json(
        &self,
        py: Python,
        input: &Bound<'_, PyAny>,
        strict: Option<bool>,
        context: Option<&Bound<'_, PyAny>>,
        self_instance: Option<&Bound<'_, PyAny>>,
        allow_partial: PartialMode,
        by_alias: Option<bool>,
        by_name: Option<bool>,
    ) -> PyResult<PyObject> {
        let r = match json::validate_json_bytes(input) {
            #[allow(clippy::used_underscore_items)]
            Ok(v_match) => self._validate_json(
                py,
                input,
                v_match.into_inner().as_slice(),
                strict,
                context,
                self_instance,
                allow_partial,
                by_alias,
                by_name,
            ),
            Err(err) => Err(err),
        };
        r.map_err(|e| self.prepare_validation_err(py, e, InputType::Json))
    }

    #[allow(clippy::too_many_arguments)]
    #[pyo3(signature = (input, *, strict=None, context=None, allow_partial=PartialMode::Off, by_alias=None, by_name=None))]
    pub fn validate_strings(
        &self,
        py: Python,
        input: Bound<'_, PyAny>,
        strict: Option<bool>,
        context: Option<&Bound<'_, PyAny>>,
        allow_partial: PartialMode,
        by_alias: Option<bool>,
        by_name: Option<bool>,
    ) -> PyResult<PyObject> {
        let t = InputType::String;
        let string_mapping = StringMapping::new_value(input).map_err(|e| self.prepare_validation_err(py, e, t))?;

        #[allow(clippy::used_underscore_items)]
        match self._validate(
            py,
            &string_mapping,
            t,
            strict,
            None,
            context,
            None,
            allow_partial,
            by_alias,
            by_name,
        ) {
            Ok(r) => Ok(r),
            Err(e) => Err(self.prepare_validation_err(py, e, t)),
        }
    }

    #[allow(clippy::too_many_arguments)]
    #[pyo3(signature = (obj, field_name, field_value, *, strict=None, from_attributes=None, context=None, by_alias=None, by_name=None))]
    pub fn validate_assignment(
        &self,
        py: Python,
        obj: Bound<'_, PyAny>,
        field_name: &str,
        field_value: Bound<'_, PyAny>,
        strict: Option<bool>,
        from_attributes: Option<bool>,
        context: Option<&Bound<'_, PyAny>>,
        by_alias: Option<bool>,
        by_name: Option<bool>,
    ) -> PyResult<PyObject> {
        let extra = Extra {
            input_type: InputType::Python,
            data: None,
            strict,
            from_attributes,
            field_name: Some(PyString::new(py, field_name)),
            context,
            self_instance: None,
            cache_str: self.cache_str,
            by_alias,
            by_name,
        };

        let guard = &mut RecursionState::default();
        let mut state = ValidationState::new(extra, guard, false.into());
        self.validator
            .validate_assignment(py, &obj, field_name, &field_value, &mut state)
            .map_err(|e| self.prepare_validation_err(py, e, InputType::Python))
    }

    #[pyo3(signature = (*, strict=None, context=None))]
    pub fn get_default_value(
        &self,
        py: Python,
        strict: Option<bool>,
        context: Option<&Bound<'_, PyAny>>,
    ) -> PyResult<PyObject> {
        let extra = Extra {
            input_type: InputType::Python,
            data: None,
            strict,
            from_attributes: None,
            field_name: None,
            context,
            self_instance: None,
            cache_str: self.cache_str,
            by_alias: None,
            by_name: None,
        };
        let recursion_guard = &mut RecursionState::default();
        let mut state = ValidationState::new(extra, recursion_guard, false.into());
        let r = self.validator.default_value(py, None::<i64>, &mut state);
        match r {
            Ok(maybe_default) => match maybe_default {
                Some(v) => PySome::new(v).into_py_any(py),
                None => Ok(py.None()),
            },
            Err(e) => Err(self.prepare_validation_err(py, e, InputType::Python)),
        }
    }

    pub fn __reduce__<'py>(slf: &Bound<'py, Self>) -> PyResult<(Bound<'py, PyType>, Bound<'py, PyTuple>)> {
        let init_args = (&slf.get().py_schema, &slf.get().py_config).into_pyobject(slf.py())?;
        Ok((slf.get_type(), init_args))
    }

    pub fn __repr__(&self, py: Python) -> String {
        format!(
            "SchemaValidator(title={:?}, validator={:#?}, definitions={:#?}, cache_strings={})",
            self.title.extract::<&str>(py).unwrap(),
            self.validator,
            self.definitions,
            match self.cache_str {
                StringCacheMode::All => "True",
                StringCacheMode::Keys => "'keys'",
                StringCacheMode::None => "False",
            }
        )
    }

    fn __traverse__(&self, visit: PyVisit<'_>) -> Result<(), PyTraverseError> {
        self.validator.py_gc_traverse(&visit)?;
        visit.call(&self.py_schema)?;
        if let Some(ref py_config) = self.py_config {
            visit.call(py_config)?;
        }
        Ok(())
    }
}

impl SchemaValidator {
    #[allow(clippy::too_many_arguments)]
    fn _validate<'py>(
        &self,
        py: Python<'py>,
        input: &(impl Input<'py> + ?Sized),
        input_type: InputType,
        strict: Option<bool>,
        from_attributes: Option<bool>,
        context: Option<&Bound<'py, PyAny>>,
        self_instance: Option<&Bound<'py, PyAny>>,
        allow_partial: PartialMode,
        by_alias: Option<bool>,
        by_name: Option<bool>,
    ) -> ValResult<PyObject> {
        let mut recursion_guard = RecursionState::default();
        let mut state = ValidationState::new(
            Extra::new(
                strict,
                from_attributes,
                context,
                self_instance,
                input_type,
                self.cache_str,
                by_alias,
                by_name,
            ),
            &mut recursion_guard,
            allow_partial,
        );
        self.validator.validate(py, input, &mut state)
    }

    #[allow(clippy::too_many_arguments)]
    fn _validate_json(
        &self,
        py: Python,
        input: &Bound<'_, PyAny>,
        json_data: &[u8],
        strict: Option<bool>,
        context: Option<&Bound<'_, PyAny>>,
        self_instance: Option<&Bound<'_, PyAny>>,
        allow_partial: PartialMode,
        by_alias: Option<bool>,
        by_name: Option<bool>,
    ) -> ValResult<PyObject> {
        let json_value = jiter::JsonValue::parse_with_config(json_data, true, allow_partial)
            .map_err(|e| json::map_json_err(input, e, json_data))?;
        #[allow(clippy::used_underscore_items)]
        self._validate(
            py,
            &json_value,
            InputType::Json,
            strict,
            None,
            context,
            self_instance,
            allow_partial,
            by_alias,
            by_name,
        )
    }

    fn prepare_validation_err(&self, py: Python, error: ValError, input_type: InputType) -> PyErr {
        ValidationError::from_val_error(
            py,
            self.title.clone_ref(py),
            input_type,
            error,
            None,
            self.hide_input_in_errors,
            self.validation_error_cause,
        )
    }
}

pub trait BuildValidator: Sized {
    const EXPECTED_TYPE: &'static str;

    /// Build a new validator from the schema, the return type is a trait to provide a way for validators
    /// to return other validators, see `string.rs`, `int.rs`, `float.rs` and `function.rs` for examples
    fn build(
        schema: &Bound<'_, PyDict>,
        config: Option<&Bound<'_, PyDict>>,
        definitions: &mut DefinitionsBuilder<CombinedValidator>,
    ) -> PyResult<CombinedValidator>;
}

/// Logic to create a particular validator, called in the `validator_match` macro, then in turn by `build_validator`
fn build_specific_validator<T: BuildValidator>(
    val_type: &str,
    schema_dict: &Bound<'_, PyDict>,
    config: Option<&Bound<'_, PyDict>>,
    definitions: &mut DefinitionsBuilder<CombinedValidator>,
) -> PyResult<CombinedValidator> {
    T::build(schema_dict, config, definitions)
        .map_err(|err| py_schema_error_type!("Error building \"{}\" validator:\n  {}", val_type, err))
}

// macro to build the match statement for validator selection
macro_rules! validator_match {
    ($type:ident, $dict:ident, $config:ident, $definitions:ident, $($validator:path,)+) => {
        match $type {
            $(
                <$validator>::EXPECTED_TYPE => build_specific_validator::<$validator>($type, $dict, $config, $definitions),
            )+
            "invalid" => return py_schema_err!("Cannot construct schema with `InvalidSchema` member."),
            _ => return py_schema_err!(r#"Unknown schema type: "{}""#, $type),
        }
    };
}

// Used when creating the base validator instance, to avoid reusing the instance
// when unpickling:
pub fn build_validator_base(
    schema: &Bound<'_, PyAny>,
    config: Option<&Bound<'_, PyDict>>,
    definitions: &mut DefinitionsBuilder<CombinedValidator>,
) -> PyResult<CombinedValidator> {
    build_validator_inner(schema, config, definitions, false)
}

pub fn build_validator(
    schema: &Bound<'_, PyAny>,
    config: Option<&Bound<'_, PyDict>>,
    definitions: &mut DefinitionsBuilder<CombinedValidator>,
) -> PyResult<CombinedValidator> {
    build_validator_inner(schema, config, definitions, true)
}

fn build_validator_inner(
    schema: &Bound<'_, PyAny>,
    config: Option<&Bound<'_, PyDict>>,
    definitions: &mut DefinitionsBuilder<CombinedValidator>,
    use_prebuilt: bool,
) -> PyResult<CombinedValidator> {
    let dict = schema.downcast::<PyDict>()?;
    let py = schema.py();
    let type_: Bound<'_, PyString> = dict.get_as_req(intern!(py, "type"))?;
    let type_ = type_.to_str()?;

    if use_prebuilt {
        // if we have a SchemaValidator on the type already, use it
        if let Ok(Some(prebuilt_validator)) = prebuilt::PrebuiltValidator::try_get_from_schema(type_, dict) {
            return Ok(prebuilt_validator);
        }
    }

    validator_match!(
        type_,
        dict,
        config,
        definitions,
        // typed dict e.g. heterogeneous dicts or simply a model
        typed_dict::TypedDictValidator,
        // unions
        union::UnionValidator,
        union::TaggedUnionValidator,
        // nullables
        nullable::NullableValidator,
        // model classes
        model::ModelValidator,
        model_fields::ModelFieldsValidator,
        // dataclasses
        dataclass::DataclassArgsValidator,
        dataclass::DataclassValidator,
        // strings
        string::StrValidator,
        // integers
        int::IntValidator,
        // boolean
        bool::BoolValidator,
        // floats
        float::FloatBuilder,
        // decimals
        decimal::DecimalValidator,
        // tuples
        tuple::TupleValidator,
        // list/arrays
        list::ListValidator,
        // sets - unique lists
        set::SetValidator,
        // dicts/objects (recursive)
        dict::DictValidator,
        // None/null
        none::NoneValidator,
        // functions - before, after, plain & wrap
        function::FunctionAfterValidator,
        function::FunctionBeforeValidator,
        function::FunctionPlainValidator,
        function::FunctionWrapValidator,
        // function call - validation around a function call
        call::CallValidator,
        // literals
        literal::LiteralValidator,
        // enums
        enum_::BuildEnumValidator,
        // any
        any::AnyValidator,
        // bytes
        bytes::BytesValidator,
        // dates
        date::DateValidator,
        // times
        time::TimeValidator,
        // datetimes
        datetime::DateTimeValidator,
        // frozensets
        frozenset::FrozenSetValidator,
        // timedelta
        timedelta::TimeDeltaValidator,
        // introspection types
        is_instance::IsInstanceValidator,
        is_subclass::IsSubclassValidator,
        callable::CallableValidator,
        // arguments
        arguments::ArgumentsValidator,
        arguments_v3::ArgumentsV3Validator,
        // default value
        with_default::WithDefaultValidator,
        // chain validators
        chain::ChainValidator,
        // lax or strict
        lax_or_strict::LaxOrStrictValidator,
        // json or python
        json_or_python::JsonOrPython,
        // generator validators
        generator::GeneratorValidator,
        // custom error
        custom_error::CustomErrorValidator,
        // json data
        json::JsonValidator,
        // url types
        url::UrlValidator,
        url::MultiHostUrlValidator,
        // uuid types
        uuid::UuidValidator,
        // recursive (self-referencing) models
        definitions::DefinitionRefValidator,
        definitions::DefinitionsValidatorBuilder,
        complex::ComplexValidator,
        never::NeverValidator,
    )
}

/// More (mostly immutable) data to pass between validators, should probably be class `Context`,
/// but that would confuse it with context as per pydantic/pydantic#1549
#[derive(Debug, Clone)]
pub struct Extra<'a, 'py> {
    /// Validation mode
    pub input_type: InputType,
    /// This is used as the `data` kwargs to validator functions
    pub data: Option<Bound<'py, PyDict>>,
    /// whether we're in strict or lax mode
    pub strict: Option<bool>,
    /// Validation time setting of `from_attributes`
    pub from_attributes: Option<bool>,
    /// context used in validator functions
    pub context: Option<&'a Bound<'py, PyAny>>,
    /// The name of the field being validated, if applicable
    pub field_name: Option<Bound<'py, PyString>>,
    /// This is an instance of the model or dataclass being validated, when validation is performed from `__init__`
    self_instance: Option<&'a Bound<'py, PyAny>>,
    /// Whether to use a cache of short strings to accelerate python string construction
    cache_str: StringCacheMode,
    /// Whether to use the field's alias to match the input data to an attribute.
    by_alias: Option<bool>,
    /// Whether to use the field's name to match the input data to an attribute.
    by_name: Option<bool>,
}

impl<'a, 'py> Extra<'a, 'py> {
    #[allow(clippy::too_many_arguments)]
    pub fn new(
        strict: Option<bool>,
        from_attributes: Option<bool>,
        context: Option<&'a Bound<'py, PyAny>>,
        self_instance: Option<&'a Bound<'py, PyAny>>,
        input_type: InputType,
        cache_str: StringCacheMode,
        by_alias: Option<bool>,
        by_name: Option<bool>,
    ) -> Self {
        Extra {
            input_type,
            data: None,
            strict,
            from_attributes,
            field_name: None,
            context,
            self_instance,
            cache_str,
            by_alias,
            by_name,
        }
    }
}

impl Extra<'_, '_> {
    pub fn as_strict(&self) -> Self {
        Self {
            input_type: self.input_type,
            data: self.data.clone(),
            strict: Some(true),
            from_attributes: self.from_attributes,
            field_name: self.field_name.clone(),
            context: self.context,
            self_instance: self.self_instance,
            cache_str: self.cache_str,
            by_alias: self.by_alias,
            by_name: self.by_name,
        }
    }
}

#[derive(Debug)]
#[enum_dispatch(PyGcTraverse)]
pub enum CombinedValidator {
    // typed dict e.g. heterogeneous dicts or simply a model
    TypedDict(typed_dict::TypedDictValidator),
    // unions
    Union(union::UnionValidator),
    TaggedUnion(union::TaggedUnionValidator),
    // nullables
    Nullable(nullable::NullableValidator),
    // create new model classes
    Model(model::ModelValidator),
    ModelFields(model_fields::ModelFieldsValidator),
    // dataclasses
    DataclassArgs(dataclass::DataclassArgsValidator),
    Dataclass(dataclass::DataclassValidator),
    // strings
    Str(string::StrValidator),
    StrConstrained(string::StrConstrainedValidator),
    // integers
    Int(int::IntValidator),
    ConstrainedInt(int::ConstrainedIntValidator),
    // booleans
    Bool(bool::BoolValidator),
    // floats
    Float(float::FloatValidator),
    ConstrainedFloat(float::ConstrainedFloatValidator),
    // decimals
    Decimal(decimal::DecimalValidator),
    // lists
    List(list::ListValidator),
    // sets - unique lists
    Set(set::SetValidator),
    // tuples
    Tuple(tuple::TupleValidator),
    // dicts/objects (recursive)
    Dict(dict::DictValidator),
    // None/null
    None(none::NoneValidator),
    // functions
    FunctionBefore(function::FunctionBeforeValidator),
    FunctionAfter(function::FunctionAfterValidator),
    FunctionPlain(function::FunctionPlainValidator),
    FunctionWrap(function::FunctionWrapValidator),
    // function call - validation around a function call
    FunctionCall(call::CallValidator),
    // literals
    Literal(literal::LiteralValidator),
    // enums
    IntEnum(enum_::EnumValidator<enum_::IntEnumValidator>),
    StrEnum(enum_::EnumValidator<enum_::StrEnumValidator>),
    FloatEnum(enum_::EnumValidator<enum_::FloatEnumValidator>),
    PlainEnum(enum_::EnumValidator<enum_::PlainEnumValidator>),
    // any
    Any(any::AnyValidator),
    // bytes
    Bytes(bytes::BytesValidator),
    ConstrainedBytes(bytes::BytesConstrainedValidator),
    // dates
    Date(date::DateValidator),
    // times
    Time(time::TimeValidator),
    // datetimes
    Datetime(datetime::DateTimeValidator),
    // frozensets
    FrozenSet(frozenset::FrozenSetValidator),
    // timedelta
    Timedelta(timedelta::TimeDeltaValidator),
    // introspection types
    IsInstance(is_instance::IsInstanceValidator),
    IsSubclass(is_subclass::IsSubclassValidator),
    Callable(callable::CallableValidator),
    // arguments
    Arguments(arguments::ArgumentsValidator),
    ArgumentsV3(arguments_v3::ArgumentsV3Validator),
    // default value
    WithDefault(with_default::WithDefaultValidator),
    // chain validators
    Chain(chain::ChainValidator),
    // lax or strict
    LaxOrStrict(lax_or_strict::LaxOrStrictValidator),
    // generator validators
    Generator(generator::GeneratorValidator),
    // custom error
    CustomError(custom_error::CustomErrorValidator),
    // json data
    Json(json::JsonValidator),
    // url types
    Url(url::UrlValidator),
    MultiHostUrl(url::MultiHostUrlValidator),
    // uuid types
    Uuid(uuid::UuidValidator),
    // reference to definition, useful for recursive (self-referencing) models
    DefinitionRef(definitions::DefinitionRefValidator),
    // input dependent
    JsonOrPython(json_or_python::JsonOrPython),
    Complex(complex::ComplexValidator),
<<<<<<< HEAD
    Never(never::NeverValidator),
=======
    // uses a reference to an existing SchemaValidator to reduce memory usage
    Prebuilt(prebuilt::PrebuiltValidator),
>>>>>>> 52e9a530
}

/// This trait must be implemented by all validators, it allows various validators to be accessed consistently,
/// validators defined in `build_validator` also need `EXPECTED_TYPE` as a const, but that can't be part of the trait
#[enum_dispatch(CombinedValidator)]
pub trait Validator: Send + Sync + Debug {
    /// Do the actual validation for this schema/type
    fn validate<'py>(
        &self,
        py: Python<'py>,
        input: &(impl Input<'py> + ?Sized),
        state: &mut ValidationState<'_, 'py>,
    ) -> ValResult<PyObject>;

    /// Get a default value, currently only used by `WithDefaultValidator`
    fn default_value<'py>(
        &self,
        _py: Python<'py>,
        _outer_loc: Option<impl Into<LocItem>>,
        _state: &mut ValidationState<'_, 'py>,
    ) -> ValResult<Option<PyObject>> {
        Ok(None)
    }

    /// Validate assignment to a field of a model
    #[allow(clippy::too_many_arguments)]
    fn validate_assignment<'py>(
        &self,
        _py: Python<'py>,
        _obj: &Bound<'py, PyAny>,
        _field_name: &str,
        _field_value: &Bound<'py, PyAny>,
        _state: &mut ValidationState<'_, 'py>,
    ) -> ValResult<PyObject> {
        let py_err = PyTypeError::new_err(format!("validate_assignment is not supported for {}", self.get_name()));
        Err(py_err.into())
    }

    /// `get_name` generally returns `Self::EXPECTED_TYPE` or some other clear identifier of the validator
    /// this is used in the error location in unions, and in the top level message in `ValidationError`
    fn get_name(&self) -> &str;
}<|MERGE_RESOLUTION|>--- conflicted
+++ resolved
@@ -792,12 +792,9 @@
     // input dependent
     JsonOrPython(json_or_python::JsonOrPython),
     Complex(complex::ComplexValidator),
-<<<<<<< HEAD
     Never(never::NeverValidator),
-=======
     // uses a reference to an existing SchemaValidator to reduce memory usage
     Prebuilt(prebuilt::PrebuiltValidator),
->>>>>>> 52e9a530
 }
 
 /// This trait must be implemented by all validators, it allows various validators to be accessed consistently,
