use std::fmt::Debug;

use enum_dispatch::enum_dispatch;

use pyo3::prelude::*;
use pyo3::types::{PyAny, PyDict, PyTuple};
use serde_json::from_str as parse_json;

use crate::build_tools::{py_error, SchemaDict};
use crate::errors::{as_validation_err, val_line_error, ErrorKind, InputValue, ValError, ValResult};
use crate::input::{Input, JsonInput};
use crate::SchemaError;

mod any;
mod bool;
mod dict;
mod float;
mod function;
mod int;
mod list;
mod literal;
mod model;
mod model_class;
mod none;
mod optional;
mod recursive;
mod set;
mod string;
mod union;

#[pyclass]
#[derive(Debug, Clone)]
pub struct SchemaValidator {
<<<<<<< HEAD
    validator: ValidateEnum,
    schema: Py<PyAny>,
}

fn build_schema_validator(py: Python, schema: &PyAny) -> PyResult<SchemaValidator> {
    let validator = match build_validator(schema, None) {
        Ok((v, _)) => v,
        Err(err) => {
            return Err(match err.is_instance_of::<SchemaError>(py) {
                true => err,
                false => SchemaError::new_err(format!("Schema build error:\n  {}", err)),
            });
        }
    };
    let pyschema: Py<PyAny> = schema.into();
    Ok(SchemaValidator {
        validator,
        schema: pyschema,
    })
}

#[pyfunction]
fn build_schema_validator_py(schema: &PyAny) -> PyResult<SchemaValidator> {
    Python::with_gil(|py| build_schema_validator(py, schema))
=======
    validator: CombinedValidator,
    slots: Vec<CombinedValidator>,
>>>>>>> dfc73544
}

#[pymethods]
impl SchemaValidator {
    #[new]
<<<<<<< HEAD
    pub fn py_new(py: Python, schema: &PyAny) -> PyResult<SchemaValidator> {
        build_schema_validator(py, schema)
    }

    fn __reduce__<'py>(&self, py: Python<'py>) -> &'py PyTuple {
        PyTuple::new(py, vec![self.schema.as_ref(py)]) // TODO: return a ref to build_schema_validator_py?
=======
    pub fn py_new(py: Python, schema: &PyAny) -> PyResult<Self> {
        let mut slots_builder = SlotsBuilder::new();
        let validator = match build_validator(schema, None, &mut slots_builder) {
            Ok((v, _)) => v,
            Err(err) => {
                return Err(match err.is_instance_of::<SchemaError>(py) {
                    true => err,
                    false => SchemaError::new_err(format!("Schema build error:\n  {}", err)),
                });
            }
        };
        let slots = slots_builder.into_slots()?;
        Ok(Self { validator, slots })
>>>>>>> dfc73544
    }

    fn validate_python(&self, py: Python, input: &PyAny) -> PyResult<PyObject> {
        let extra = Extra {
            data: None,
            field: None,
        };
        let r = self.validator.validate(py, input, &extra, &self.slots);
        r.map_err(|e| as_validation_err(py, &self.validator.get_name(py), e))
    }

    fn validate_json(&self, py: Python, input: String) -> PyResult<PyObject> {
        match parse_json::<JsonInput>(&input) {
            Ok(input) => {
                let extra = Extra {
                    data: None,
                    field: None,
                };
                let r = self.validator.validate(py, &input, &extra, &self.slots);
                r.map_err(|e| as_validation_err(py, &self.validator.get_name(py), e))
            }
            Err(e) => {
                let line_err = val_line_error!(
                    input_value = InputValue::InputRef(&input),
                    message = Some(e.to_string()),
                    kind = ErrorKind::InvalidJson
                );
                let err = ValError::LineErrors(vec![line_err]);
                Err(as_validation_err(py, &self.validator.get_name(py), err))
            }
        }
    }

    fn validate_assignment(&self, py: Python, field: String, input: &PyAny, data: &PyDict) -> PyResult<PyObject> {
        let extra = Extra {
            data: Some(data),
            field: Some(field.as_str()),
        };
        let r = self.validator.validate(py, input, &extra, &self.slots);
        r.map_err(|e| as_validation_err(py, &self.validator.get_name(py), e))
    }

    fn __repr__(&self, py: Python) -> String {
        format!(
            "SchemaValidator(name={:?}, validator={:#?})",
            self.validator.get_name(py),
            self.validator
        )
    }
}

pub trait BuildValidator: Sized {
    const EXPECTED_TYPE: &'static str;

    /// Build a new validator from the schema, the return type is a trait to provide a way for validators
    /// to return other validators, see `string.rs`, `int.rs`, `float.rs` and `function.rs` for examples
    fn build(
        schema: &PyDict,
        config: Option<&PyDict>,
        _slots_builder: &mut SlotsBuilder,
    ) -> PyResult<CombinedValidator>;
}

// macro to build the match statement for validator selection
macro_rules! validator_match {
    ($type:ident, $dict:ident, $config:ident, $slots_builder:ident, $($validator:path,)+) => {
        match $type {
            $(
                <$validator>::EXPECTED_TYPE => {
                    let val = <$validator>::build($dict, $config, $slots_builder).map_err(|err| {
                        crate::SchemaError::new_err(format!("Error building \"{}\" validator:\n  {}", $type, err))
                    })?;
                    Ok((val, $dict))
                },
            )+
            _ => {
                return py_error!(r#"Unknown schema type: "{}""#, $type)
            },
        }
    };
}

pub fn build_validator<'a>(
    schema: &'a PyAny,
    config: Option<&'a PyDict>,
    slots_builder: &mut SlotsBuilder,
) -> PyResult<(CombinedValidator, &'a PyDict)> {
    let dict: &PyDict = match schema.cast_as() {
        Ok(s) => s,
        Err(_) => {
            let dict = PyDict::new(schema.py());
            dict.set_item("type", schema)?;
            dict
        }
    };
    let type_: &str = dict.get_as_req("type")?;
    validator_match!(
        type_,
        dict,
        config,
        slots_builder,
        // models e.g. heterogeneous dicts
        self::model::ModelValidator,
        // unions
        self::union::UnionValidator,
        // optional e.g. nullable
        self::optional::OptionalValidator,
        // model classes
        self::model_class::ModelClassValidator,
        // strings
        self::string::StrValidator,
        // integers
        self::int::IntValidator,
        // boolean
        self::bool::BoolValidator,
        // floats
        self::float::FloatValidator,
        // list/arrays
        self::list::ListValidator,
        // sets - unique lists
        self::set::SetValidator,
        // dicts/objects (recursive)
        self::dict::DictValidator,
        // None/null
        self::none::NoneValidator,
        // functions - before, after, plain & wrap
        self::function::FunctionBuilder,
        // recursive (self-referencing) models
        self::recursive::RecursiveValidator,
        self::recursive::RecursiveRefValidator,
        // literals
        self::literal::LiteralBuilder,
        // any
        self::any::AnyValidator,
    )
}

/// More (mostly immutable) data to pass between validators, should probably be class `Context`,
/// but that would confuse it with context as per samuelcolvin/pydantic#1549
#[derive(Debug)]
pub struct Extra<'a> {
    /// This is used as the `data` kwargs to validator functions, it's also represents the current model
    /// data when validating assignment
    pub data: Option<&'a PyDict>,
    /// The field being assigned to when validating assignment
    pub field: Option<&'a str>,
}

#[derive(Debug, Clone)]
#[enum_dispatch]
pub enum CombinedValidator {
    // models e.g. heterogeneous dicts
    Model(self::model::ModelValidator),
    // unions
    Union(self::union::UnionValidator),
    // optional e.g. nullable
    Optional(self::optional::OptionalValidator),
    // model classes
    ModelClass(self::model_class::ModelClassValidator),
    // strings
    Str(self::string::StrValidator),
    StrictStr(self::string::StrictStrValidator),
    StrConstrained(self::string::StrConstrainedValidator),
    // integers
    Int(self::int::IntValidator),
    StrictInt(self::int::StrictIntValidator),
    ConstrainedInt(self::int::ConstrainedIntValidator),
    // booleans
    Bool(self::bool::BoolValidator),
    StrictBool(self::bool::StrictBoolValidator),
    // floats
    Float(self::float::FloatValidator),
    StrictFloat(self::float::StrictFloatValidator),
    ConstrainedFloat(self::float::ConstrainedFloatValidator),
    // lists
    List(self::list::ListValidator),
    // sets - unique lists
    Set(self::set::SetValidator),
    // dicts/objects (recursive)
    Dict(self::dict::DictValidator),
    // None/null
    None(self::none::NoneValidator),
    // functions
    FunctionBefore(self::function::FunctionBeforeValidator),
    FunctionAfter(self::function::FunctionAfterValidator),
    FunctionPlain(self::function::FunctionPlainValidator),
    FunctionWrap(self::function::FunctionWrapValidator),
    // recursive (self-referencing) models
    Recursive(self::recursive::RecursiveValidator),
    RecursiveRef(self::recursive::RecursiveRefValidator),
    // literals
    LiteralSingleString(self::literal::LiteralSingleStringValidator),
    LiteralSingleInt(self::literal::LiteralSingleIntValidator),
    LiteralMultipleStrings(self::literal::LiteralMultipleStringsValidator),
    LiteralMultipleInts(self::literal::LiteralMultipleIntsValidator),
    LiteralGeneral(self::literal::LiteralGeneralValidator),
    // any
    Any(self::any::AnyValidator),
}

/// This trait must be implemented by all validators, it allows various validators to be accessed consistently,
/// validators defined in `build_validator` also need `EXPECTED_TYPE` as a const, but that can't be part of the trait
#[enum_dispatch(CombinedValidator)]
pub trait Validator: Send + Sync + Clone + Debug {
    /// Do the actual validation for this schema/type
    fn validate<'s, 'data>(
        &'s self,
        py: Python<'data>,
        input: &'data dyn Input,
        extra: &Extra,
        slots: &'data [CombinedValidator],
    ) -> ValResult<'data, PyObject>;

    /// This is used in unions for the first pass to see if we have an "exact match",
    /// implementations should generally use the same logic as with `config.strict = true`
    fn validate_strict<'s, 'data>(
        &'s self,
        py: Python<'data>,
        input: &'data dyn Input,
        extra: &Extra,
        slots: &'data [CombinedValidator],
    ) -> ValResult<'data, PyObject> {
        self.validate(py, input, extra, slots)
    }

    /// `get_name` generally returns `Self::EXPECTED_TYPE` or some other clear identifier of the validator
    /// this is used in the error location in unions, and in the top level message in `ValidationError`
    fn get_name(&self, py: Python) -> String;
}

pub struct SlotsBuilder {
    named_slots: Vec<(Option<String>, Option<CombinedValidator>)>,
}

impl SlotsBuilder {
    pub fn new() -> Self {
        let named_slots: Vec<(Option<String>, Option<CombinedValidator>)> = Vec::new();
        SlotsBuilder { named_slots }
    }

    pub fn build_add_named(&mut self, name: String, schema: &PyAny, config: Option<&PyDict>) -> PyResult<usize> {
        let id = self.named_slots.len();
        self.named_slots.push((Some(name), None));
        let validator = build_validator(schema, config, self)?.0;
        self.named_slots[id] = (None, Some(validator));
        Ok(id)
    }

    pub fn find_id(&self, name: &str) -> PyResult<usize> {
        let is_match = |(n, _): &(Option<String>, Option<CombinedValidator>)| match n {
            Some(n) => n == name,
            None => false,
        };
        match self.named_slots.iter().position(is_match) {
            Some(id) => Ok(id),
            None => py_error!("Recursive reference error: ref '{}' not found", name),
        }
    }

    pub fn into_slots(self) -> PyResult<Vec<CombinedValidator>> {
        self.named_slots
            .into_iter()
            .map(|(_, opt_validator)| match opt_validator {
                Some(validator) => Ok(validator),
                None => py_error!("Schema build error: missing named slot"),
            })
            .collect()
    }
}<|MERGE_RESOLUTION|>--- conflicted
+++ resolved
@@ -31,13 +31,14 @@
 #[pyclass]
 #[derive(Debug, Clone)]
 pub struct SchemaValidator {
-<<<<<<< HEAD
     validator: ValidateEnum,
+    slots: Vec<CombinedValidator>,
     schema: Py<PyAny>,
 }
 
 fn build_schema_validator(py: Python, schema: &PyAny) -> PyResult<SchemaValidator> {
-    let validator = match build_validator(schema, None) {
+    let mut slots_builder = SlotsBuilder::new();
+    let validator = match build_validator(schema, None, &mut slots_builder) {
         Ok((v, _)) => v,
         Err(err) => {
             return Err(match err.is_instance_of::<SchemaError>(py) {
@@ -46,47 +47,27 @@
             });
         }
     };
-    let pyschema: Py<PyAny> = schema.into();
-    Ok(SchemaValidator {
-        validator,
-        schema: pyschema,
-    })
+    let slots = slots_builder.into_slots()?;
+    Ok(Self { validator, slots })
 }
 
 #[pyfunction]
 fn build_schema_validator_py(schema: &PyAny) -> PyResult<SchemaValidator> {
     Python::with_gil(|py| build_schema_validator(py, schema))
-=======
-    validator: CombinedValidator,
-    slots: Vec<CombinedValidator>,
->>>>>>> dfc73544
 }
 
 #[pymethods]
 impl SchemaValidator {
     #[new]
-<<<<<<< HEAD
     pub fn py_new(py: Python, schema: &PyAny) -> PyResult<SchemaValidator> {
         build_schema_validator(py, schema)
     }
 
     fn __reduce__<'py>(&self, py: Python<'py>) -> &'py PyTuple {
         PyTuple::new(py, vec![self.schema.as_ref(py)]) // TODO: return a ref to build_schema_validator_py?
-=======
+
     pub fn py_new(py: Python, schema: &PyAny) -> PyResult<Self> {
-        let mut slots_builder = SlotsBuilder::new();
-        let validator = match build_validator(schema, None, &mut slots_builder) {
-            Ok((v, _)) => v,
-            Err(err) => {
-                return Err(match err.is_instance_of::<SchemaError>(py) {
-                    true => err,
-                    false => SchemaError::new_err(format!("Schema build error:\n  {}", err)),
-                });
-            }
-        };
-        let slots = slots_builder.into_slots()?;
-        Ok(Self { validator, slots })
->>>>>>> dfc73544
+        build_schema_validator(py, schema)
     }
 
     fn validate_python(&self, py: Python, input: &PyAny) -> PyResult<PyObject> {
