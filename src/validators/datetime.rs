--- conflicted
+++ resolved
@@ -33,11 +33,7 @@
     schema_or_config_same(schema, config, intern!(schema.py(), "microseconds_precision"))?
         .map_or(
             Ok(speedate::MicrosecondsPrecisionOverflowBehavior::Truncate),
-<<<<<<< HEAD
-            |v: Bound<'_, PyString>| speedate::MicrosecondsPrecisionOverflowBehavior::from_str(v.to_str().unwrap()),
-=======
             |v: Bound<'_, PyString>| v.to_str().unwrap().parse(),
->>>>>>> d9dacb01
         )
         .map_err(|_| {
             py_schema_error_type!("Invalid `microseconds_precision`, must be one of \"truncate\" or \"error\"")
