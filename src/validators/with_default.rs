--- conflicted
+++ resolved
@@ -181,16 +181,19 @@
         py: Python<'py>,
         outer_loc: Option<impl Into<LocItem>>,
         state: &mut ValidationState<'_, 'py>,
-<<<<<<< HEAD
-    ) -> ValResult<Option<PyObject>> {
+    ) -> ValResult<Option<Py<PyAny>>> {
         if matches!(self.default, DefaultType::DefaultFactory(_, true)) && state.has_field_error {
             // The default factory might use data from fields that failed to validate, and this results
             // in an unhelpul error.
-            return Err(ValError::new(ErrorTypeDefaults::DefaultFactoryNotCalled, input));
-        }
-=======
-    ) -> ValResult<Option<Py<PyAny>>> {
->>>>>>> 70bd6f97
+            let mut err = ValError::new(
+                ErrorTypeDefaults::DefaultFactoryNotCalled,
+                PydanticUndefinedType::new(py).into_bound(py).into_any(),
+            );
+            if let Some(outer_loc) = outer_loc {
+                err = err.with_outer_location(outer_loc);
+            }
+            return Err(err);
+        }
         match self.default.default_value(py, state.extra().data.as_ref())? {
             Some(stored_dft) => {
                 let dft: Py<PyAny> = if self.copy_default {
