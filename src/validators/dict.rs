use pyo3::intern;
use pyo3::prelude::*;
use pyo3::types::PyDict;

use crate::build_tools::{is_strict, SchemaDict};
use crate::errors::{ErrorKind, ValError, ValLineError, ValResult};
use crate::input::{GenericMapping, Input, JsonObject};
use crate::recursion_guard::RecursionGuard;

use super::any::AnyValidator;
use super::{build_validator, BuildContext, BuildValidator, CombinedValidator, Extra, Validator};

#[derive(Debug, Clone)]
pub struct DictValidator {
    strict: bool,
    key_validator: Box<CombinedValidator>,
    value_validator: Box<CombinedValidator>,
    min_items: Option<usize>,
    max_items: Option<usize>,
    name: String,
}

impl BuildValidator for DictValidator {
    const EXPECTED_TYPE: &'static str = "dict";

    fn build(
        schema: &PyDict,
        config: Option<&PyDict>,
        build_context: &mut BuildContext,
    ) -> PyResult<CombinedValidator> {
        let py = schema.py();
        let key_validator = match schema.get_item(intern!(py, "keys_schema")) {
            Some(schema) => Box::new(build_validator(schema, config, build_context)?.0),
            None => Box::new(AnyValidator::build(schema, config, build_context)?),
        };
        let value_validator = match schema.get_item(intern!(py, "values_schema")) {
            Some(d) => Box::new(build_validator(d, config, build_context)?.0),
            None => Box::new(AnyValidator::build(schema, config, build_context)?),
        };
        let name = format!(
            "{}[{},{}]",
            Self::EXPECTED_TYPE,
            key_validator.get_name(),
            value_validator.get_name()
        );
        Ok(Self {
            strict: is_strict(schema, config)?,
            key_validator,
            value_validator,
            min_items: schema.get_as(intern!(py, "min_items"))?,
            max_items: schema.get_as(intern!(py, "max_items"))?,
            name,
        }
        .into())
    }
}

impl Validator for DictValidator {
    fn validate<'s, 'data>(
        &'s self,
        py: Python<'data>,
        input: &'data impl Input<'data>,
        extra: &Extra,
        slots: &'data [CombinedValidator],
        recursion_guard: &'s mut RecursionGuard,
    ) -> ValResult<'data, PyObject> {
        let dict = input.validate_dict(extra.strict.unwrap_or(self.strict))?;
        match dict {
            GenericMapping::PyDict(py_dict) => self.validate_dict(py, input, py_dict, extra, slots, recursion_guard),
            GenericMapping::PyGetAttr(_) => unreachable!(),
            GenericMapping::JsonObject(json_object) => {
                self.validate_json_object(py, input, json_object, extra, slots, recursion_guard)
            }
        }
    }

    fn get_name(&self) -> &str {
        &self.name
    }

    fn complete(&mut self, build_context: &BuildContext) -> PyResult<()> {
        self.key_validator.complete(build_context)?;
        self.value_validator.complete(build_context)
    }
}

macro_rules! build_validate {
    ($name:ident, $dict_type:ty) => {
        fn $name<'s, 'data>(
            &'s self,
            py: Python<'data>,
            input: &'data impl Input<'data>,
            dict: &'data $dict_type,
            extra: &Extra,
            slots: &'data [CombinedValidator],
            recursion_guard: &'s mut RecursionGuard,
        ) -> ValResult<'data, PyObject> {
            let mut op_len: Option<usize> = None;
            if let Some(min_length) = self.min_items {
<<<<<<< HEAD
                let len = dict.len();
                if len < min_length {
                    return Err(ValError::new(ErrorKind::TooShort { min_length }, input));
=======
                let input_length = dict.len();
                if input_length < min_length {
                    return Err(ValError::new(
                        ErrorKind::TooShort {
                            min_length,
                            input_length,
                        },
                        input,
                    ));
>>>>>>> 2e6d95b3
                }
                op_len = Some(len);
            }
            if let Some(max_length) = self.max_items {
<<<<<<< HEAD
                let len = op_len.unwrap_or_else(|| dict.len());
                if len > max_length {
                    return Err(ValError::new(ErrorKind::TooLong { max_length }, input));
=======
                let input_length = dict.len();
                if input_length > max_length {
                    return Err(ValError::new(
                        ErrorKind::TooLong {
                            max_length,
                            input_length,
                        },
                        input,
                    ));
>>>>>>> 2e6d95b3
                }
            }
            let output = PyDict::new(py);
            let mut errors: Vec<ValLineError> = Vec::new();

            let key_validator = self.key_validator.as_ref();
            let value_validator = self.value_validator.as_ref();

            for (key, value) in dict.iter() {
                let output_key = match key_validator.validate(py, key, extra, slots, recursion_guard) {
                    Ok(value) => Some(value),
                    Err(ValError::LineErrors(line_errors)) => {
                        for err in line_errors {
                            // these are added in reverse order so [key] is shunted along by the second call
                            errors.push(
                                err.with_outer_location("[key]".into())
                                    .with_outer_location(key.as_loc_item()),
                            );
                        }
                        None
                    }
                    Err(err) => return Err(err),
                };
                let output_value = match value_validator.validate(py, value, extra, slots, recursion_guard) {
                    Ok(value) => Some(value),
                    Err(ValError::LineErrors(line_errors)) => {
                        for err in line_errors {
                            errors.push(err.with_outer_location(key.as_loc_item()));
                        }
                        None
                    }
                    Err(err) => return Err(err),
                };
                if let (Some(key), Some(value)) = (output_key, output_value) {
                    output.set_item(key, value)?;
                }
            }

            if errors.is_empty() {
                Ok(output.into())
            } else {
                Err(ValError::LineErrors(errors))
            }
        }
    };
}

impl DictValidator {
    build_validate!(validate_dict, PyDict);
    build_validate!(validate_json_object, JsonObject);
}<|MERGE_RESOLUTION|>--- conflicted
+++ resolved
@@ -97,11 +97,6 @@
         ) -> ValResult<'data, PyObject> {
             let mut op_len: Option<usize> = None;
             if let Some(min_length) = self.min_items {
-<<<<<<< HEAD
-                let len = dict.len();
-                if len < min_length {
-                    return Err(ValError::new(ErrorKind::TooShort { min_length }, input));
-=======
                 let input_length = dict.len();
                 if input_length < min_length {
                     return Err(ValError::new(
@@ -111,17 +106,11 @@
                         },
                         input,
                     ));
->>>>>>> 2e6d95b3
                 }
-                op_len = Some(len);
+                op_len = Some(input_length);
             }
             if let Some(max_length) = self.max_items {
-<<<<<<< HEAD
-                let len = op_len.unwrap_or_else(|| dict.len());
-                if len > max_length {
-                    return Err(ValError::new(ErrorKind::TooLong { max_length }, input));
-=======
-                let input_length = dict.len();
+                let input_length = op_len.unwrap_or_else(|| dict.len());
                 if input_length > max_length {
                     return Err(ValError::new(
                         ErrorKind::TooLong {
@@ -130,7 +119,6 @@
                         },
                         input,
                     ));
->>>>>>> 2e6d95b3
                 }
             }
             let output = PyDict::new(py);
