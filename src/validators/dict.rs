--- conflicted
+++ resolved
@@ -102,15 +102,9 @@
 
         for (key, value) in dict.input_iter() {
             let output_key: Option<PyObject> =
-<<<<<<< HEAD
-                apply_validator(py, &*self.key_validator, &mut errors, key, key, extra, slots, true)?;
+                apply_validator(py, &self.key_validator, &mut errors, key, key, extra, slots, true)?;
             let output_value: Option<PyObject> =
-                apply_validator(py, &*self.value_validator, &mut errors, value, key, extra, slots, false)?;
-=======
-                apply_validator(py, &self.key_validator, &mut errors, key, key, extra, true)?;
-            let output_value: Option<PyObject> =
-                apply_validator(py, &self.value_validator, &mut errors, value, key, extra, false)?;
->>>>>>> 63eb6bc2
+                apply_validator(py, &self.value_validator, &mut errors, value, key, extra, slots, false)?;
             if let (Some(key), Some(value)) = (output_key, output_value) {
                 output.set_item(key, value).map_err(as_internal)?;
             }
