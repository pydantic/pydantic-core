use pyo3::prelude::*;
use pyo3::types::PyDict;

use crate::build_tools::{is_strict, SchemaDict};
use crate::errors::{as_internal, context, err_val_error, ErrorKind, InputValue, ValError, ValLineError, ValResult};
use crate::input::{DictInput, Input, ToLocItem};

<<<<<<< HEAD
use super::{build_validator, BuildValidator, Extra, ValidateEnum, Validator, ValidatorArc};
=======
use super::any::AnyValidator;
use super::{build_validator, Extra, Validator, ValidatorArc};
>>>>>>> 6ebcfda9

#[derive(Debug, Clone)]
pub struct DictValidator {
    strict: bool,
<<<<<<< HEAD
    key_validator: Option<Box<ValidateEnum>>,
    value_validator: Option<Box<ValidateEnum>>,
=======
    key_validator: Box<dyn Validator>,
    value_validator: Box<dyn Validator>,
>>>>>>> 6ebcfda9
    min_items: Option<usize>,
    max_items: Option<usize>,
    try_instance_as_dict: bool,
}

impl BuildValidator for DictValidator {
    const EXPECTED_TYPE: &'static str = "dict";

    fn build(schema: &PyDict, config: Option<&PyDict>) -> PyResult<ValidateEnum> {
        Ok(Self {
            strict: is_strict(schema, config)?,
            key_validator: match schema.get_item("keys") {
<<<<<<< HEAD
                Some(schema) => Some(Box::new(build_validator(schema, config)?.0)),
                None => None,
            },
            value_validator: match schema.get_item("values") {
                Some(d) => Some(Box::new(build_validator(d, config)?.0)),
                None => None,
=======
                Some(schema) => build_validator(schema, config)?.0,
                None => AnyValidator::build(schema, config)?,
            },
            value_validator: match schema.get_item("values") {
                Some(d) => build_validator(d, config)?.0,
                None => AnyValidator::build(schema, config)?,
>>>>>>> 6ebcfda9
            },
            min_items: schema.get_as("min_items")?,
            max_items: schema.get_as("max_items")?,
            try_instance_as_dict: schema.get_as("try_instance_as_dict")?.unwrap_or(false),
        }
        .into())
    }
}

impl Validator for DictValidator {
    fn validate<'s, 'data>(
        &'s self,
        py: Python<'data>,
        input: &'data dyn Input,
        extra: &Extra,
    ) -> ValResult<'data, PyObject> {
        let dict = match self.strict {
            true => input.strict_dict()?,
            false => input.lax_dict(self.try_instance_as_dict)?,
        };
        self._validation_logic(py, input, dict, extra)
    }

    fn validate_strict<'s, 'data>(
        &'s self,
        py: Python<'data>,
        input: &'data dyn Input,
        extra: &Extra,
    ) -> ValResult<'data, PyObject> {
        self._validation_logic(py, input, input.strict_dict()?, extra)
    }

    fn set_ref(&mut self, name: &str, validator_arc: &ValidatorArc) -> PyResult<()> {
        self.key_validator.set_ref(name, validator_arc)?;
        self.value_validator.set_ref(name, validator_arc)
    }

    fn get_name(&self, _py: Python) -> String {
        Self::EXPECTED_TYPE.to_string()
    }
}

impl DictValidator {
    fn _validation_logic<'s, 'data>(
        &'s self,
        py: Python<'data>,
        input: &'data dyn Input,
        dict: Box<dyn DictInput<'data> + 'data>,
        extra: &Extra,
    ) -> ValResult<'data, PyObject> {
        if let Some(min_length) = self.min_items {
            if dict.input_len() < min_length {
                return err_val_error!(
                    input_value = InputValue::InputRef(input),
                    kind = ErrorKind::DictTooShort,
                    context = context!("min_length" => min_length)
                );
            }
        }
        if let Some(max_length) = self.max_items {
            if dict.input_len() > max_length {
                return err_val_error!(
                    input_value = InputValue::InputRef(input),
                    kind = ErrorKind::DictTooLong,
                    context = context!("max_length" => max_length)
                );
            }
        }
        let output = PyDict::new(py);
        let mut errors: Vec<ValLineError> = Vec::new();

        for (key, value) in dict.input_iter() {
            let output_key: Option<PyObject> =
                apply_validator(py, &*self.key_validator, &mut errors, key, key, extra, true)?;
            let output_value: Option<PyObject> =
                apply_validator(py, &*self.value_validator, &mut errors, value, key, extra, false)?;
            if let (Some(key), Some(value)) = (output_key, output_value) {
                output.set_item(key, value).map_err(as_internal)?;
            }
        }

        if errors.is_empty() {
            Ok(output.into())
        } else {
            Err(ValError::LineErrors(errors))
        }
    }
}

fn apply_validator<'s, 'data>(
    py: Python<'data>,
<<<<<<< HEAD
    validator: &'s Option<Box<ValidateEnum>>,
=======
    validator: &'s dyn Validator,
>>>>>>> 6ebcfda9
    errors: &mut Vec<ValLineError<'data>>,
    input: &'data dyn Input,
    key: &'data dyn Input,
    extra: &Extra,
    key_loc: bool,
) -> ValResult<'data, Option<PyObject>> {
    match validator.validate(py, input, extra) {
        Ok(value) => Ok(Some(value)),
        Err(ValError::LineErrors(line_errors)) => {
            let loc = if key_loc {
                vec![key.to_loc(), "[key]".to_loc()]
            } else {
                vec![key.to_loc()]
            };
            for err in line_errors {
                errors.push(err.with_prefix_location(&loc));
            }
            Ok(None)
        }
        Err(err) => Err(err),
    }
}<|MERGE_RESOLUTION|>--- conflicted
+++ resolved
@@ -5,23 +5,14 @@
 use crate::errors::{as_internal, context, err_val_error, ErrorKind, InputValue, ValError, ValLineError, ValResult};
 use crate::input::{DictInput, Input, ToLocItem};
 
-<<<<<<< HEAD
+use super::any::AnyValidator;
 use super::{build_validator, BuildValidator, Extra, ValidateEnum, Validator, ValidatorArc};
-=======
-use super::any::AnyValidator;
-use super::{build_validator, Extra, Validator, ValidatorArc};
->>>>>>> 6ebcfda9
 
 #[derive(Debug, Clone)]
 pub struct DictValidator {
     strict: bool,
-<<<<<<< HEAD
-    key_validator: Option<Box<ValidateEnum>>,
-    value_validator: Option<Box<ValidateEnum>>,
-=======
-    key_validator: Box<dyn Validator>,
-    value_validator: Box<dyn Validator>,
->>>>>>> 6ebcfda9
+    key_validator: Box<ValidateEnum>,
+    value_validator: Box<ValidateEnum>,
     min_items: Option<usize>,
     max_items: Option<usize>,
     try_instance_as_dict: bool,
@@ -34,21 +25,12 @@
         Ok(Self {
             strict: is_strict(schema, config)?,
             key_validator: match schema.get_item("keys") {
-<<<<<<< HEAD
-                Some(schema) => Some(Box::new(build_validator(schema, config)?.0)),
-                None => None,
+                Some(schema) => Box::new(build_validator(schema, config)?.0),
+                None => Box::new(AnyValidator::build(schema, config)?),
             },
             value_validator: match schema.get_item("values") {
-                Some(d) => Some(Box::new(build_validator(d, config)?.0)),
-                None => None,
-=======
-                Some(schema) => build_validator(schema, config)?.0,
-                None => AnyValidator::build(schema, config)?,
-            },
-            value_validator: match schema.get_item("values") {
-                Some(d) => build_validator(d, config)?.0,
-                None => AnyValidator::build(schema, config)?,
->>>>>>> 6ebcfda9
+                Some(d) => Box::new(build_validator(d, config)?.0),
+                None => Box::new(AnyValidator::build(schema, config)?),
             },
             min_items: schema.get_as("min_items")?,
             max_items: schema.get_as("max_items")?,
@@ -140,11 +122,7 @@
 
 fn apply_validator<'s, 'data>(
     py: Python<'data>,
-<<<<<<< HEAD
-    validator: &'s Option<Box<ValidateEnum>>,
-=======
-    validator: &'s dyn Validator,
->>>>>>> 6ebcfda9
+    validator: &'s ValidateEnum,
     errors: &mut Vec<ValLineError<'data>>,
     input: &'data dyn Input,
     key: &'data dyn Input,
