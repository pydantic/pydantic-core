--- conflicted
+++ resolved
@@ -2,13 +2,8 @@
 use pyo3::types::PyDict;
 
 use crate::build_tools::{is_strict, SchemaDict};
-<<<<<<< HEAD
-use crate::errors::{as_internal, ErrorKind, ValError, ValResult};
+use crate::errors::{ErrorKind, ValError, ValResult};
 use crate::input::Input;
-=======
-use crate::errors::{ErrorKind, ValError, ValResult};
-use crate::input::{EitherBytes, Input};
->>>>>>> 4e03bc71
 use crate::recursion_guard::RecursionGuard;
 
 use super::{BuildContext, BuildValidator, CombinedValidator, Extra, Validator};
@@ -73,7 +68,7 @@
         _recursion_guard: &'s mut RecursionGuard,
     ) -> ValResult<'data, PyObject> {
         let either_bytes = input.validate_bytes(extra.strict.unwrap_or(self.strict))?;
-        let len = either_bytes.len().map_err(as_internal)?;
+        let len = either_bytes.len().map_err(Into::<ValError>::into)?;
 
         if let Some(min_length) = self.min_length {
             if len < min_length {
@@ -103,29 +98,4 @@
         }
         .into())
     }
-<<<<<<< HEAD
-=======
-
-    fn _validation_logic<'s, 'data>(
-        &'s self,
-        py: Python<'data>,
-        input: &'data impl Input<'data>,
-        either_bytes: EitherBytes<'data>,
-    ) -> ValResult<'data, PyObject> {
-        let len = either_bytes.len().map_err(Into::<ValError>::into)?;
-
-        if let Some(min_length) = self.min_length {
-            if len < min_length {
-                return Err(ValError::new(ErrorKind::BytesTooShort { min_length }, input));
-            }
-        }
-        if let Some(max_length) = self.max_length {
-            if len > max_length {
-                return Err(ValError::new(ErrorKind::BytesTooLong { max_length }, input));
-            }
-        }
-
-        Ok(either_bytes.into_py(py))
-    }
->>>>>>> 4e03bc71
 }