use pyo3::prelude::*;
use pyo3::types::{PyDict, PyString};
use regex::Regex;

use crate::build_tools::{is_strict, py_error, schema_or_config};
<<<<<<< HEAD
use crate::errors::{as_internal, context, err_val_error, ErrorKind, InputValue, ValResult};
use crate::input::{EitherString, Input};
=======
use crate::errors::{context, err_val_error, ErrorKind, ValResult};
use crate::input::Input;
>>>>>>> 77b7ae6a

use super::{BuildContext, BuildValidator, CombinedValidator, Extra, Validator};

#[derive(Debug, Clone)]
pub struct StrValidator;

impl BuildValidator for StrValidator {
    const EXPECTED_TYPE: &'static str = "str";

    fn build(
        schema: &PyDict,
        config: Option<&PyDict>,
        _build_context: &mut BuildContext,
    ) -> PyResult<CombinedValidator> {
        let use_constrained = schema.get_item("pattern").is_some()
            || schema.get_item("max_length").is_some()
            || schema.get_item("min_length").is_some()
            || schema.get_item("strip_whitespace").is_some()
            || schema.get_item("to_lower").is_some()
            || schema.get_item("to_upper").is_some()
            || match config {
                Some(config) => {
                    config.get_item("str_pattern").is_some()
                        || config.get_item("str_max_length").is_some()
                        || config.get_item("str_min_length").is_some()
                        || config.get_item("str_strip_whitespace").is_some()
                        || config.get_item("str_to_lower").is_some()
                        || config.get_item("str_to_upper").is_some()
                }
                None => false,
            };
        if use_constrained {
            StrConstrainedValidator::build(schema, config)
        } else if is_strict(schema, config)? {
            StrictStrValidator::build()
        } else {
            Ok(Self.into())
        }
    }
}

impl Validator for StrValidator {
    fn validate<'s, 'data>(
        &'s self,
        py: Python<'data>,
        input: &'data impl Input<'data>,
        _extra: &Extra,
        _slots: &'data [CombinedValidator],
    ) -> ValResult<'data, PyObject> {
        Ok(input.lax_str()?.into_py(py))
    }

    fn validate_strict<'s, 'data>(
        &'s self,
        py: Python<'data>,
        input: &'data impl Input<'data>,
        _extra: &Extra,
        _slots: &'data [CombinedValidator],
    ) -> ValResult<'data, PyObject> {
        Ok(input.strict_str()?.into_py(py))
    }

    fn get_name(&self, _py: Python) -> String {
        Self::EXPECTED_TYPE.to_string()
    }
}

#[derive(Debug, Clone)]
pub struct StrictStrValidator;

impl StrictStrValidator {
    fn build() -> PyResult<CombinedValidator> {
        Ok(Self.into())
    }
}

impl Validator for StrictStrValidator {
    fn validate<'s, 'data>(
        &'s self,
        py: Python<'data>,
        input: &'data impl Input<'data>,
        _extra: &Extra,
        _slots: &'data [CombinedValidator],
    ) -> ValResult<'data, PyObject> {
        Ok(input.strict_str()?.into_py(py))
    }

    fn get_name(&self, _py: Python) -> String {
        "strict-str".to_string()
    }
}

#[derive(Debug, Clone)]
pub struct StrConstrainedValidator {
    strict: bool,
    pattern: Option<Regex>,
    max_length: Option<usize>,
    min_length: Option<usize>,
    strip_whitespace: bool,
    to_lower: bool,
    to_upper: bool,
}

impl Validator for StrConstrainedValidator {
    fn validate<'s, 'data>(
        &'s self,
        py: Python<'data>,
        input: &'data impl Input<'data>,
        _extra: &Extra,
        _slots: &'data [CombinedValidator],
    ) -> ValResult<'data, PyObject> {
        let str = match self.strict {
            true => input.strict_str()?,
            false => input.lax_str()?,
        };
        self._validation_logic(py, input, str)
    }

    fn validate_strict<'s, 'data>(
        &'s self,
        py: Python<'data>,
        input: &'data impl Input<'data>,
        _extra: &Extra,
        _slots: &'data [CombinedValidator],
    ) -> ValResult<'data, PyObject> {
        self._validation_logic(py, input, input.strict_str()?)
    }

    fn get_name(&self, _py: Python) -> String {
        "constrained-str".to_string()
    }
}

impl StrConstrainedValidator {
    fn build(schema: &PyDict, config: Option<&PyDict>) -> PyResult<CombinedValidator> {
        let pattern_str: Option<&str> = schema_or_config(schema, config, "pattern", "str_pattern")?;
        let pattern = match pattern_str {
            Some(s) => Some(build_regex(s)?),
            None => None,
        };
        let min_length: Option<usize> = schema_or_config(schema, config, "min_length", "str_min_length")?;
        let max_length: Option<usize> = schema_or_config(schema, config, "max_length", "str_max_length")?;

        let strip_whitespace: bool =
            schema_or_config(schema, config, "strip_whitespace", "str_strip_whitespace")?.unwrap_or(false);
        let to_lower: bool = schema_or_config(schema, config, "to_lower", "str_to_lower")?.unwrap_or(false);
        let to_upper: bool = schema_or_config(schema, config, "to_upper", "str_to_upper")?.unwrap_or(false);

        Ok(Self {
            strict: is_strict(schema, config)?,
            pattern,
            min_length,
            max_length,
            strip_whitespace,
            to_lower,
            to_upper,
        }
        .into())
    }

    fn _validation_logic<'s, 'data>(
        &'s self,
        py: Python<'data>,
<<<<<<< HEAD
        input: &'data dyn Input,
        either_str: EitherString<'data>,
=======
        input: &'data impl Input<'data>,
        str: String,
>>>>>>> 77b7ae6a
    ) -> ValResult<'data, PyObject> {
        let mut str = either_str.as_raw().map_err(as_internal)?;
        if let Some(min_length) = self.min_length {
            if str.len() < min_length {
                // return py_error!("{} is shorter than {}", str, min_length);
                return err_val_error!(
                    input_value = input.as_error_value(),
                    kind = ErrorKind::StrTooShort,
                    context = context!("min_length" => min_length)
                );
            }
        }
        if let Some(max_length) = self.max_length {
            if str.len() > max_length {
                return err_val_error!(
                    input_value = input.as_error_value(),
                    kind = ErrorKind::StrTooLong,
                    context = context!("max_length" => max_length)
                );
            }
        }
        if let Some(pattern) = &self.pattern {
            if !pattern.is_match(&str) {
                return err_val_error!(
                    input_value = input.as_error_value(),
                    kind = ErrorKind::StrPatternMismatch,
                    context = context!("pattern" => pattern.to_string())
                );
            }
        }

        if self.strip_whitespace {
            str = str.trim().to_string();
        }

        if self.to_lower {
            str = str.to_lowercase()
        } else if self.to_upper {
            str = str.to_uppercase()
        }
        let py_str = PyString::new(py, &str);
        ValResult::Ok(py_str.into_py(py))
    }
}

fn build_regex(pattern: &str) -> PyResult<Regex> {
    match Regex::new(pattern) {
        Ok(r) => Ok(r),
        Err(e) => py_error!("{}", e),
    }
}<|MERGE_RESOLUTION|>--- conflicted
+++ resolved
@@ -3,13 +3,8 @@
 use regex::Regex;
 
 use crate::build_tools::{is_strict, py_error, schema_or_config};
-<<<<<<< HEAD
-use crate::errors::{as_internal, context, err_val_error, ErrorKind, InputValue, ValResult};
+use crate::errors::{as_internal, context, err_val_error, ErrorKind, ValResult};
 use crate::input::{EitherString, Input};
-=======
-use crate::errors::{context, err_val_error, ErrorKind, ValResult};
-use crate::input::Input;
->>>>>>> 77b7ae6a
 
 use super::{BuildContext, BuildValidator, CombinedValidator, Extra, Validator};
 
@@ -173,13 +168,8 @@
     fn _validation_logic<'s, 'data>(
         &'s self,
         py: Python<'data>,
-<<<<<<< HEAD
-        input: &'data dyn Input,
+        input: &'data impl Input<'data>,
         either_str: EitherString<'data>,
-=======
-        input: &'data impl Input<'data>,
-        str: String,
->>>>>>> 77b7ae6a
     ) -> ValResult<'data, PyObject> {
         let mut str = either_str.as_raw().map_err(as_internal)?;
         if let Some(min_length) = self.min_length {
