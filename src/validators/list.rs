use pyo3::prelude::*;
use pyo3::types::PyDict;

use crate::build_tools::SchemaDict;
use crate::errors::ValResult;
use crate::input::{GenericCollection, Input};
use crate::recursion_guard::RecursionGuard;

use super::{build_validator, BuildContext, BuildValidator, CombinedValidator, Extra, Validator};

#[derive(Debug, Clone)]
pub struct ListValidator {
    strict: bool,
    allow_any_iter: bool,
    item_validator: Option<Box<CombinedValidator>>,
    size_range: Option<(Option<usize>, Option<usize>)>,
    name: String,
}

pub fn get_items_schema(
    schema: &PyDict,
    config: Option<&PyDict>,
    build_context: &mut BuildContext,
) -> PyResult<Option<Box<CombinedValidator>>> {
    match schema.get_item(pyo3::intern!(schema.py(), "items_schema")) {
        Some(d) => {
            let validator = build_validator(d, config, build_context)?;
            match validator {
                CombinedValidator::Any(_) => Ok(None),
                _ => Ok(Some(Box::new(validator))),
            }
        }
        None => Ok(None),
    }
}

macro_rules! generic_collection_build {
    () => {
        super::list::generic_collection_build!("{}[{}]", Self::EXPECTED_TYPE);
    };
    ($name_template:literal, $name:expr) => {
        fn build(
            schema: &PyDict,
            config: Option<&PyDict>,
            build_context: &mut BuildContext,
        ) -> PyResult<CombinedValidator> {
            let py = schema.py();
<<<<<<< HEAD
            let item_validator = match schema.get_item(pyo3::intern!(py, "items_schema")) {
                Some(d) => {
                    let validator = build_validator(d, config, build_context)?;
                    match validator {
                        CombinedValidator::Any(_) => None,
                        _ => Some(Box::new(validator)),
                    }
                }
                None => None,
            };
=======
            let item_validator = super::list::get_items_schema(schema, config, build_context)?;
>>>>>>> 04775e35
            let inner_name = item_validator.as_ref().map(|v| v.get_name()).unwrap_or("any");
            let name = format!($name_template, $name, inner_name);
            let min_length = schema.get_as(pyo3::intern!(py, "min_length"))?;
            let max_length = schema.get_as(pyo3::intern!(py, "max_length"))?;
            Ok(Self {
                strict: crate::build_tools::is_strict(schema, config)?,
                item_validator,
                size_range: match min_length.is_some() || max_length.is_some() {
                    true => Some((min_length, max_length)),
                    false => None,
                },
                name,
            }
            .into())
        }
    };
}
pub(crate) use generic_collection_build;

impl BuildValidator for ListValidator {
    const EXPECTED_TYPE: &'static str = "list";

    fn build(
        schema: &PyDict,
        config: Option<&PyDict>,
        build_context: &mut BuildContext,
    ) -> PyResult<CombinedValidator> {
        let py = schema.py();
        let item_validator = match schema.get_item(pyo3::intern!(py, "items_schema")) {
            Some(d) => {
                let validator = build_validator(d, config, build_context)?;
                match validator {
                    CombinedValidator::Any(_) => None,
                    _ => Some(Box::new(validator)),
                }
            }
            None => None,
        };
        let inner_name = item_validator.as_ref().map(|v| v.get_name()).unwrap_or("any");
        let name = format!("{}[{}]", Self::EXPECTED_TYPE, inner_name);
        let min_length = schema.get_as(pyo3::intern!(py, "min_length"))?;
        let max_length = schema.get_as(pyo3::intern!(py, "max_length"))?;
        Ok(Self {
            strict: crate::build_tools::is_strict(schema, config)?,
            allow_any_iter: schema.get_as(pyo3::intern!(py, "allow_any_iter"))?.unwrap_or(false),
            item_validator,
            size_range: match min_length.is_some() || max_length.is_some() {
                true => Some((min_length, max_length)),
                false => None,
            },
            name,
        }
        .into())
    }
}

impl Validator for ListValidator {
    fn validate<'s, 'data>(
        &'s self,
        py: Python<'data>,
        input: &'data impl Input<'data>,
        extra: &Extra,
        slots: &'data [CombinedValidator],
        recursion_guard: &'s mut RecursionGuard,
    ) -> ValResult<'data, PyObject> {
        let seq = input.validate_list(extra.strict.unwrap_or(self.strict), self.allow_any_iter)?;

        let length = seq.check_len(self.size_range, input)?;

        let output = match self.item_validator {
            Some(ref v) => seq.validate_to_vec(py, length, v, extra, slots, recursion_guard)?,
            None => match seq {
                GenericCollection::List(list) => return Ok(list.into_py(py)),
                _ => seq.to_vec(py)?,
            },
        };
        Ok(output.into_py(py))
    }

    fn get_name(&self) -> &str {
        &self.name
    }

    fn complete(&mut self, build_context: &BuildContext) -> PyResult<()> {
        match self.item_validator {
            Some(ref mut v) => v.complete(build_context),
            None => Ok(()),
        }
    }
}<|MERGE_RESOLUTION|>--- conflicted
+++ resolved
@@ -45,20 +45,7 @@
             build_context: &mut BuildContext,
         ) -> PyResult<CombinedValidator> {
             let py = schema.py();
-<<<<<<< HEAD
-            let item_validator = match schema.get_item(pyo3::intern!(py, "items_schema")) {
-                Some(d) => {
-                    let validator = build_validator(d, config, build_context)?;
-                    match validator {
-                        CombinedValidator::Any(_) => None,
-                        _ => Some(Box::new(validator)),
-                    }
-                }
-                None => None,
-            };
-=======
             let item_validator = super::list::get_items_schema(schema, config, build_context)?;
->>>>>>> 04775e35
             let inner_name = item_validator.as_ref().map(|v| v.get_name()).unwrap_or("any");
             let name = format!($name_template, $name, inner_name);
             let min_length = schema.get_as(pyo3::intern!(py, "min_length"))?;
@@ -87,16 +74,7 @@
         build_context: &mut BuildContext,
     ) -> PyResult<CombinedValidator> {
         let py = schema.py();
-        let item_validator = match schema.get_item(pyo3::intern!(py, "items_schema")) {
-            Some(d) => {
-                let validator = build_validator(d, config, build_context)?;
-                match validator {
-                    CombinedValidator::Any(_) => None,
-                    _ => Some(Box::new(validator)),
-                }
-            }
-            None => None,
-        };
+        let item_validator = get_items_schema(schema, config, build_context)?;
         let inner_name = item_validator.as_ref().map(|v| v.get_name()).unwrap_or("any");
         let name = format!("{}[{}]", Self::EXPECTED_TYPE, inner_name);
         let min_length = schema.get_as(pyo3::intern!(py, "min_length"))?;
