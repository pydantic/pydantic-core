--- conflicted
+++ resolved
@@ -32,11 +32,7 @@
     Missing,
     #[strum(message = "Extra inputs are not permitted")]
     ExtraForbidden,
-<<<<<<< HEAD
-    #[strum(message = "Model keys should be strings")]
-=======
-    #[strum(message = "Keys must be strings")]
->>>>>>> 1749039a
+    #[strum(message = "Keys should be strings")]
     InvalidKey,
     #[strum(message = "Error extracting attribute: {error}")]
     GetAttributeError {
@@ -76,24 +72,16 @@
     },
     // ---------------------
     // generic length errors - used for everything with a length except strings and bytes which need custom messages
-<<<<<<< HEAD
-    #[strum(message = "Input should have at least {min_length} items")]
-=======
-    #[strum(
-        message = "Input must have at least {min_length} item{expected_plural}, got {input_length} item{input_plural}"
-    )]
->>>>>>> 1749039a
+    #[strum(
+        message = "Input should have at least {min_length} item{expected_plural}, got {input_length} item{input_plural}"
+    )]
     TooShort {
         min_length: usize,
         input_length: usize,
     },
-<<<<<<< HEAD
-    #[strum(message = "Input should have at most {max_length} items")]
-=======
-    #[strum(
-        message = "Input must have at most {max_length} item{expected_plural}, got {input_length} item{input_plural}"
-    )]
->>>>>>> 1749039a
+    #[strum(
+        message = "Input should have at most {max_length} item{expected_plural}, got {input_length} item{input_plural}"
+    )]
     TooLong {
         max_length: usize,
         input_length: usize,
