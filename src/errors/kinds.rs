--- conflicted
+++ resolved
@@ -121,19 +121,13 @@
         error: String,
     },
     // ---------------------
-<<<<<<< HEAD
-    // generic list-list errors
-    #[strum(message = "Error iterating over object, error: {error}")]
-    IterationError {
-        error: String,
-    },
-=======
     // generic collection and iteration errors
     #[strum(message = "Input should be iterable")]
     IterableType,
-    #[strum(message = "Error iterating over object")]
-    IterationError,
->>>>>>> 04775e35
+    #[strum(message = "Error iterating over object, error: {error}")]
+    IterationError {
+        error: String,
+    },
     // ---------------------
     // list errors
     #[strum(message = "Input should be a valid list/array")]
