use strum::{Display, EnumMessage};

#[derive(Debug, Display, EnumMessage, Clone)]
#[strum(serialize_all = "snake_case")]
pub enum ErrorKind {
    #[strum(message = "Invalid input")]
    InvalidInput,
    #[strum(message = "Invalid JSON")]
    InvalidJson,
    // ---------------------
    // model specific errors
    #[strum(message = "Field required")]
    Missing,
    #[strum(message = "Extra values are not permitted")]
    ExtraForbidden,
    #[strum(message = "Model keys must be strings")]
    InvalidKey,
    #[strum(message = "Value must be an instance of {class_name}")]
    ModelType,
    // ---------------------
    // None errors
    #[strum(message = "Value must be None/null")]
    NoneRequired,
    // boolean errors
    #[strum(message = "Value must be a valid boolean")]
    Bool,
    // ---------------------
    // comparison errors
    #[strum(message = "Value must be a multiple of {multiple_of}")]
    IntMultipleOf,
    #[strum(message = "Value must be greater than {gt}")]
    GreaterThan,
    #[strum(message = "Value must be greater than or equal to {ge}")]
    GreaterThanEqual,
    #[strum(message = "Value must be less than {lt}")]
    LessThan,
    #[strum(message = "Value must be less than or equal to {le}")]
    LessThanEqual,
    // ---------------------
    // string errors
    #[strum(message = "Value must be a valid string")]
    StrType,
    #[strum(message = "Value must be a valid string, unable to parse raw data as a unicode string")]
    StrUnicode,
    #[strum(message = "String must have at least {min_length} characters")]
    StrTooShort,
    #[strum(message = "String must have at most {max_length} characters")]
    StrTooLong,
    #[strum(message = "String must match pattern '{pattern}'")]
    StrPatternMismatch,
    // ---------------------
    // dict errors
    #[strum(message = "Value must be a valid dictionary")]
    DictType,
    #[strum(message = "Unable to convert mapping to a dictionary")]
    DictFromMapping,
    #[strum(message = "Unable extract dict from object")]
    DictFromObject,
    #[strum(message = "Dictionary must have at least {min_length} items")]
    DictTooShort,
    #[strum(message = "Dictionary must have at most {max_length} items")]
    DictTooLong,
    // ---------------------
    // list errors
    #[strum(message = "Value must be a valid list/array")]
    ListType,
    #[strum(message = "List must have at least {min_length} items")]
    ListTooShort,
    #[strum(message = "List must have at most {max_length} items")]
    ListTooLong,
    // ---------------------
    // set errors
    #[strum(message = "Value must be a valid set")]
    SetType,
    #[strum(message = "Set must have at least {min_length} items")]
    SetTooShort,
    #[strum(message = "Set must have at most {max_length} items")]
    SetTooLong,
    // ---------------------
    // bool errors
    #[strum(message = "Value must be a valid boolean")]
    BoolType,
    #[strum(message = "Value must be a valid boolean, unable to interpret input")]
    BoolParsing,
    // ---------------------
    // int errors
    #[strum(message = "Value must be a valid integer")]
    IntType,
    #[strum(message = "Value must be a valid integer, unable to parse string as an integer")]
    IntParsing,
    #[strum(message = "Value must be a valid integer, got a number with a fractional part")]
    IntFromFloat,
    #[strum(message = "Value must be a valid integer, got {nan_value}")]
    IntNan,
    #[strum(message = "Value must be a multiple of {multiple_of}")]
    IntMultiple,
    // ---------------------
    // float errors
    #[strum(message = "Value must be a valid number")]
    FloatType,
    #[strum(message = "Value must be a valid number, unable to parse string as an number")]
    FloatParsing,
    #[strum(message = "Value must be a multiple of {multiple_of}")]
    FloatMultiple,
    // ---------------------
    // python errors from functions (the messages here will not be used as we sett message in these cases)
    #[strum(message = "Invalid value")]
    ValueError,
    #[strum(message = "Assertion failed")]
    AssertionError,
    // ---------------------
    // literals
    #[strum(serialize = "literal_error", message = "Value must be {expected}")]
    LiteralSingleError,
    #[strum(serialize = "literal_error", message = "Value must be one of: {expected}")]
    LiteralMultipleError,
    // ---------------------
<<<<<<< HEAD
    // comparison errors
    #[strum(message = "Value must be greater than {gt}")]
    ValueGreaterThan,
    #[strum(message = "Value must be greater than or equal to {ge}")]
    ValueGreaterThanEqual,
    #[strum(message = "Value must be less than {lt}")]
    ValueLessThan,
    #[strum(message = "Value must be less than or equal to {le}")]
    ValueLessThanEqual,
=======
    // date errors
    #[strum(message = "Value must be a valid date")]
    DateType,
    #[strum(message = "Value must be a valid date in the format YYYY-MM-DD, {parsing_error}")]
    DateParsing,
    #[strum(message = "Value must be a valid date or datetime, {parsing_error}")]
    DateFromDatetimeParsing,
    #[strum(message = "Datetimes provided to dates must have zero time - e.g. be exact dates")]
    DateFromDatetimeInexact,
    // ---------------------
    // date errors
    #[strum(message = "Value must be a valid time")]
    TimeType,
    #[strum(message = "Value must be in a valid time format, {parsing_error}")]
    TimeParsing,
    // ---------------------
    // datetime errors
    #[strum(serialize = "datetime_type", message = "Value must be a valid datetime")]
    DateTimeType,
    // TODO #[strum(message = "Value must be in a valid datetime format, {parsing_error}")]
    #[strum(
        serialize = "datetime_parsing",
        message = "Value must be a valid datetime, {parsing_error}"
    )]
    DateTimeParsing,
    #[strum(
        serialize = "datetime_object_invalid",
        message = "Invalid datetime object, got {processing_error}"
    )]
    DateTimeObjectInvalid,
>>>>>>> 1f0d57fd
}

impl Default for ErrorKind {
    fn default() -> Self {
        ErrorKind::InvalidInput
    }
}<|MERGE_RESOLUTION|>--- conflicted
+++ resolved
@@ -94,6 +94,14 @@
     IntNan,
     #[strum(message = "Value must be a multiple of {multiple_of}")]
     IntMultiple,
+    #[strum(message = "Value must be greater than {gt}")]
+    IntGreaterThan,
+    #[strum(message = "Value must be greater than or equal to {ge}")]
+    IntGreaterThanEqual,
+    #[strum(message = "Value must be less than {lt}")]
+    IntLessThan,
+    #[strum(message = "Value must be less than or equal to {le}")]
+    IntLessThanEqual,
     // ---------------------
     // float errors
     #[strum(message = "Value must be a valid number")]
@@ -115,17 +123,6 @@
     #[strum(serialize = "literal_error", message = "Value must be one of: {expected}")]
     LiteralMultipleError,
     // ---------------------
-<<<<<<< HEAD
-    // comparison errors
-    #[strum(message = "Value must be greater than {gt}")]
-    ValueGreaterThan,
-    #[strum(message = "Value must be greater than or equal to {ge}")]
-    ValueGreaterThanEqual,
-    #[strum(message = "Value must be less than {lt}")]
-    ValueLessThan,
-    #[strum(message = "Value must be less than or equal to {le}")]
-    ValueLessThanEqual,
-=======
     // date errors
     #[strum(message = "Value must be a valid date")]
     DateType,
@@ -156,7 +153,6 @@
         message = "Invalid datetime object, got {processing_error}"
     )]
     DateTimeObjectInvalid,
->>>>>>> 1f0d57fd
 }
 
 impl Default for ErrorKind {
