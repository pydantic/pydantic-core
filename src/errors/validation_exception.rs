--- conflicted
+++ resolved
@@ -284,11 +284,7 @@
                 if iteration_error.is_some() {
                     return py.None();
                 }
-<<<<<<< HEAD
                 e.as_dict(py, url_prefix, include_context, &self.error_mode, include_input)
-=======
-                e.as_dict(py, url_prefix, include_context, self.input_type)
->>>>>>> 157a6438
                     .unwrap_or_else(|err| {
                         iteration_error = Some(err);
                         py.None()
@@ -488,25 +484,16 @@
         py: Python,
         url_prefix: Option<&str>,
         include_context: bool,
-<<<<<<< HEAD
         error_mode: &ErrorMode,
         include_input: bool,
-=======
-        input_type: InputType,
->>>>>>> 157a6438
     ) -> PyResult<PyObject> {
         let dict = PyDict::new(py);
         dict.set_item("type", self.error_type.type_string())?;
         dict.set_item("loc", self.location.to_object(py))?;
-<<<<<<< HEAD
         dict.set_item("msg", self.error_type.render_message(py, error_mode)?)?;
         if include_input {
             dict.set_item("input", &self.input_value)?;
         }
-=======
-        dict.set_item("msg", self.error_type.render_message(py, input_type)?)?;
-        dict.set_item("input", &self.input_value)?;
->>>>>>> 157a6438
         if include_context {
             if let Some(context) = self.error_type.py_dict(py)? {
                 dict.set_item("ctx", context)?;
