use std::fmt;
use std::fmt::{Display, Write};
use std::str::from_utf8;

use crate::errors::LocItem;
use pyo3::exceptions::{PyKeyError, PyTypeError, PyValueError};
use pyo3::ffi::Py_ssize_t;
use pyo3::prelude::*;
use pyo3::types::{PyDict, PyList, PyString};
use pyo3::{ffi, intern};
use serde::ser::{Error, SerializeMap, SerializeSeq};
use serde::{Serialize, Serializer};
use serde_json::ser::PrettyFormatter;

use crate::build_tools::{py_error_type, safe_repr, SchemaDict};
use crate::serializers::{SerMode, SerializationState};
use crate::PydanticCustomError;

use super::line_error::ValLineError;
use super::location::Location;
use super::types::{ErrorMode, ErrorType};
use super::ValError;

#[pyclass(extends=PyValueError, module="pydantic_core._pydantic_core")]
#[derive(Clone)]
#[cfg_attr(debug_assertions, derive(Debug))]
pub struct ValidationError {
    line_errors: Vec<PyLineError>,
    error_mode: ErrorMode,
    title: PyObject,
}

impl ValidationError {
    pub fn new(line_errors: Vec<PyLineError>, title: PyObject, error_mode: ErrorMode) -> Self {
        Self {
            line_errors,
            title,
            error_mode,
        }
    }

    pub fn from_val_error(
        py: Python,
        title: PyObject,
        error_mode: ErrorMode,
        error: ValError,
        outer_location: Option<LocItem>,
    ) -> PyErr {
        match error {
            ValError::LineErrors(raw_errors) => {
                let line_errors: Vec<PyLineError> = match outer_location {
                    Some(outer_location) => raw_errors
                        .into_iter()
                        .map(|e| e.with_outer_location(outer_location.clone()).into_py(py))
                        .collect(),
                    None => raw_errors.into_iter().map(|e| e.into_py(py)).collect(),
                };
                let validation_error = Self::new(line_errors, title, error_mode);
                match Py::new(py, validation_error) {
                    Ok(err) => PyErr::from_value(err.into_ref(py)),
                    Err(err) => err,
                }
            }
            ValError::InternalErr(err) => err,
            ValError::Omit => Self::omit_error(),
        }
    }

    pub fn display(&self, py: Python, prefix_override: Option<&'static str>) -> String {
        let line_errors = pretty_py_line_errors(py, &self.error_mode, self.line_errors.iter());
        if let Some(prefix) = prefix_override {
            format!("{prefix}\n{line_errors}")
        } else {
            let count = self.line_errors.len();
            let plural = if count == 1 { "" } else { "s" };
            let title: &str = self.title.extract(py).unwrap();
            format!("{count} validation error{plural} for {title}\n{line_errors}")
        }
    }

    pub fn omit_error() -> PyErr {
        py_error_type!("Uncaught Omit error, please check your usage of `default` validators.")
    }
}

// used to convert a validation error back to ValError for wrap functions
impl<'a> IntoPy<ValError<'a>> for ValidationError {
    fn into_py(self, py: Python) -> ValError<'a> {
        self.line_errors
            .into_iter()
            .map(|e| e.into_py(py))
            .collect::<Vec<_>>()
            .into()
    }
}

#[pymethods]
impl ValidationError {
    #[new]
    fn py_new(title: PyObject, line_errors: &PyList, error_mode: Option<&str>) -> PyResult<Self> {
        Ok(Self {
            line_errors: line_errors.iter().map(PyLineError::try_from).collect::<PyResult<_>>()?,
            title,
            error_mode: ErrorMode::try_from(error_mode)?,
        })
    }

    #[getter]
    fn title(&self, py: Python) -> PyObject {
        self.title.clone_ref(py)
    }

    pub fn error_count(&self) -> usize {
        self.line_errors.len()
    }

    pub fn errors(&self, py: Python, include_context: Option<bool>) -> PyResult<Py<PyList>> {
        // taken approximately from the pyo3, but modified to return the error during iteration
        // https://github.com/PyO3/pyo3/blob/a3edbf4fcd595f0e234c87d4705eb600a9779130/src/types/list.rs#L27-L55
        unsafe {
            let ptr = ffi::PyList_New(self.line_errors.len() as Py_ssize_t);

            // We create the `Py` pointer here for two reasons:
            // - panics if the ptr is null
            // - its Drop cleans up the list if user code or the asserts panic.
            let list: Py<PyList> = Py::from_owned_ptr(py, ptr);

            for (index, line_error) in (0_isize..).zip(&self.line_errors) {
                let item = line_error.as_dict(py, include_context, &self.error_mode)?;
                ffi::PyList_SET_ITEM(ptr, index, item.into_ptr());
            }

            Ok(list)
        }
    }

    pub fn json<'py>(
        &self,
        py: Python<'py>,
        indent: Option<usize>,
        include_context: Option<bool>,
    ) -> PyResult<&'py PyString> {
        let state = SerializationState::new(None, None);
<<<<<<< HEAD
        let extra = state.extra(py, &SerMode::Json, false, false, true, None);
=======
        let extra = state.extra(py, &SerMode::Json, None, None, None, Some(true), None);
>>>>>>> c6b3f1c2
        let serializer = ValidationErrorSerializer {
            py,
            line_errors: &self.line_errors,
            include_context: include_context.unwrap_or(true),
            extra: &extra,
            error_mode: &self.error_mode,
        };

        let writer: Vec<u8> = Vec::with_capacity(self.line_errors.len() * 200);
        let bytes = match indent {
            Some(indent) => {
                let indent = vec![b' '; indent];
                let formatter = PrettyFormatter::with_indent(&indent);
                let mut ser = serde_json::Serializer::with_formatter(writer, formatter);
                serializer.serialize(&mut ser).map_err(json_py_err)?;
                ser.into_inner()
            }
            None => {
                let mut ser = serde_json::Serializer::new(writer);
                serializer.serialize(&mut ser).map_err(json_py_err)?;
                ser.into_inner()
            }
        };
        let s = from_utf8(&bytes).map_err(json_py_err)?;
        Ok(PyString::new(py, s))
    }

    fn __repr__(&self, py: Python) -> String {
        self.display(py, None)
    }

    fn __str__(&self, py: Python) -> String {
        self.__repr__(py)
    }
}

macro_rules! truncate_input_value {
    ($out:expr, $value:expr) => {
        if $value.len() > 50 {
            write!(
                $out,
                ", input_value={}...{}",
                &$value[0..25],
                &$value[$value.len() - 24..]
            )?;
        } else {
            write!($out, ", input_value={}", $value)?;
        }
    };
}

pub fn pretty_py_line_errors<'a>(
    py: Python,
    error_mode: &ErrorMode,
    line_errors_iter: impl Iterator<Item = &'a PyLineError>,
) -> String {
    line_errors_iter
        .map(|i| i.pretty(py, error_mode))
        .collect::<Result<Vec<_>, _>>()
        .unwrap_or_else(|err| vec![format!("[error formatting line errors: {err}]")])
        .join("\n")
}

/// `PyLineError` are the public version of `ValLineError`, as help and used in `ValidationError`s
#[pyclass]
#[derive(Clone)]
#[cfg_attr(debug_assertions, derive(Debug))]
pub struct PyLineError {
    error_type: ErrorType,
    location: Location,
    input_value: PyObject,
}

impl<'a> IntoPy<PyLineError> for ValLineError<'a> {
    fn into_py(self, py: Python<'_>) -> PyLineError {
        PyLineError {
            error_type: self.error_type,
            location: self.location,
            input_value: self.input_value.to_object(py),
        }
    }
}

/// opposite of above, used to extract line errors from a validation error for wrap functions
impl<'a> IntoPy<ValLineError<'a>> for PyLineError {
    fn into_py(self, _py: Python) -> ValLineError<'a> {
        ValLineError {
            error_type: self.error_type,
            location: self.location,
            input_value: self.input_value.into(),
        }
    }
}

impl TryFrom<&PyAny> for PyLineError {
    type Error = PyErr;

    fn try_from(value: &PyAny) -> PyResult<Self> {
        let dict: &PyDict = value.downcast()?;
        let py = value.py();

        let type_raw = dict
            .get_item(intern!(py, "type"))
            .ok_or_else(|| PyKeyError::new_err("type"))?;

        let error_type = if let Ok(type_str) = type_raw.downcast::<PyString>() {
            let context: Option<&PyDict> = dict.get_as(intern!(py, "ctx"))?;
            ErrorType::new(py, type_str.to_str()?, context)?
        } else if let Ok(custom_error) = type_raw.extract::<PydanticCustomError>() {
            ErrorType::new_custom_error(custom_error)
        } else {
            return Err(PyTypeError::new_err(
                "`type` should be a `str` or `PydanticCustomError`",
            ));
        };

        let location = Location::try_from(dict.get_item("loc"))?;

        let input_value = match dict.get_item("input") {
            Some(i) => i.into_py(py),
            None => py.None(),
        };

        Ok(Self {
            error_type,
            location,
            input_value,
        })
    }
}

impl PyLineError {
    pub fn as_dict(&self, py: Python, include_context: Option<bool>, error_mode: &ErrorMode) -> PyResult<PyObject> {
        let dict = PyDict::new(py);
        dict.set_item("type", self.error_type.type_string())?;
        dict.set_item("loc", self.location.to_object(py))?;
        dict.set_item("msg", self.error_type.render_message(py, error_mode)?)?;
        dict.set_item("input", &self.input_value)?;
        if include_context.unwrap_or(true) {
            if let Some(context) = self.error_type.py_dict(py)? {
                dict.set_item("ctx", context)?;
            }
        }
        Ok(dict.into_py(py))
    }

    fn pretty(&self, py: Python, error_mode: &ErrorMode) -> Result<String, fmt::Error> {
        let mut output = String::with_capacity(200);
        write!(output, "{}", self.location)?;

        let message = match self.error_type.render_message(py, error_mode) {
            Ok(message) => message,
            Err(err) => format!("(error rendering message: {err})"),
        };
        write!(output, "  {message} [type={}", self.error_type.type_string())?;

        let input_value = self.input_value.as_ref(py);
        let input_str = safe_repr(input_value);
        truncate_input_value!(output, input_str);

        if let Ok(type_) = input_value.get_type().name() {
            write!(output, ", input_type={type_}")?;
        }
        output.push(']');
        Ok(output)
    }
}

pub(super) fn json_py_err(error: impl Display) -> PyErr {
    PyValueError::new_err(format!("Error serializing ValidationError to JSON: {error}"))
}

pub(super) fn py_err_json<S>(error: PyErr) -> S::Error
where
    S: Serializer,
{
    S::Error::custom(error.to_string())
}

struct ValidationErrorSerializer<'py> {
    py: Python<'py>,
    line_errors: &'py [PyLineError],
    include_context: bool,
    extra: &'py crate::serializers::Extra<'py>,
    error_mode: &'py ErrorMode,
}

impl<'py> Serialize for ValidationErrorSerializer<'py> {
    fn serialize<S>(&self, serializer: S) -> Result<S::Ok, S::Error>
    where
        S: Serializer,
    {
        let mut seq = serializer.serialize_seq(Some(self.line_errors.len()))?;
        for line_error in self.line_errors {
            let line_s = PyLineErrorSerializer {
                py: self.py,
                line_error,
                include_context: self.include_context,
                extra: self.extra,
                error_mode: self.error_mode,
            };
            seq.serialize_element(&line_s)?;
        }
        seq.end()
    }
}

struct PyLineErrorSerializer<'py> {
    py: Python<'py>,
    line_error: &'py PyLineError,
    include_context: bool,
    extra: &'py crate::serializers::Extra<'py>,
    error_mode: &'py ErrorMode,
}

impl<'py> Serialize for PyLineErrorSerializer<'py> {
    fn serialize<S>(&self, serializer: S) -> Result<S::Ok, S::Error>
    where
        S: Serializer,
    {
        let py = self.py;
        let size = if self.include_context { 5 } else { 4 };
        let mut map = serializer.serialize_map(Some(size))?;

        map.serialize_entry("type", &self.line_error.error_type.type_string())?;

        map.serialize_entry("loc", &self.line_error.location)?;

        let msg = self
            .line_error
            .error_type
            .render_message(py, self.error_mode)
            .map_err(py_err_json::<S>)?;
        map.serialize_entry("msg", &msg)?;

        map.serialize_entry(
            "input",
            &self.extra.serialize_infer(self.line_error.input_value.as_ref(py)),
        )?;

        if self.include_context {
            if let Some(context) = self.line_error.error_type.py_dict(py).map_err(py_err_json::<S>)? {
                map.serialize_entry("ctx", &self.extra.serialize_infer(context.as_ref(py)))?;
            }
        }
        map.end()
    }
}<|MERGE_RESOLUTION|>--- conflicted
+++ resolved
@@ -141,11 +141,7 @@
         include_context: Option<bool>,
     ) -> PyResult<&'py PyString> {
         let state = SerializationState::new(None, None);
-<<<<<<< HEAD
-        let extra = state.extra(py, &SerMode::Json, false, false, true, None);
-=======
-        let extra = state.extra(py, &SerMode::Json, None, None, None, Some(true), None);
->>>>>>> c6b3f1c2
+        let extra = state.extra(py, &SerMode::Json, true, false, false, true, None);
         let serializer = ValidationErrorSerializer {
             py,
             line_errors: &self.line_errors,
