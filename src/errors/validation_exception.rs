use std::fmt;
use std::fmt::Write;

use crate::errors::LocItem;
use pyo3::exceptions::PyValueError;
use pyo3::prelude::*;
use pyo3::types::PyDict;

use crate::build_tools::py_error_type;
use crate::input::repr_string;

use super::line_error::ValLineError;
use super::location::Location;
use super::types::ErrorType;
use super::ValError;

#[pyclass(extends=PyValueError, module="pydantic_core._pydantic_core")]
#[derive(Clone)]
#[cfg_attr(debug_assertions, derive(Debug))]
pub struct ValidationError {
    line_errors: Vec<PyLineError>,
    title: PyObject,
}

impl ValidationError {
    pub fn from_val_error(py: Python, title: PyObject, error: ValError, outer_location: Option<LocItem>) -> PyErr {
        match error {
            ValError::LineErrors(raw_errors) => {
                let line_errors: Vec<PyLineError> = match outer_location {
                    Some(outer_location) => raw_errors
                        .into_iter()
                        .map(|e| e.with_outer_location(outer_location.clone()).into_py(py))
                        .collect(),
                    None => raw_errors.into_iter().map(|e| e.into_py(py)).collect(),
                };
                PyErr::new::<ValidationError, _>((line_errors, title))
            }
            ValError::InternalErr(err) => err,
            ValError::Omit => Self::omit_error(),
        }
    }

    fn display(&self, py: Python) -> String {
        let count = self.line_errors.len();
        let plural = if count == 1 { "" } else { "s" };
        let title: &str = self.title.extract(py).unwrap();
        let line_errors = pretty_py_line_errors(py, self.line_errors.iter());
        format!("{count} validation error{plural} for {title}\n{line_errors}")
    }

    pub fn omit_error() -> PyErr {
        py_error_type!("Uncaught Omit error, please check your usage of `default` validators.")
    }
}

// used to convert a validation error back to ValError for wrap functions
impl<'a> IntoPy<ValError<'a>> for ValidationError {
    fn into_py(self, py: Python) -> ValError<'a> {
        self.line_errors
            .into_iter()
            .map(|e| e.into_py(py))
            .collect::<Vec<_>>()
            .into()
    }
}

#[pymethods]
impl ValidationError {
    #[new]
    fn py_new(line_errors: Vec<PyLineError>, title: PyObject) -> Self {
        Self { line_errors, title }
    }

    #[getter]
    fn title(&self, py: Python) -> PyObject {
        self.title.clone_ref(py)
    }

    fn error_count(&self) -> usize {
        self.line_errors.len()
    }

    fn errors(&self, py: Python, include_context: Option<bool>) -> PyResult<PyObject> {
        Ok(self
            .line_errors
            .iter()
            .map(|e| e.as_dict(py, include_context))
            .collect::<PyResult<Vec<PyObject>>>()?
            .into_py(py))
    }

    fn __repr__(&self, py: Python) -> String {
        self.display(py)
    }

    fn __str__(&self, py: Python) -> String {
        self.__repr__(py)
    }
}

macro_rules! truncate_input_value {
    ($out:expr, $value:expr) => {
        if $value.len() > 50 {
            write!(
                $out,
                ", input_value={}...{}",
                &$value[0..25],
                &$value[$value.len() - 24..]
            )?;
        } else {
            write!($out, ", input_value={}", $value)?;
        }
    };
}

pub fn pretty_py_line_errors<'a>(py: Python, line_errors_iter: impl Iterator<Item = &'a PyLineError>) -> String {
    line_errors_iter
        .map(|i| i.pretty(py))
        .collect::<Result<Vec<_>, _>>()
        .unwrap_or_else(|err| vec![format!("[error formatting line errors: {err}]")])
        .join("\n")
}

/// `PyLineError` are the public version of `ValLineError`, as help and used in `ValidationError`s
#[pyclass]
#[derive(Clone)]
#[cfg_attr(debug_assertions, derive(Debug))]
pub struct PyLineError {
    error_type: ErrorType,
    location: Location,
    input_value: PyObject,
}

impl<'a> IntoPy<PyLineError> for ValLineError<'a> {
    fn into_py(self, py: Python<'_>) -> PyLineError {
        PyLineError {
            error_type: self.error_type,
            location: self.location,
            input_value: self.input_value.to_object(py),
        }
    }
}

/// opposite of above, used to extract line errors from a validation error for wrap functions
impl<'a> IntoPy<ValLineError<'a>> for PyLineError {
    fn into_py(self, _py: Python) -> ValLineError<'a> {
        ValLineError {
            error_type: self.error_type,
            location: self.location,
            input_value: self.input_value.into(),
        }
    }
}

impl PyLineError {
    pub fn as_dict(&self, py: Python, include_context: Option<bool>) -> PyResult<PyObject> {
        let dict = PyDict::new(py);
        dict.set_item("type", self.error_type.type_string())?;
        dict.set_item("loc", self.location.to_object(py))?;
        dict.set_item("msg", self.error_type.render_message(py)?)?;
        dict.set_item("input", &self.input_value)?;
        if include_context.unwrap_or(true) {
            if let Some(context) = self.error_type.py_dict(py)? {
                dict.set_item("ctx", context)?;
            }
        }
        Ok(dict.into_py(py))
    }

    fn pretty(&self, py: Python) -> Result<String, fmt::Error> {
        let mut output = String::with_capacity(200);
        write!(output, "{}", self.location)?;

        let message = match self.error_type.render_message(py) {
            Ok(message) => message,
            Err(err) => format!("(error rendering message: {err})"),
        };
<<<<<<< HEAD
        write!(output, "  {} [type={}", message, self.error_type.type_string())?;
=======
        write!(output, "  {message} [kind={}", self.kind.kind())?;
>>>>>>> ea5c8325

        let input_value = self.input_value.as_ref(py);
        let input_str = match repr_string(input_value) {
            Ok(s) => s,
            Err(_) => input_value.to_string(),
        };
        truncate_input_value!(output, input_str);

        if let Ok(type_) = input_value.get_type().name() {
            write!(output, ", input_type={type_}")?;
        }
        output.push(']');
        Ok(output)
    }
}<|MERGE_RESOLUTION|>--- conflicted
+++ resolved
@@ -175,11 +175,7 @@
             Ok(message) => message,
             Err(err) => format!("(error rendering message: {err})"),
         };
-<<<<<<< HEAD
-        write!(output, "  {} [type={}", message, self.error_type.type_string())?;
-=======
-        write!(output, "  {message} [kind={}", self.kind.kind())?;
->>>>>>> ea5c8325
+        write!(output, "  {message} [type={}", self.error_type.type_string())?;
 
         let input_value = self.input_value.as_ref(py);
         let input_str = match repr_string(input_value) {
