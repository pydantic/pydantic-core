from __future__ import annotations

import datetime
import decimal
import sys
from typing import Any, Callable, Generic, Optional, Type, TypeVar

from pydantic_core import ErrorDetails, ErrorTypeInfo, InitErrorDetails, MultiHostHost
from pydantic_core.core_schema import CoreConfig, CoreSchema, ErrorType

if sys.version_info < (3, 8):
    from typing_extensions import final
else:
    from typing import final

if sys.version_info < (3, 11):
    from typing_extensions import Literal, LiteralString, Self, TypeAlias
else:
    from typing import Literal, LiteralString, Self, TypeAlias

from _typeshed import SupportsAllComparisons

__all__ = [
    '__version__',
    'build_profile',
    'build_info',
    '_recursion_limit',
    'ArgsKwargs',
    'SchemaValidator',
    'SchemaSerializer',
    'Url',
    'MultiHostUrl',
    'SchemaError',
    'ValidationError',
    'PydanticCustomError',
    'PydanticKnownError',
    'PydanticOmit',
    'PydanticUseDefault',
    'PydanticSerializationError',
    'PydanticSerializationUnexpectedValue',
    'PydanticUndefined',
    'PydanticUndefinedType',
    'Some',
    'to_json',
    'to_jsonable_python',
    'list_all_errors',
    'TzInfo',
]
__version__: str
build_profile: str
build_info: str
_recursion_limit: int

_T = TypeVar('_T', default=Any, covariant=True)

@final
class Some(Generic[_T]):
    __match_args__ = ('value',)

    @property
    def value(self) -> _T: ...
    @classmethod
    def __class_getitem__(cls, __item: Any) -> Type[Self]: ...

@final
class SchemaValidator:
    def __new__(cls, schema: CoreSchema, config: CoreConfig | None = None) -> Self: ...
    @property
    def title(self) -> str: ...
    def validate_python(
        self,
        input: Any,
        *,
        strict: bool | None = None,
        from_attributes: bool | None = None,
        context: 'dict[str, Any] | None' = None,
        self_instance: Any | None = None,
    ) -> Any: ...
    def isinstance_python(
        self,
        input: Any,
        *,
        strict: bool | None = None,
        from_attributes: bool | None = None,
        context: 'dict[str, Any] | None' = None,
        self_instance: Any | None = None,
    ) -> bool: ...
    def validate_json(
        self,
        input: str | bytes | bytearray,
        *,
        strict: bool | None = None,
        context: 'dict[str, Any] | None' = None,
        self_instance: Any | None = None,
    ) -> Any: ...
    def validate_assignment(
        self,
        obj: Any,
        field_name: str,
        field_value: Any,
        *,
        strict: bool | None = None,
        from_attributes: bool | None = None,
<<<<<<< HEAD
        context: Any = None,
    ) -> dict[str, Any] | tuple[dict[str, Any], dict[str, Any] | None, set[str]]:
        """
        ModelValidator and ModelFieldsValidator will return a tuple of (fields data, extra data, fields set)
        """
=======
        context: 'dict[str, Any] | None' = None,
    ) -> dict[str, Any]: ...
>>>>>>> f5b804b8
    def get_default_value(self, *, strict: bool | None = None, context: Any = None) -> Some | None: ...

_IncEx: TypeAlias = set[int] | set[str] | dict[int, _IncEx] | dict[str, _IncEx] | None

@final
class SchemaSerializer:
    def __new__(cls, schema: CoreSchema, config: CoreConfig | None = None) -> Self: ...
    def to_python(
        self,
        value: Any,
        *,
        mode: str | None = None,
        include: _IncEx = None,
        exclude: _IncEx = None,
        by_alias: bool = True,
        exclude_unset: bool = False,
        exclude_defaults: bool = False,
        exclude_none: bool = False,
        round_trip: bool = False,
        warnings: bool = True,
        fallback: Callable[[Any], Any] | None = None,
    ) -> Any: ...
    def to_json(
        self,
        value: Any,
        *,
        indent: int | None = None,
        include: _IncEx = None,
        exclude: _IncEx = None,
        by_alias: bool = True,
        exclude_unset: bool = False,
        exclude_defaults: bool = False,
        exclude_none: bool = False,
        round_trip: bool = False,
        warnings: bool = True,
        fallback: Callable[[Any], Any] | None = None,
    ) -> bytes: ...

def to_json(
    value: Any,
    *,
    indent: int | None = None,
    include: _IncEx = None,
    exclude: _IncEx = None,
    by_alias: bool = True,
    exclude_none: bool = False,
    round_trip: bool = False,
    timedelta_mode: Literal['iso8601', 'float'] = 'iso8601',
    bytes_mode: Literal['utf8', 'base64'] = 'utf8',
    serialize_unknown: bool = False,
    fallback: Callable[[Any], Any] | None = None,
) -> bytes: ...
def to_jsonable_python(
    value: Any,
    *,
    include: _IncEx = None,
    exclude: _IncEx = None,
    by_alias: bool = True,
    exclude_none: bool = False,
    round_trip: bool = False,
    timedelta_mode: Literal['iso8601', 'float'] = 'iso8601',
    bytes_mode: Literal['utf8', 'base64'] = 'utf8',
    serialize_unknown: bool = False,
    fallback: Callable[[Any], Any] | None = None,
) -> Any: ...

class Url(SupportsAllComparisons):
    def __new__(cls, url: str) -> Self: ...
    @property
    def scheme(self) -> str: ...
    @property
    def username(self) -> str | None: ...
    @property
    def password(self) -> str | None: ...
    @property
    def host(self) -> str | None: ...
    @property
    def port(self) -> int | None: ...
    @property
    def path(self) -> str | None: ...
    @property
    def query(self) -> str | None: ...
    @property
    def fragment(self) -> str | None: ...
    def unicode_host(self) -> str | None: ...
    def query_params(self) -> list[tuple[str, str]]: ...
    def unicode_string(self) -> str: ...
    def __repr__(self) -> str: ...
    def __str__(self) -> str: ...
    def __deepcopy__(self, memo: dict) -> str: ...
    @classmethod
    def build(
        cls,
        *,
        scheme: str,
        username: Optional[str] = None,
        password: Optional[str] = None,
        host: str,
        port: Optional[int] = None,
        path: Optional[str] = None,
        query: Optional[str] = None,
        fragment: Optional[str] = None,
    ) -> str: ...

class MultiHostUrl(SupportsAllComparisons):
    def __new__(cls, url: str) -> Self: ...
    @property
    def scheme(self) -> str: ...
    @property
    def path(self) -> str | None: ...
    @property
    def query(self) -> str | None: ...
    @property
    def fragment(self) -> str | None: ...
    def hosts(self) -> list[MultiHostHost]: ...
    def query_params(self) -> list[tuple[str, str]]: ...
    def unicode_string(self) -> str: ...
    def __repr__(self) -> str: ...
    def __str__(self) -> str: ...
    def __deepcopy__(self, memo: dict) -> Self: ...
    @classmethod
    def build(
        cls,
        *,
        scheme: str,
        username: Optional[str] = None,
        password: Optional[str] = None,
        host: Optional[str] = None,
        hosts: Optional[list[MultiHostHost]] = None,
        port: Optional[int] = None,
        path: Optional[str] = None,
        query: Optional[str] = None,
        fragment: Optional[str] = None,
    ) -> str: ...

@final
class SchemaError(Exception):
    def error_count(self) -> int: ...
    def errors(self) -> list[ErrorDetails]: ...

@final
class ValidationError(ValueError):
    @staticmethod
    def from_exception_data(
        title: str,
        line_errors: list[InitErrorDetails],
        error_mode: Literal['python', 'json'] = 'python',
        hide_input: bool = False,
    ) -> ValidationError:
        """
        Provisory constructor for a Validation Error.
        This API will probably change and be deprecated in the the future; we will make it easier and more
        powerful to construct and use ValidationErrors, but we cannot do that before our initial Pydantic V2 release.
        So if you use this method please be aware that it may change or be removed before Pydantic V3.
        """
    @property
    def title(self) -> str: ...
    def error_count(self) -> int: ...
    def errors(self, *, include_url: bool = True, include_context: bool = True) -> list[ErrorDetails]: ...
    def json(self, *, indent: int | None = None, include_url: bool = True, include_context: bool = True) -> str: ...

@final
class PydanticCustomError(ValueError):
    def __new__(
        cls, error_type: LiteralString, message_template: LiteralString, context: dict[str, Any] | None = None
    ) -> Self: ...
    @property
    def context(self) -> dict[str, Any] | None: ...
    @property
    def type(self) -> str: ...
    @property
    def message_template(self) -> str: ...
    def message(self) -> str: ...

@final
class PydanticKnownError(ValueError):
    def __new__(
        cls, error_type: ErrorType, context: dict[str, str | int | float | decimal.Decimal] | None = None
    ) -> Self: ...
    @property
    def context(self) -> dict[str, str | int | float] | None: ...
    @property
    def type(self) -> ErrorType: ...
    @property
    def message_template(self) -> str: ...
    def message(self) -> str: ...

@final
class PydanticOmit(Exception):
    def __new__(cls) -> Self: ...

@final
class PydanticUseDefault(Exception):
    def __new__(cls) -> Self: ...

@final
class PydanticSerializationError(ValueError):
    def __new__(cls, message: str) -> Self: ...

@final
class PydanticSerializationUnexpectedValue(ValueError):
    def __new__(cls, message: str | None = None) -> Self: ...

@final
class ArgsKwargs:
    def __new__(cls, args: tuple[Any, ...], kwargs: dict[str, Any] | None = None) -> Self: ...
    @property
    def args(self) -> tuple[Any, ...]: ...
    @property
    def kwargs(self) -> dict[str, Any] | None: ...

@final
class PydanticUndefinedType:
    def __copy__(self) -> Self: ...
    def __deepcopy__(self, memo: Any) -> Self: ...

PydanticUndefined: PydanticUndefinedType

def list_all_errors() -> list[ErrorTypeInfo]:
    """
    Get information about all built-in errors.
    """

@final
class TzInfo(datetime.tzinfo):
    def tzname(self, _dt: datetime.datetime | None) -> str | None: ...
    def utcoffset(self, _dt: datetime.datetime | None) -> datetime.timedelta: ...
    def dst(self, _dt: datetime.datetime | None) -> datetime.timedelta: ...
    def __deepcopy__(self, _memo: dict[Any, Any]) -> 'TzInfo': ...<|MERGE_RESOLUTION|>--- conflicted
+++ resolved
@@ -101,16 +101,11 @@
         *,
         strict: bool | None = None,
         from_attributes: bool | None = None,
-<<<<<<< HEAD
-        context: Any = None,
+        context: 'dict[str, Any] | None' = None,
     ) -> dict[str, Any] | tuple[dict[str, Any], dict[str, Any] | None, set[str]]:
         """
         ModelValidator and ModelFieldsValidator will return a tuple of (fields data, extra data, fields set)
         """
-=======
-        context: 'dict[str, Any] | None' = None,
-    ) -> dict[str, Any]: ...
->>>>>>> f5b804b8
     def get_default_value(self, *, strict: bool | None = None, context: Any = None) -> Some | None: ...
 
 _IncEx: TypeAlias = set[int] | set[str] | dict[int, _IncEx] | dict[str, _IncEx] | None
