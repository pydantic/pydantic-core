--- conflicted
+++ resolved
@@ -142,15 +142,10 @@
     def exclude_none(self) -> bool: ...
 
     @property
-<<<<<<< HEAD
     def serialize_as_any(self) -> bool:
         ...
-
-    def mode_is_json(self) -> bool:
-        ...
-=======
+        
     def round_trip(self) -> bool: ...
->>>>>>> 4a533aa9
 
     def mode_is_json(self) -> bool: ...
 
