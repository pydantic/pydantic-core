"""
This module contains definitions to build schemas which `pydantic_core` can
validate and serialize.
"""

from __future__ import annotations as _annotations

import sys
import warnings
from collections.abc import Hashable, Mapping
from datetime import date, datetime, time, timedelta
from decimal import Decimal
from re import Pattern
from typing import TYPE_CHECKING, Any, Callable, Literal, Union

from typing_extensions import TypeVar, deprecated

if sys.version_info < (3, 12):
    from typing_extensions import TypedDict
else:
    from typing import TypedDict

if sys.version_info < (3, 11):
    from typing_extensions import Protocol, Required, TypeAlias
else:
    from typing import Protocol, Required, TypeAlias

if TYPE_CHECKING:
    from pydantic_core import PydanticUndefined
else:
    # The initial build of pydantic_core requires PydanticUndefined to generate
    # the core schema; so we need to conditionally skip it. mypy doesn't like
    # this at all, hence the TYPE_CHECKING branch above.
    try:
        from pydantic_core import PydanticUndefined
    except ImportError:
        PydanticUndefined = object()


ExtraBehavior = Literal['allow', 'forbid', 'ignore']


class CoreConfig(TypedDict, total=False):
    """
    Base class for schema configuration options.

    Attributes:
        title: The name of the configuration.
        strict: Whether the configuration should strictly adhere to specified rules.
        extra_fields_behavior: The behavior for handling extra fields.
        typed_dict_total: Whether the TypedDict should be considered total. Default is `True`.
        from_attributes: Whether to use attributes for models, dataclasses, and tagged union keys.
        loc_by_alias: Whether to use the used alias (or first alias for "field required" errors) instead of
            `field_names` to construct error `loc`s. Default is `True`.
        revalidate_instances: Whether instances of models and dataclasses should re-validate. Default is 'never'.
        validate_default: Whether to validate default values during validation. Default is `False`.
        str_max_length: The maximum length for string fields.
        str_min_length: The minimum length for string fields.
        str_strip_whitespace: Whether to strip whitespace from string fields.
        str_to_lower: Whether to convert string fields to lowercase.
        str_to_upper: Whether to convert string fields to uppercase.
        allow_inf_nan: Whether to allow infinity and NaN values for float fields. Default is `True`.
        ser_json_timedelta: The serialization option for `timedelta` values. Default is 'iso8601'.
            Note that if ser_json_temporal is set, then this param will be ignored.
        ser_json_temporal: The serialization option for datetime like values. Default is 'iso8601'.
            The types this covers are datetime, date, time and timedelta.
            If this is set, it will take precedence over ser_json_timedelta
        ser_json_bytes: The serialization option for `bytes` values. Default is 'utf8'.
        ser_json_inf_nan: The serialization option for infinity and NaN values
            in float fields. Default is 'null'.
        val_json_bytes: The validation option for `bytes` values, complementing ser_json_bytes. Default is 'utf8'.
        hide_input_in_errors: Whether to hide input data from `ValidationError` representation.
        validation_error_cause: Whether to add user-python excs to the __cause__ of a ValidationError.
            Requires exceptiongroup backport pre Python 3.11.
        coerce_numbers_to_str: Whether to enable coercion of any `Number` type to `str` (not applicable in `strict` mode).
        regex_engine: The regex engine to use for regex pattern validation. Default is 'rust-regex'. See `StringSchema`.
        cache_strings: Whether to cache strings. Default is `True`, `True` or `'all'` is required to cache strings
            during general validation since validators don't know if they're in a key or a value.
        validate_by_alias: Whether to use the field's alias when validating against the provided input data. Default is `True`.
        validate_by_name: Whether to use the field's name when validating against the provided input data. Default is `False`. Replacement for `populate_by_name`.
        serialize_by_alias: Whether to serialize by alias. Default is `False`, expected to change to `True` in V3.
    """

    title: str
    strict: bool
    # settings related to typed dicts, model fields, dataclass fields
    extra_fields_behavior: ExtraBehavior
    typed_dict_total: bool  # default: True
    # used for models, dataclasses, and tagged union keys
    from_attributes: bool
    # whether to use the used alias (or first alias for "field required" errors) instead of field_names
    # to construct error `loc`s, default True
    loc_by_alias: bool
    # whether instances of models and dataclasses (including subclass instances) should re-validate, default 'never'
    revalidate_instances: Literal['always', 'never', 'subclass-instances']
    # whether to validate default values during validation, default False
    validate_default: bool
    # used on typed-dicts and arguments
<<<<<<< HEAD
    populate_by_name: bool  # replaces `allow_population_by_field_name` in pydantic v1
    # stop validation on a first error, used with typed-dict
    fail_fast: bool
=======
>>>>>>> 0cd11fe5
    # fields related to string fields only
    str_max_length: int
    str_min_length: int
    str_strip_whitespace: bool
    str_to_lower: bool
    str_to_upper: bool
    # fields related to float fields only
    allow_inf_nan: bool  # default: True
    # the config options are used to customise serialization to JSON
    ser_json_timedelta: Literal['iso8601', 'float']  # default: 'iso8601'
    ser_json_temporal: Literal['iso8601', 'seconds', 'milliseconds']  # default: 'iso8601'
    ser_json_bytes: Literal['utf8', 'base64', 'hex']  # default: 'utf8'
    ser_json_inf_nan: Literal['null', 'constants', 'strings']  # default: 'null'
    val_json_bytes: Literal['utf8', 'base64', 'hex']  # default: 'utf8'
    # used to hide input data from ValidationError repr
    hide_input_in_errors: bool
    validation_error_cause: bool  # default: False
    coerce_numbers_to_str: bool  # default: False
    regex_engine: Literal['rust-regex', 'python-re']  # default: 'rust-regex'
    cache_strings: Union[bool, Literal['all', 'keys', 'none']]  # default: 'True'
    validate_by_alias: bool  # default: True
    validate_by_name: bool  # default: False
    serialize_by_alias: bool  # default: False


IncExCall: TypeAlias = 'set[int | str] | dict[int | str, IncExCall] | None'

ContextT = TypeVar('ContextT', covariant=True, default='Any | None')


class SerializationInfo(Protocol[ContextT]):
    """Extra data used during serialization."""

    @property
    def include(self) -> IncExCall:
        """The `include` argument set during serialization."""
        ...

    @property
    def exclude(self) -> IncExCall:
        """The `exclude` argument set during serialization."""
        ...

    @property
    def context(self) -> ContextT:
        """The current serialization context."""
        ...

    @property
    def mode(self) -> Literal['python', 'json']:
        """The serialization mode set during serialization."""
        ...

    @property
    def by_alias(self) -> bool:
        """The `by_alias` argument set during serialization."""
        ...

    @property
    def exclude_unset(self) -> bool:
        """The `exclude_unset` argument set during serialization."""
        ...

    @property
    def exclude_defaults(self) -> bool:
        """The `exclude_defaults` argument set during serialization."""
        ...

    @property
    def exclude_none(self) -> bool:
        """The `exclude_none` argument set during serialization."""
        ...

    @property
    def exclude_computed_fields(self) -> bool:
        """The `exclude_computed_fields` argument set during serialization."""
        ...

    @property
    def serialize_as_any(self) -> bool:
        """The `serialize_as_any` argument set during serialization."""
        ...

    @property
    def round_trip(self) -> bool:
        """The `round_trip` argument set during serialization."""
        ...

    def mode_is_json(self) -> bool: ...

    def __str__(self) -> str: ...

    def __repr__(self) -> str: ...


class FieldSerializationInfo(SerializationInfo[ContextT], Protocol):
    """Extra data used during field serialization."""

    @property
    def field_name(self) -> str:
        """The name of the current field being serialized."""
        ...


class ValidationInfo(Protocol[ContextT]):
    """Extra data used during validation."""

    @property
    def context(self) -> ContextT:
        """The current validation context."""
        ...

    @property
    def config(self) -> CoreConfig | None:
        """The CoreConfig that applies to this validation."""
        ...

    @property
    def mode(self) -> Literal['python', 'json']:
        """The type of input data we are currently validating."""
        ...

    @property
    def data(self) -> dict[str, Any]:
        """The data being validated for this model."""
        ...

    @property
    def field_name(self) -> str | None:
        """
        The name of the current field being validated if this validator is
        attached to a model field.
        """
        ...


ExpectedSerializationTypes = Literal[
    'none',
    'int',
    'bool',
    'float',
    'str',
    'bytes',
    'bytearray',
    'list',
    'tuple',
    'set',
    'frozenset',
    'generator',
    'dict',
    'datetime',
    'date',
    'time',
    'timedelta',
    'url',
    'multi-host-url',
    'json',
    'uuid',
    'any',
]


class SimpleSerSchema(TypedDict, total=False):
    type: Required[ExpectedSerializationTypes]


def simple_ser_schema(type: ExpectedSerializationTypes) -> SimpleSerSchema:
    """
    Returns a schema for serialization with a custom type.

    Args:
        type: The type to use for serialization
    """
    return SimpleSerSchema(type=type)


# (input_value: Any, /) -> Any
GeneralPlainNoInfoSerializerFunction = Callable[[Any], Any]
# (input_value: Any, info: FieldSerializationInfo, /) -> Any
GeneralPlainInfoSerializerFunction = Callable[[Any, SerializationInfo[Any]], Any]
# (model: Any, input_value: Any, /) -> Any
FieldPlainNoInfoSerializerFunction = Callable[[Any, Any], Any]
# (model: Any, input_value: Any, info: FieldSerializationInfo, /) -> Any
FieldPlainInfoSerializerFunction = Callable[[Any, Any, FieldSerializationInfo[Any]], Any]
SerializerFunction = Union[
    GeneralPlainNoInfoSerializerFunction,
    GeneralPlainInfoSerializerFunction,
    FieldPlainNoInfoSerializerFunction,
    FieldPlainInfoSerializerFunction,
]

WhenUsed = Literal['always', 'unless-none', 'json', 'json-unless-none']
"""
Values have the following meanings:

* `'always'` means always use
* `'unless-none'` means use unless the value is `None`
* `'json'` means use when serializing to JSON
* `'json-unless-none'` means use when serializing to JSON and the value is not `None`
"""


class PlainSerializerFunctionSerSchema(TypedDict, total=False):
    type: Required[Literal['function-plain']]
    function: Required[SerializerFunction]
    is_field_serializer: bool  # default False
    info_arg: bool  # default False
    return_schema: CoreSchema  # if omitted, AnySchema is used
    when_used: WhenUsed  # default: 'always'


def plain_serializer_function_ser_schema(
    function: SerializerFunction,
    *,
    is_field_serializer: bool | None = None,
    info_arg: bool | None = None,
    return_schema: CoreSchema | None = None,
    when_used: WhenUsed = 'always',
) -> PlainSerializerFunctionSerSchema:
    """
    Returns a schema for serialization with a function, can be either a "general" or "field" function.

    Args:
        function: The function to use for serialization
        is_field_serializer: Whether the serializer is for a field, e.g. takes `model` as the first argument,
            and `info` includes `field_name`
        info_arg: Whether the function takes an `info` argument
        return_schema: Schema to use for serializing return value
        when_used: When the function should be called
    """
    if when_used == 'always':
        # just to avoid extra elements in schema, and to use the actual default defined in rust
        when_used = None  # type: ignore
    return _dict_not_none(
        type='function-plain',
        function=function,
        is_field_serializer=is_field_serializer,
        info_arg=info_arg,
        return_schema=return_schema,
        when_used=when_used,
    )


class SerializerFunctionWrapHandler(Protocol):  # pragma: no cover
    def __call__(self, input_value: Any, index_key: int | str | None = None, /) -> Any: ...


# (input_value: Any, serializer: SerializerFunctionWrapHandler, /) -> Any
GeneralWrapNoInfoSerializerFunction = Callable[[Any, SerializerFunctionWrapHandler], Any]
# (input_value: Any, serializer: SerializerFunctionWrapHandler, info: SerializationInfo, /) -> Any
GeneralWrapInfoSerializerFunction = Callable[[Any, SerializerFunctionWrapHandler, SerializationInfo[Any]], Any]
# (model: Any, input_value: Any, serializer: SerializerFunctionWrapHandler, /) -> Any
FieldWrapNoInfoSerializerFunction = Callable[[Any, Any, SerializerFunctionWrapHandler], Any]
# (model: Any, input_value: Any, serializer: SerializerFunctionWrapHandler, info: FieldSerializationInfo, /) -> Any
FieldWrapInfoSerializerFunction = Callable[[Any, Any, SerializerFunctionWrapHandler, FieldSerializationInfo[Any]], Any]
WrapSerializerFunction = Union[
    GeneralWrapNoInfoSerializerFunction,
    GeneralWrapInfoSerializerFunction,
    FieldWrapNoInfoSerializerFunction,
    FieldWrapInfoSerializerFunction,
]


class WrapSerializerFunctionSerSchema(TypedDict, total=False):
    type: Required[Literal['function-wrap']]
    function: Required[WrapSerializerFunction]
    is_field_serializer: bool  # default False
    info_arg: bool  # default False
    schema: CoreSchema  # if omitted, the schema on which this serializer is defined is used
    return_schema: CoreSchema  # if omitted, AnySchema is used
    when_used: WhenUsed  # default: 'always'


def wrap_serializer_function_ser_schema(
    function: WrapSerializerFunction,
    *,
    is_field_serializer: bool | None = None,
    info_arg: bool | None = None,
    schema: CoreSchema | None = None,
    return_schema: CoreSchema | None = None,
    when_used: WhenUsed = 'always',
) -> WrapSerializerFunctionSerSchema:
    """
    Returns a schema for serialization with a wrap function, can be either a "general" or "field" function.

    Args:
        function: The function to use for serialization
        is_field_serializer: Whether the serializer is for a field, e.g. takes `model` as the first argument,
            and `info` includes `field_name`
        info_arg: Whether the function takes an `info` argument
        schema: The schema to use for the inner serialization
        return_schema: Schema to use for serializing return value
        when_used: When the function should be called
    """
    if when_used == 'always':
        # just to avoid extra elements in schema, and to use the actual default defined in rust
        when_used = None  # type: ignore
    return _dict_not_none(
        type='function-wrap',
        function=function,
        is_field_serializer=is_field_serializer,
        info_arg=info_arg,
        schema=schema,
        return_schema=return_schema,
        when_used=when_used,
    )


class FormatSerSchema(TypedDict, total=False):
    type: Required[Literal['format']]
    formatting_string: Required[str]
    when_used: WhenUsed  # default: 'json-unless-none'


def format_ser_schema(formatting_string: str, *, when_used: WhenUsed = 'json-unless-none') -> FormatSerSchema:
    """
    Returns a schema for serialization using python's `format` method.

    Args:
        formatting_string: String defining the format to use
        when_used: Same meaning as for [general_function_plain_ser_schema], but with a different default
    """
    if when_used == 'json-unless-none':
        # just to avoid extra elements in schema, and to use the actual default defined in rust
        when_used = None  # type: ignore
    return _dict_not_none(type='format', formatting_string=formatting_string, when_used=when_used)


class ToStringSerSchema(TypedDict, total=False):
    type: Required[Literal['to-string']]
    when_used: WhenUsed  # default: 'json-unless-none'


def to_string_ser_schema(*, when_used: WhenUsed = 'json-unless-none') -> ToStringSerSchema:
    """
    Returns a schema for serialization using python's `str()` / `__str__` method.

    Args:
        when_used: Same meaning as for [general_function_plain_ser_schema], but with a different default
    """
    s = dict(type='to-string')
    if when_used != 'json-unless-none':
        # just to avoid extra elements in schema, and to use the actual default defined in rust
        s['when_used'] = when_used
    return s  # type: ignore


class ModelSerSchema(TypedDict, total=False):
    type: Required[Literal['model']]
    cls: Required[type[Any]]
    schema: Required[CoreSchema]


def model_ser_schema(cls: type[Any], schema: CoreSchema) -> ModelSerSchema:
    """
    Returns a schema for serialization using a model.

    Args:
        cls: The expected class type, used to generate warnings if the wrong type is passed
        schema: Internal schema to use to serialize the model dict
    """
    return ModelSerSchema(type='model', cls=cls, schema=schema)


SerSchema = Union[
    SimpleSerSchema,
    PlainSerializerFunctionSerSchema,
    WrapSerializerFunctionSerSchema,
    FormatSerSchema,
    ToStringSerSchema,
    ModelSerSchema,
]


class InvalidSchema(TypedDict, total=False):
    type: Required[Literal['invalid']]
    ref: str
    metadata: dict[str, Any]
    # note, we never plan to use this, but include it for type checking purposes to match
    # all other CoreSchema union members
    serialization: SerSchema


def invalid_schema(ref: str | None = None, metadata: dict[str, Any] | None = None) -> InvalidSchema:
    """
    Returns an invalid schema, used to indicate that a schema is invalid.

        Returns a schema that matches any value, e.g.:

    Args:
        ref: optional unique identifier of the schema, used to reference the schema in other places
        metadata: Any other information you want to include with the schema, not used by pydantic-core
    """

    return _dict_not_none(type='invalid', ref=ref, metadata=metadata)


class ComputedField(TypedDict, total=False):
    type: Required[Literal['computed-field']]
    property_name: Required[str]
    return_schema: Required[CoreSchema]
    alias: str
    metadata: dict[str, Any]


def computed_field(
    property_name: str, return_schema: CoreSchema, *, alias: str | None = None, metadata: dict[str, Any] | None = None
) -> ComputedField:
    """
    ComputedFields are properties of a model or dataclass that are included in serialization.

    Args:
        property_name: The name of the property on the model or dataclass
        return_schema: The schema used for the type returned by the computed field
        alias: The name to use in the serialized output
        metadata: Any other information you want to include with the schema, not used by pydantic-core
    """
    return _dict_not_none(
        type='computed-field', property_name=property_name, return_schema=return_schema, alias=alias, metadata=metadata
    )


class AnySchema(TypedDict, total=False):
    type: Required[Literal['any']]
    ref: str
    metadata: dict[str, Any]
    serialization: SerSchema


def any_schema(
    *, ref: str | None = None, metadata: dict[str, Any] | None = None, serialization: SerSchema | None = None
) -> AnySchema:
    """
    Returns a schema that matches any value, e.g.:

    ```py
    from pydantic_core import SchemaValidator, core_schema

    schema = core_schema.any_schema()
    v = SchemaValidator(schema)
    assert v.validate_python(1) == 1
    ```

    Args:
        ref: optional unique identifier of the schema, used to reference the schema in other places
        metadata: Any other information you want to include with the schema, not used by pydantic-core
        serialization: Custom serialization schema
    """
    return _dict_not_none(type='any', ref=ref, metadata=metadata, serialization=serialization)


class NoneSchema(TypedDict, total=False):
    type: Required[Literal['none']]
    ref: str
    metadata: dict[str, Any]
    serialization: SerSchema


def none_schema(
    *, ref: str | None = None, metadata: dict[str, Any] | None = None, serialization: SerSchema | None = None
) -> NoneSchema:
    """
    Returns a schema that matches a None value, e.g.:

    ```py
    from pydantic_core import SchemaValidator, core_schema

    schema = core_schema.none_schema()
    v = SchemaValidator(schema)
    assert v.validate_python(None) is None
    ```

    Args:
        ref: optional unique identifier of the schema, used to reference the schema in other places
        metadata: Any other information you want to include with the schema, not used by pydantic-core
        serialization: Custom serialization schema
    """
    return _dict_not_none(type='none', ref=ref, metadata=metadata, serialization=serialization)


class BoolSchema(TypedDict, total=False):
    type: Required[Literal['bool']]
    strict: bool
    ref: str
    metadata: dict[str, Any]
    serialization: SerSchema


def bool_schema(
    strict: bool | None = None,
    ref: str | None = None,
    metadata: dict[str, Any] | None = None,
    serialization: SerSchema | None = None,
) -> BoolSchema:
    """
    Returns a schema that matches a bool value, e.g.:

    ```py
    from pydantic_core import SchemaValidator, core_schema

    schema = core_schema.bool_schema()
    v = SchemaValidator(schema)
    assert v.validate_python('True') is True
    ```

    Args:
        strict: Whether the value should be a bool or a value that can be converted to a bool
        ref: optional unique identifier of the schema, used to reference the schema in other places
        metadata: Any other information you want to include with the schema, not used by pydantic-core
        serialization: Custom serialization schema
    """
    return _dict_not_none(type='bool', strict=strict, ref=ref, metadata=metadata, serialization=serialization)


class IntSchema(TypedDict, total=False):
    type: Required[Literal['int']]
    multiple_of: int
    le: int
    ge: int
    lt: int
    gt: int
    strict: bool
    ref: str
    metadata: dict[str, Any]
    serialization: SerSchema


def int_schema(
    *,
    multiple_of: int | None = None,
    le: int | None = None,
    ge: int | None = None,
    lt: int | None = None,
    gt: int | None = None,
    strict: bool | None = None,
    ref: str | None = None,
    metadata: dict[str, Any] | None = None,
    serialization: SerSchema | None = None,
) -> IntSchema:
    """
    Returns a schema that matches a int value, e.g.:

    ```py
    from pydantic_core import SchemaValidator, core_schema

    schema = core_schema.int_schema(multiple_of=2, le=6, ge=2)
    v = SchemaValidator(schema)
    assert v.validate_python('4') == 4
    ```

    Args:
        multiple_of: The value must be a multiple of this number
        le: The value must be less than or equal to this number
        ge: The value must be greater than or equal to this number
        lt: The value must be strictly less than this number
        gt: The value must be strictly greater than this number
        strict: Whether the value should be a int or a value that can be converted to a int
        ref: optional unique identifier of the schema, used to reference the schema in other places
        metadata: Any other information you want to include with the schema, not used by pydantic-core
        serialization: Custom serialization schema
    """
    return _dict_not_none(
        type='int',
        multiple_of=multiple_of,
        le=le,
        ge=ge,
        lt=lt,
        gt=gt,
        strict=strict,
        ref=ref,
        metadata=metadata,
        serialization=serialization,
    )


class FloatSchema(TypedDict, total=False):
    type: Required[Literal['float']]
    allow_inf_nan: bool  # whether 'NaN', '+inf', '-inf' should be forbidden. default: True
    multiple_of: float
    le: float
    ge: float
    lt: float
    gt: float
    strict: bool
    ref: str
    metadata: dict[str, Any]
    serialization: SerSchema


def float_schema(
    *,
    allow_inf_nan: bool | None = None,
    multiple_of: float | None = None,
    le: float | None = None,
    ge: float | None = None,
    lt: float | None = None,
    gt: float | None = None,
    strict: bool | None = None,
    ref: str | None = None,
    metadata: dict[str, Any] | None = None,
    serialization: SerSchema | None = None,
) -> FloatSchema:
    """
    Returns a schema that matches a float value, e.g.:

    ```py
    from pydantic_core import SchemaValidator, core_schema

    schema = core_schema.float_schema(le=0.8, ge=0.2)
    v = SchemaValidator(schema)
    assert v.validate_python('0.5') == 0.5
    ```

    Args:
        allow_inf_nan: Whether to allow inf and nan values
        multiple_of: The value must be a multiple of this number
        le: The value must be less than or equal to this number
        ge: The value must be greater than or equal to this number
        lt: The value must be strictly less than this number
        gt: The value must be strictly greater than this number
        strict: Whether the value should be a float or a value that can be converted to a float
        ref: optional unique identifier of the schema, used to reference the schema in other places
        metadata: Any other information you want to include with the schema, not used by pydantic-core
        serialization: Custom serialization schema
    """
    return _dict_not_none(
        type='float',
        allow_inf_nan=allow_inf_nan,
        multiple_of=multiple_of,
        le=le,
        ge=ge,
        lt=lt,
        gt=gt,
        strict=strict,
        ref=ref,
        metadata=metadata,
        serialization=serialization,
    )


class DecimalSchema(TypedDict, total=False):
    type: Required[Literal['decimal']]
    allow_inf_nan: bool  # whether 'NaN', '+inf', '-inf' should be forbidden. default: False
    multiple_of: Decimal
    le: Decimal
    ge: Decimal
    lt: Decimal
    gt: Decimal
    max_digits: int
    decimal_places: int
    strict: bool
    ref: str
    metadata: dict[str, Any]
    serialization: SerSchema


def decimal_schema(
    *,
    allow_inf_nan: bool | None = None,
    multiple_of: Decimal | None = None,
    le: Decimal | None = None,
    ge: Decimal | None = None,
    lt: Decimal | None = None,
    gt: Decimal | None = None,
    max_digits: int | None = None,
    decimal_places: int | None = None,
    strict: bool | None = None,
    ref: str | None = None,
    metadata: dict[str, Any] | None = None,
    serialization: SerSchema | None = None,
) -> DecimalSchema:
    """
    Returns a schema that matches a decimal value, e.g.:

    ```py
    from decimal import Decimal
    from pydantic_core import SchemaValidator, core_schema

    schema = core_schema.decimal_schema(le=0.8, ge=0.2)
    v = SchemaValidator(schema)
    assert v.validate_python('0.5') == Decimal('0.5')
    ```

    Args:
        allow_inf_nan: Whether to allow inf and nan values
        multiple_of: The value must be a multiple of this number
        le: The value must be less than or equal to this number
        ge: The value must be greater than or equal to this number
        lt: The value must be strictly less than this number
        gt: The value must be strictly greater than this number
        max_digits: The maximum number of decimal digits allowed
        decimal_places: The maximum number of decimal places allowed
        strict: Whether the value should be a float or a value that can be converted to a float
        ref: optional unique identifier of the schema, used to reference the schema in other places
        metadata: Any other information you want to include with the schema, not used by pydantic-core
        serialization: Custom serialization schema
    """
    return _dict_not_none(
        type='decimal',
        gt=gt,
        ge=ge,
        lt=lt,
        le=le,
        max_digits=max_digits,
        decimal_places=decimal_places,
        multiple_of=multiple_of,
        allow_inf_nan=allow_inf_nan,
        strict=strict,
        ref=ref,
        metadata=metadata,
        serialization=serialization,
    )


class ComplexSchema(TypedDict, total=False):
    type: Required[Literal['complex']]
    strict: bool
    ref: str
    metadata: dict[str, Any]
    serialization: SerSchema


def complex_schema(
    *,
    strict: bool | None = None,
    ref: str | None = None,
    metadata: dict[str, Any] | None = None,
    serialization: SerSchema | None = None,
) -> ComplexSchema:
    """
    Returns a schema that matches a complex value, e.g.:

    ```py
    from pydantic_core import SchemaValidator, core_schema

    schema = core_schema.complex_schema()
    v = SchemaValidator(schema)
    assert v.validate_python('1+2j') == complex(1, 2)
    assert v.validate_python(complex(1, 2)) == complex(1, 2)
    ```

    Args:
        strict: Whether the value should be a complex object instance or a value that can be converted to a complex object
        ref: optional unique identifier of the schema, used to reference the schema in other places
        metadata: Any other information you want to include with the schema, not used by pydantic-core
        serialization: Custom serialization schema
    """
    return _dict_not_none(
        type='complex',
        strict=strict,
        ref=ref,
        metadata=metadata,
        serialization=serialization,
    )


class StringSchema(TypedDict, total=False):
    type: Required[Literal['str']]
    pattern: Union[str, Pattern[str]]
    max_length: int
    min_length: int
    strip_whitespace: bool
    to_lower: bool
    to_upper: bool
    regex_engine: Literal['rust-regex', 'python-re']  # default: 'rust-regex'
    strict: bool
    coerce_numbers_to_str: bool
    ref: str
    metadata: dict[str, Any]
    serialization: SerSchema


def str_schema(
    *,
    pattern: str | Pattern[str] | None = None,
    max_length: int | None = None,
    min_length: int | None = None,
    strip_whitespace: bool | None = None,
    to_lower: bool | None = None,
    to_upper: bool | None = None,
    regex_engine: Literal['rust-regex', 'python-re'] | None = None,
    strict: bool | None = None,
    coerce_numbers_to_str: bool | None = None,
    ref: str | None = None,
    metadata: dict[str, Any] | None = None,
    serialization: SerSchema | None = None,
) -> StringSchema:
    """
    Returns a schema that matches a string value, e.g.:

    ```py
    from pydantic_core import SchemaValidator, core_schema

    schema = core_schema.str_schema(max_length=10, min_length=2)
    v = SchemaValidator(schema)
    assert v.validate_python('hello') == 'hello'
    ```

    Args:
        pattern: A regex pattern that the value must match
        max_length: The value must be at most this length
        min_length: The value must be at least this length
        strip_whitespace: Whether to strip whitespace from the value
        to_lower: Whether to convert the value to lowercase
        to_upper: Whether to convert the value to uppercase
        regex_engine: The regex engine to use for pattern validation. Default is 'rust-regex'.
            - `rust-regex` uses the [`regex`](https://docs.rs/regex) Rust
              crate, which is non-backtracking and therefore more DDoS
              resistant, but does not support all regex features.
            - `python-re` use the [`re`](https://docs.python.org/3/library/re.html) module,
              which supports all regex features, but may be slower.
        strict: Whether the value should be a string or a value that can be converted to a string
        coerce_numbers_to_str: Whether to enable coercion of any `Number` type to `str` (not applicable in `strict` mode).
        ref: optional unique identifier of the schema, used to reference the schema in other places
        metadata: Any other information you want to include with the schema, not used by pydantic-core
        serialization: Custom serialization schema
    """
    return _dict_not_none(
        type='str',
        pattern=pattern,
        max_length=max_length,
        min_length=min_length,
        strip_whitespace=strip_whitespace,
        to_lower=to_lower,
        to_upper=to_upper,
        regex_engine=regex_engine,
        strict=strict,
        coerce_numbers_to_str=coerce_numbers_to_str,
        ref=ref,
        metadata=metadata,
        serialization=serialization,
    )


class BytesSchema(TypedDict, total=False):
    type: Required[Literal['bytes']]
    max_length: int
    min_length: int
    strict: bool
    ref: str
    metadata: dict[str, Any]
    serialization: SerSchema


def bytes_schema(
    *,
    max_length: int | None = None,
    min_length: int | None = None,
    strict: bool | None = None,
    ref: str | None = None,
    metadata: dict[str, Any] | None = None,
    serialization: SerSchema | None = None,
) -> BytesSchema:
    """
    Returns a schema that matches a bytes value, e.g.:

    ```py
    from pydantic_core import SchemaValidator, core_schema

    schema = core_schema.bytes_schema(max_length=10, min_length=2)
    v = SchemaValidator(schema)
    assert v.validate_python(b'hello') == b'hello'
    ```

    Args:
        max_length: The value must be at most this length
        min_length: The value must be at least this length
        strict: Whether the value should be a bytes or a value that can be converted to a bytes
        ref: optional unique identifier of the schema, used to reference the schema in other places
        metadata: Any other information you want to include with the schema, not used by pydantic-core
        serialization: Custom serialization schema
    """
    return _dict_not_none(
        type='bytes',
        max_length=max_length,
        min_length=min_length,
        strict=strict,
        ref=ref,
        metadata=metadata,
        serialization=serialization,
    )


class DateSchema(TypedDict, total=False):
    type: Required[Literal['date']]
    strict: bool
    le: date
    ge: date
    lt: date
    gt: date
    now_op: Literal['past', 'future']
    # defaults to current local utc offset from `time.localtime().tm_gmtoff`
    # value is restricted to -86_400 < offset < 86_400:
    now_utc_offset: int
    ref: str
    metadata: dict[str, Any]
    serialization: SerSchema


def date_schema(
    *,
    strict: bool | None = None,
    le: date | None = None,
    ge: date | None = None,
    lt: date | None = None,
    gt: date | None = None,
    now_op: Literal['past', 'future'] | None = None,
    now_utc_offset: int | None = None,
    ref: str | None = None,
    metadata: dict[str, Any] | None = None,
    serialization: SerSchema | None = None,
) -> DateSchema:
    """
    Returns a schema that matches a date value, e.g.:

    ```py
    from datetime import date
    from pydantic_core import SchemaValidator, core_schema

    schema = core_schema.date_schema(le=date(2020, 1, 1), ge=date(2019, 1, 1))
    v = SchemaValidator(schema)
    assert v.validate_python(date(2019, 6, 1)) == date(2019, 6, 1)
    ```

    Args:
        strict: Whether the value should be a date or a value that can be converted to a date
        le: The value must be less than or equal to this date
        ge: The value must be greater than or equal to this date
        lt: The value must be strictly less than this date
        gt: The value must be strictly greater than this date
        now_op: The value must be in the past or future relative to the current date
        now_utc_offset: The value must be in the past or future relative to the current date with this utc offset
        ref: optional unique identifier of the schema, used to reference the schema in other places
        metadata: Any other information you want to include with the schema, not used by pydantic-core
        serialization: Custom serialization schema
    """
    return _dict_not_none(
        type='date',
        strict=strict,
        le=le,
        ge=ge,
        lt=lt,
        gt=gt,
        now_op=now_op,
        now_utc_offset=now_utc_offset,
        ref=ref,
        metadata=metadata,
        serialization=serialization,
    )


class TimeSchema(TypedDict, total=False):
    type: Required[Literal['time']]
    strict: bool
    le: time
    ge: time
    lt: time
    gt: time
    tz_constraint: Union[Literal['aware', 'naive'], int]
    microseconds_precision: Literal['truncate', 'error']
    ref: str
    metadata: dict[str, Any]
    serialization: SerSchema


def time_schema(
    *,
    strict: bool | None = None,
    le: time | None = None,
    ge: time | None = None,
    lt: time | None = None,
    gt: time | None = None,
    tz_constraint: Literal['aware', 'naive'] | int | None = None,
    microseconds_precision: Literal['truncate', 'error'] = 'truncate',
    ref: str | None = None,
    metadata: dict[str, Any] | None = None,
    serialization: SerSchema | None = None,
) -> TimeSchema:
    """
    Returns a schema that matches a time value, e.g.:

    ```py
    from datetime import time
    from pydantic_core import SchemaValidator, core_schema

    schema = core_schema.time_schema(le=time(12, 0, 0), ge=time(6, 0, 0))
    v = SchemaValidator(schema)
    assert v.validate_python(time(9, 0, 0)) == time(9, 0, 0)
    ```

    Args:
        strict: Whether the value should be a time or a value that can be converted to a time
        le: The value must be less than or equal to this time
        ge: The value must be greater than or equal to this time
        lt: The value must be strictly less than this time
        gt: The value must be strictly greater than this time
        tz_constraint: The value must be timezone aware or naive, or an int to indicate required tz offset
        microseconds_precision: The behavior when seconds have more than 6 digits or microseconds is too large
        ref: optional unique identifier of the schema, used to reference the schema in other places
        metadata: Any other information you want to include with the schema, not used by pydantic-core
        serialization: Custom serialization schema
    """
    return _dict_not_none(
        type='time',
        strict=strict,
        le=le,
        ge=ge,
        lt=lt,
        gt=gt,
        tz_constraint=tz_constraint,
        microseconds_precision=microseconds_precision,
        ref=ref,
        metadata=metadata,
        serialization=serialization,
    )


class DatetimeSchema(TypedDict, total=False):
    type: Required[Literal['datetime']]
    strict: bool
    le: datetime
    ge: datetime
    lt: datetime
    gt: datetime
    now_op: Literal['past', 'future']
    tz_constraint: Union[Literal['aware', 'naive'], int]
    # defaults to current local utc offset from `time.localtime().tm_gmtoff`
    # value is restricted to -86_400 < offset < 86_400 by bounds in generate_self_schema.py
    now_utc_offset: int
    microseconds_precision: Literal['truncate', 'error']  # default: 'truncate'
    ref: str
    metadata: dict[str, Any]
    serialization: SerSchema


def datetime_schema(
    *,
    strict: bool | None = None,
    le: datetime | None = None,
    ge: datetime | None = None,
    lt: datetime | None = None,
    gt: datetime | None = None,
    now_op: Literal['past', 'future'] | None = None,
    tz_constraint: Literal['aware', 'naive'] | int | None = None,
    now_utc_offset: int | None = None,
    microseconds_precision: Literal['truncate', 'error'] = 'truncate',
    ref: str | None = None,
    metadata: dict[str, Any] | None = None,
    serialization: SerSchema | None = None,
) -> DatetimeSchema:
    """
    Returns a schema that matches a datetime value, e.g.:

    ```py
    from datetime import datetime
    from pydantic_core import SchemaValidator, core_schema

    schema = core_schema.datetime_schema()
    v = SchemaValidator(schema)
    now = datetime.now()
    assert v.validate_python(str(now)) == now
    ```

    Args:
        strict: Whether the value should be a datetime or a value that can be converted to a datetime
        le: The value must be less than or equal to this datetime
        ge: The value must be greater than or equal to this datetime
        lt: The value must be strictly less than this datetime
        gt: The value must be strictly greater than this datetime
        now_op: The value must be in the past or future relative to the current datetime
        tz_constraint: The value must be timezone aware or naive, or an int to indicate required tz offset
            TODO: use of a tzinfo where offset changes based on the datetime is not yet supported
        now_utc_offset: The value must be in the past or future relative to the current datetime with this utc offset
        microseconds_precision: The behavior when seconds have more than 6 digits or microseconds is too large
        ref: optional unique identifier of the schema, used to reference the schema in other places
        metadata: Any other information you want to include with the schema, not used by pydantic-core
        serialization: Custom serialization schema
    """
    return _dict_not_none(
        type='datetime',
        strict=strict,
        le=le,
        ge=ge,
        lt=lt,
        gt=gt,
        now_op=now_op,
        tz_constraint=tz_constraint,
        now_utc_offset=now_utc_offset,
        microseconds_precision=microseconds_precision,
        ref=ref,
        metadata=metadata,
        serialization=serialization,
    )


class TimedeltaSchema(TypedDict, total=False):
    type: Required[Literal['timedelta']]
    strict: bool
    le: timedelta
    ge: timedelta
    lt: timedelta
    gt: timedelta
    microseconds_precision: Literal['truncate', 'error']
    ref: str
    metadata: dict[str, Any]
    serialization: SerSchema


def timedelta_schema(
    *,
    strict: bool | None = None,
    le: timedelta | None = None,
    ge: timedelta | None = None,
    lt: timedelta | None = None,
    gt: timedelta | None = None,
    microseconds_precision: Literal['truncate', 'error'] = 'truncate',
    ref: str | None = None,
    metadata: dict[str, Any] | None = None,
    serialization: SerSchema | None = None,
) -> TimedeltaSchema:
    """
    Returns a schema that matches a timedelta value, e.g.:

    ```py
    from datetime import timedelta
    from pydantic_core import SchemaValidator, core_schema

    schema = core_schema.timedelta_schema(le=timedelta(days=1), ge=timedelta(days=0))
    v = SchemaValidator(schema)
    assert v.validate_python(timedelta(hours=12)) == timedelta(hours=12)
    ```

    Args:
        strict: Whether the value should be a timedelta or a value that can be converted to a timedelta
        le: The value must be less than or equal to this timedelta
        ge: The value must be greater than or equal to this timedelta
        lt: The value must be strictly less than this timedelta
        gt: The value must be strictly greater than this timedelta
        microseconds_precision: The behavior when seconds have more than 6 digits or microseconds is too large
        ref: optional unique identifier of the schema, used to reference the schema in other places
        metadata: Any other information you want to include with the schema, not used by pydantic-core
        serialization: Custom serialization schema
    """
    return _dict_not_none(
        type='timedelta',
        strict=strict,
        le=le,
        ge=ge,
        lt=lt,
        gt=gt,
        microseconds_precision=microseconds_precision,
        ref=ref,
        metadata=metadata,
        serialization=serialization,
    )


class LiteralSchema(TypedDict, total=False):
    type: Required[Literal['literal']]
    expected: Required[list[Any]]
    ref: str
    metadata: dict[str, Any]
    serialization: SerSchema


def literal_schema(
    expected: list[Any],
    *,
    ref: str | None = None,
    metadata: dict[str, Any] | None = None,
    serialization: SerSchema | None = None,
) -> LiteralSchema:
    """
    Returns a schema that matches a literal value, e.g.:

    ```py
    from pydantic_core import SchemaValidator, core_schema

    schema = core_schema.literal_schema(['hello', 'world'])
    v = SchemaValidator(schema)
    assert v.validate_python('hello') == 'hello'
    ```

    Args:
        expected: The value must be one of these values
        ref: optional unique identifier of the schema, used to reference the schema in other places
        metadata: Any other information you want to include with the schema, not used by pydantic-core
        serialization: Custom serialization schema
    """
    return _dict_not_none(type='literal', expected=expected, ref=ref, metadata=metadata, serialization=serialization)


class EnumSchema(TypedDict, total=False):
    type: Required[Literal['enum']]
    cls: Required[Any]
    members: Required[list[Any]]
    sub_type: Literal['str', 'int', 'float']
    missing: Callable[[Any], Any]
    strict: bool
    ref: str
    metadata: dict[str, Any]
    serialization: SerSchema


def enum_schema(
    cls: Any,
    members: list[Any],
    *,
    sub_type: Literal['str', 'int', 'float'] | None = None,
    missing: Callable[[Any], Any] | None = None,
    strict: bool | None = None,
    ref: str | None = None,
    metadata: dict[str, Any] | None = None,
    serialization: SerSchema | None = None,
) -> EnumSchema:
    """
    Returns a schema that matches an enum value, e.g.:

    ```py
    from enum import Enum
    from pydantic_core import SchemaValidator, core_schema

    class Color(Enum):
        RED = 1
        GREEN = 2
        BLUE = 3

    schema = core_schema.enum_schema(Color, list(Color.__members__.values()))
    v = SchemaValidator(schema)
    assert v.validate_python(2) is Color.GREEN
    ```

    Args:
        cls: The enum class
        members: The members of the enum, generally `list(MyEnum.__members__.values())`
        sub_type: The type of the enum, either 'str' or 'int' or None for plain enums
        missing: A function to use when the value is not found in the enum, from `_missing_`
        strict: Whether to use strict mode, defaults to False
        ref: optional unique identifier of the schema, used to reference the schema in other places
        metadata: Any other information you want to include with the schema, not used by pydantic-core
        serialization: Custom serialization schema
    """
    return _dict_not_none(
        type='enum',
        cls=cls,
        members=members,
        sub_type=sub_type,
        missing=missing,
        strict=strict,
        ref=ref,
        metadata=metadata,
        serialization=serialization,
    )


class MissingSentinelSchema(TypedDict, total=False):
    type: Required[Literal['missing-sentinel']]
    metadata: dict[str, Any]
    serialization: SerSchema


def missing_sentinel_schema(
    metadata: dict[str, Any] | None = None,
    serialization: SerSchema | None = None,
) -> MissingSentinelSchema:
    """Returns a schema for the `MISSING` sentinel."""

    return _dict_not_none(
        type='missing-sentinel',
        metadata=metadata,
        serialization=serialization,
    )


# must match input/parse_json.rs::JsonType::try_from
JsonType = Literal['null', 'bool', 'int', 'float', 'str', 'list', 'dict']


class IsInstanceSchema(TypedDict, total=False):
    type: Required[Literal['is-instance']]
    cls: Required[Any]
    cls_repr: str
    ref: str
    metadata: dict[str, Any]
    serialization: SerSchema


def is_instance_schema(
    cls: Any,
    *,
    cls_repr: str | None = None,
    ref: str | None = None,
    metadata: dict[str, Any] | None = None,
    serialization: SerSchema | None = None,
) -> IsInstanceSchema:
    """
    Returns a schema that checks if a value is an instance of a class, equivalent to python's `isinstance` method, e.g.:

    ```py
    from pydantic_core import SchemaValidator, core_schema

    class A:
        pass

    schema = core_schema.is_instance_schema(cls=A)
    v = SchemaValidator(schema)
    v.validate_python(A())
    ```

    Args:
        cls: The value must be an instance of this class
        cls_repr: If provided this string is used in the validator name instead of `repr(cls)`
        ref: optional unique identifier of the schema, used to reference the schema in other places
        metadata: Any other information you want to include with the schema, not used by pydantic-core
        serialization: Custom serialization schema
    """
    return _dict_not_none(
        type='is-instance', cls=cls, cls_repr=cls_repr, ref=ref, metadata=metadata, serialization=serialization
    )


class IsSubclassSchema(TypedDict, total=False):
    type: Required[Literal['is-subclass']]
    cls: Required[type[Any]]
    cls_repr: str
    ref: str
    metadata: dict[str, Any]
    serialization: SerSchema


def is_subclass_schema(
    cls: type[Any],
    *,
    cls_repr: str | None = None,
    ref: str | None = None,
    metadata: dict[str, Any] | None = None,
    serialization: SerSchema | None = None,
) -> IsInstanceSchema:
    """
    Returns a schema that checks if a value is a subtype of a class, equivalent to python's `issubclass` method, e.g.:

    ```py
    from pydantic_core import SchemaValidator, core_schema

    class A:
        pass

    class B(A):
        pass

    schema = core_schema.is_subclass_schema(cls=A)
    v = SchemaValidator(schema)
    v.validate_python(B)
    ```

    Args:
        cls: The value must be a subclass of this class
        cls_repr: If provided this string is used in the validator name instead of `repr(cls)`
        ref: optional unique identifier of the schema, used to reference the schema in other places
        metadata: Any other information you want to include with the schema, not used by pydantic-core
        serialization: Custom serialization schema
    """
    return _dict_not_none(
        type='is-subclass', cls=cls, cls_repr=cls_repr, ref=ref, metadata=metadata, serialization=serialization
    )


class CallableSchema(TypedDict, total=False):
    type: Required[Literal['callable']]
    ref: str
    metadata: dict[str, Any]
    serialization: SerSchema


def callable_schema(
    *, ref: str | None = None, metadata: dict[str, Any] | None = None, serialization: SerSchema | None = None
) -> CallableSchema:
    """
    Returns a schema that checks if a value is callable, equivalent to python's `callable` method, e.g.:

    ```py
    from pydantic_core import SchemaValidator, core_schema

    schema = core_schema.callable_schema()
    v = SchemaValidator(schema)
    v.validate_python(min)
    ```

    Args:
        ref: optional unique identifier of the schema, used to reference the schema in other places
        metadata: Any other information you want to include with the schema, not used by pydantic-core
        serialization: Custom serialization schema
    """
    return _dict_not_none(type='callable', ref=ref, metadata=metadata, serialization=serialization)


class UuidSchema(TypedDict, total=False):
    type: Required[Literal['uuid']]
    version: Literal[1, 3, 4, 5, 7]
    strict: bool
    ref: str
    metadata: dict[str, Any]
    serialization: SerSchema


def uuid_schema(
    *,
    version: Literal[1, 3, 4, 5, 6, 7, 8] | None = None,
    strict: bool | None = None,
    ref: str | None = None,
    metadata: dict[str, Any] | None = None,
    serialization: SerSchema | None = None,
) -> UuidSchema:
    return _dict_not_none(
        type='uuid', version=version, strict=strict, ref=ref, metadata=metadata, serialization=serialization
    )


class IncExSeqSerSchema(TypedDict, total=False):
    type: Required[Literal['include-exclude-sequence']]
    include: set[int]
    exclude: set[int]


def filter_seq_schema(*, include: set[int] | None = None, exclude: set[int] | None = None) -> IncExSeqSerSchema:
    return _dict_not_none(type='include-exclude-sequence', include=include, exclude=exclude)


IncExSeqOrElseSerSchema = Union[IncExSeqSerSchema, SerSchema]


class ListSchema(TypedDict, total=False):
    type: Required[Literal['list']]
    items_schema: CoreSchema
    min_length: int
    max_length: int
    fail_fast: bool
    strict: bool
    ref: str
    metadata: dict[str, Any]
    serialization: IncExSeqOrElseSerSchema


def list_schema(
    items_schema: CoreSchema | None = None,
    *,
    min_length: int | None = None,
    max_length: int | None = None,
    fail_fast: bool | None = None,
    strict: bool | None = None,
    ref: str | None = None,
    metadata: dict[str, Any] | None = None,
    serialization: IncExSeqOrElseSerSchema | None = None,
) -> ListSchema:
    """
    Returns a schema that matches a list value, e.g.:

    ```py
    from pydantic_core import SchemaValidator, core_schema

    schema = core_schema.list_schema(core_schema.int_schema(), min_length=0, max_length=10)
    v = SchemaValidator(schema)
    assert v.validate_python(['4']) == [4]
    ```

    Args:
        items_schema: The value must be a list of items that match this schema
        min_length: The value must be a list with at least this many items
        max_length: The value must be a list with at most this many items
        fail_fast: Stop validation on the first error
        strict: The value must be a list with exactly this many items
        ref: optional unique identifier of the schema, used to reference the schema in other places
        metadata: Any other information you want to include with the schema, not used by pydantic-core
        serialization: Custom serialization schema
    """
    return _dict_not_none(
        type='list',
        items_schema=items_schema,
        min_length=min_length,
        max_length=max_length,
        fail_fast=fail_fast,
        strict=strict,
        ref=ref,
        metadata=metadata,
        serialization=serialization,
    )


# @deprecated('tuple_positional_schema is deprecated. Use pydantic_core.core_schema.tuple_schema instead.')
def tuple_positional_schema(
    items_schema: list[CoreSchema],
    *,
    extras_schema: CoreSchema | None = None,
    strict: bool | None = None,
    ref: str | None = None,
    metadata: dict[str, Any] | None = None,
    serialization: IncExSeqOrElseSerSchema | None = None,
) -> TupleSchema:
    """
    Returns a schema that matches a tuple of schemas, e.g.:

    ```py
    from pydantic_core import SchemaValidator, core_schema

    schema = core_schema.tuple_positional_schema(
        [core_schema.int_schema(), core_schema.str_schema()]
    )
    v = SchemaValidator(schema)
    assert v.validate_python((1, 'hello')) == (1, 'hello')
    ```

    Args:
        items_schema: The value must be a tuple with items that match these schemas
        extras_schema: The value must be a tuple with items that match this schema
            This was inspired by JSON schema's `prefixItems` and `items` fields.
            In python's `typing.Tuple`, you can't specify a type for "extra" items -- they must all be the same type
            if the length is variable. So this field won't be set from a `typing.Tuple` annotation on a pydantic model.
        strict: The value must be a tuple with exactly this many items
        ref: optional unique identifier of the schema, used to reference the schema in other places
        metadata: Any other information you want to include with the schema, not used by pydantic-core
        serialization: Custom serialization schema
    """
    if extras_schema is not None:
        variadic_item_index = len(items_schema)
        items_schema = items_schema + [extras_schema]
    else:
        variadic_item_index = None
    return tuple_schema(
        items_schema=items_schema,
        variadic_item_index=variadic_item_index,
        strict=strict,
        ref=ref,
        metadata=metadata,
        serialization=serialization,
    )


# @deprecated('tuple_variable_schema is deprecated. Use pydantic_core.core_schema.tuple_schema instead.')
def tuple_variable_schema(
    items_schema: CoreSchema | None = None,
    *,
    min_length: int | None = None,
    max_length: int | None = None,
    strict: bool | None = None,
    ref: str | None = None,
    metadata: dict[str, Any] | None = None,
    serialization: IncExSeqOrElseSerSchema | None = None,
) -> TupleSchema:
    """
    Returns a schema that matches a tuple of a given schema, e.g.:

    ```py
    from pydantic_core import SchemaValidator, core_schema

    schema = core_schema.tuple_variable_schema(
        items_schema=core_schema.int_schema(), min_length=0, max_length=10
    )
    v = SchemaValidator(schema)
    assert v.validate_python(('1', 2, 3)) == (1, 2, 3)
    ```

    Args:
        items_schema: The value must be a tuple with items that match this schema
        min_length: The value must be a tuple with at least this many items
        max_length: The value must be a tuple with at most this many items
        strict: The value must be a tuple with exactly this many items
        ref: Optional unique identifier of the schema, used to reference the schema in other places
        metadata: Any other information you want to include with the schema, not used by pydantic-core
        serialization: Custom serialization schema
    """
    return tuple_schema(
        items_schema=[items_schema or any_schema()],
        variadic_item_index=0,
        min_length=min_length,
        max_length=max_length,
        strict=strict,
        ref=ref,
        metadata=metadata,
        serialization=serialization,
    )


class TupleSchema(TypedDict, total=False):
    type: Required[Literal['tuple']]
    items_schema: Required[list[CoreSchema]]
    variadic_item_index: int
    min_length: int
    max_length: int
    fail_fast: bool
    strict: bool
    ref: str
    metadata: dict[str, Any]
    serialization: IncExSeqOrElseSerSchema


def tuple_schema(
    items_schema: list[CoreSchema],
    *,
    variadic_item_index: int | None = None,
    min_length: int | None = None,
    max_length: int | None = None,
    fail_fast: bool | None = None,
    strict: bool | None = None,
    ref: str | None = None,
    metadata: dict[str, Any] | None = None,
    serialization: IncExSeqOrElseSerSchema | None = None,
) -> TupleSchema:
    """
    Returns a schema that matches a tuple of schemas, with an optional variadic item, e.g.:

    ```py
    from pydantic_core import SchemaValidator, core_schema

    schema = core_schema.tuple_schema(
        [core_schema.int_schema(), core_schema.str_schema(), core_schema.float_schema()],
        variadic_item_index=1,
    )
    v = SchemaValidator(schema)
    assert v.validate_python((1, 'hello', 'world', 1.5)) == (1, 'hello', 'world', 1.5)
    ```

    Args:
        items_schema: The value must be a tuple with items that match these schemas
        variadic_item_index: The index of the schema in `items_schema` to be treated as variadic (following PEP 646)
        min_length: The value must be a tuple with at least this many items
        max_length: The value must be a tuple with at most this many items
        fail_fast: Stop validation on the first error
        strict: The value must be a tuple with exactly this many items
        ref: Optional unique identifier of the schema, used to reference the schema in other places
        metadata: Any other information you want to include with the schema, not used by pydantic-core
        serialization: Custom serialization schema
    """
    return _dict_not_none(
        type='tuple',
        items_schema=items_schema,
        variadic_item_index=variadic_item_index,
        min_length=min_length,
        max_length=max_length,
        fail_fast=fail_fast,
        strict=strict,
        ref=ref,
        metadata=metadata,
        serialization=serialization,
    )


class SetSchema(TypedDict, total=False):
    type: Required[Literal['set']]
    items_schema: CoreSchema
    min_length: int
    max_length: int
    fail_fast: bool
    strict: bool
    ref: str
    metadata: dict[str, Any]
    serialization: SerSchema


def set_schema(
    items_schema: CoreSchema | None = None,
    *,
    min_length: int | None = None,
    max_length: int | None = None,
    fail_fast: bool | None = None,
    strict: bool | None = None,
    ref: str | None = None,
    metadata: dict[str, Any] | None = None,
    serialization: SerSchema | None = None,
) -> SetSchema:
    """
    Returns a schema that matches a set of a given schema, e.g.:

    ```py
    from pydantic_core import SchemaValidator, core_schema

    schema = core_schema.set_schema(
        items_schema=core_schema.int_schema(), min_length=0, max_length=10
    )
    v = SchemaValidator(schema)
    assert v.validate_python({1, '2', 3}) == {1, 2, 3}
    ```

    Args:
        items_schema: The value must be a set with items that match this schema
        min_length: The value must be a set with at least this many items
        max_length: The value must be a set with at most this many items
        fail_fast: Stop validation on the first error
        strict: The value must be a set with exactly this many items
        ref: optional unique identifier of the schema, used to reference the schema in other places
        metadata: Any other information you want to include with the schema, not used by pydantic-core
        serialization: Custom serialization schema
    """
    return _dict_not_none(
        type='set',
        items_schema=items_schema,
        min_length=min_length,
        max_length=max_length,
        fail_fast=fail_fast,
        strict=strict,
        ref=ref,
        metadata=metadata,
        serialization=serialization,
    )


class FrozenSetSchema(TypedDict, total=False):
    type: Required[Literal['frozenset']]
    items_schema: CoreSchema
    min_length: int
    max_length: int
    fail_fast: bool
    strict: bool
    ref: str
    metadata: dict[str, Any]
    serialization: SerSchema


def frozenset_schema(
    items_schema: CoreSchema | None = None,
    *,
    min_length: int | None = None,
    max_length: int | None = None,
    fail_fast: bool | None = None,
    strict: bool | None = None,
    ref: str | None = None,
    metadata: dict[str, Any] | None = None,
    serialization: SerSchema | None = None,
) -> FrozenSetSchema:
    """
    Returns a schema that matches a frozenset of a given schema, e.g.:

    ```py
    from pydantic_core import SchemaValidator, core_schema

    schema = core_schema.frozenset_schema(
        items_schema=core_schema.int_schema(), min_length=0, max_length=10
    )
    v = SchemaValidator(schema)
    assert v.validate_python(frozenset(range(3))) == frozenset({0, 1, 2})
    ```

    Args:
        items_schema: The value must be a frozenset with items that match this schema
        min_length: The value must be a frozenset with at least this many items
        max_length: The value must be a frozenset with at most this many items
        fail_fast: Stop validation on the first error
        strict: The value must be a frozenset with exactly this many items
        ref: optional unique identifier of the schema, used to reference the schema in other places
        metadata: Any other information you want to include with the schema, not used by pydantic-core
        serialization: Custom serialization schema
    """
    return _dict_not_none(
        type='frozenset',
        items_schema=items_schema,
        min_length=min_length,
        max_length=max_length,
        fail_fast=fail_fast,
        strict=strict,
        ref=ref,
        metadata=metadata,
        serialization=serialization,
    )


class GeneratorSchema(TypedDict, total=False):
    type: Required[Literal['generator']]
    items_schema: CoreSchema
    min_length: int
    max_length: int
    ref: str
    metadata: dict[str, Any]
    serialization: IncExSeqOrElseSerSchema


def generator_schema(
    items_schema: CoreSchema | None = None,
    *,
    min_length: int | None = None,
    max_length: int | None = None,
    ref: str | None = None,
    metadata: dict[str, Any] | None = None,
    serialization: IncExSeqOrElseSerSchema | None = None,
) -> GeneratorSchema:
    """
    Returns a schema that matches a generator value, e.g.:

    ```py
    from typing import Iterator
    from pydantic_core import SchemaValidator, core_schema

    def gen() -> Iterator[int]:
        yield 1

    schema = core_schema.generator_schema(items_schema=core_schema.int_schema())
    v = SchemaValidator(schema)
    v.validate_python(gen())
    ```

    Unlike other types, validated generators do not raise ValidationErrors eagerly,
    but instead will raise a ValidationError when a violating value is actually read from the generator.
    This is to ensure that "validated" generators retain the benefit of lazy evaluation.

    Args:
        items_schema: The value must be a generator with items that match this schema
        min_length: The value must be a generator that yields at least this many items
        max_length: The value must be a generator that yields at most this many items
        ref: optional unique identifier of the schema, used to reference the schema in other places
        metadata: Any other information you want to include with the schema, not used by pydantic-core
        serialization: Custom serialization schema
    """
    return _dict_not_none(
        type='generator',
        items_schema=items_schema,
        min_length=min_length,
        max_length=max_length,
        ref=ref,
        metadata=metadata,
        serialization=serialization,
    )


IncExDict = set[Union[int, str]]


class IncExDictSerSchema(TypedDict, total=False):
    type: Required[Literal['include-exclude-dict']]
    include: IncExDict
    exclude: IncExDict


def filter_dict_schema(*, include: IncExDict | None = None, exclude: IncExDict | None = None) -> IncExDictSerSchema:
    return _dict_not_none(type='include-exclude-dict', include=include, exclude=exclude)


IncExDictOrElseSerSchema = Union[IncExDictSerSchema, SerSchema]


class DictSchema(TypedDict, total=False):
    type: Required[Literal['dict']]
    keys_schema: CoreSchema  # default: AnySchema
    values_schema: CoreSchema  # default: AnySchema
    min_length: int
    max_length: int
    fail_fast: bool
    strict: bool
    ref: str
    metadata: dict[str, Any]
    serialization: IncExDictOrElseSerSchema


def dict_schema(
    keys_schema: CoreSchema | None = None,
    values_schema: CoreSchema | None = None,
    *,
    min_length: int | None = None,
    max_length: int | None = None,
    fail_fast: bool | None = None,
    strict: bool | None = None,
    ref: str | None = None,
    metadata: dict[str, Any] | None = None,
    serialization: SerSchema | None = None,
) -> DictSchema:
    """
    Returns a schema that matches a dict value, e.g.:

    ```py
    from pydantic_core import SchemaValidator, core_schema

    schema = core_schema.dict_schema(
        keys_schema=core_schema.str_schema(), values_schema=core_schema.int_schema()
    )
    v = SchemaValidator(schema)
    assert v.validate_python({'a': '1', 'b': 2}) == {'a': 1, 'b': 2}
    ```

    Args:
        keys_schema: The value must be a dict with keys that match this schema
        values_schema: The value must be a dict with values that match this schema
        min_length: The value must be a dict with at least this many items
        max_length: The value must be a dict with at most this many items
        fail_fast: Stop validation on the first error
        strict: Whether the keys and values should be validated with strict mode
        ref: optional unique identifier of the schema, used to reference the schema in other places
        metadata: Any other information you want to include with the schema, not used by pydantic-core
        serialization: Custom serialization schema
    """
    return _dict_not_none(
        type='dict',
        keys_schema=keys_schema,
        values_schema=values_schema,
        min_length=min_length,
        max_length=max_length,
        fail_fast=fail_fast,
        strict=strict,
        ref=ref,
        metadata=metadata,
        serialization=serialization,
    )


# (input_value: Any, /) -> Any
NoInfoValidatorFunction = Callable[[Any], Any]


class NoInfoValidatorFunctionSchema(TypedDict):
    type: Literal['no-info']
    function: NoInfoValidatorFunction


# (input_value: Any, info: ValidationInfo, /) -> Any
WithInfoValidatorFunction = Callable[[Any, ValidationInfo[Any]], Any]


class WithInfoValidatorFunctionSchema(TypedDict, total=False):
    type: Required[Literal['with-info']]
    function: Required[WithInfoValidatorFunction]
    field_name: str  # deprecated


ValidationFunction = Union[NoInfoValidatorFunctionSchema, WithInfoValidatorFunctionSchema]


class _ValidatorFunctionSchema(TypedDict, total=False):
    function: Required[ValidationFunction]
    schema: Required[CoreSchema]
    ref: str
    metadata: dict[str, Any]
    serialization: SerSchema


class BeforeValidatorFunctionSchema(_ValidatorFunctionSchema, total=False):
    type: Required[Literal['function-before']]
    json_schema_input_schema: CoreSchema


def no_info_before_validator_function(
    function: NoInfoValidatorFunction,
    schema: CoreSchema,
    *,
    ref: str | None = None,
    json_schema_input_schema: CoreSchema | None = None,
    metadata: dict[str, Any] | None = None,
    serialization: SerSchema | None = None,
) -> BeforeValidatorFunctionSchema:
    """
    Returns a schema that calls a validator function before validating, no `info` argument is provided, e.g.:

    ```py
    from pydantic_core import SchemaValidator, core_schema

    def fn(v: bytes) -> str:
        return v.decode() + 'world'

    func_schema = core_schema.no_info_before_validator_function(
        function=fn, schema=core_schema.str_schema()
    )
    schema = core_schema.typed_dict_schema({'a': core_schema.typed_dict_field(func_schema)})

    v = SchemaValidator(schema)
    assert v.validate_python({'a': b'hello '}) == {'a': 'hello world'}
    ```

    Args:
        function: The validator function to call
        schema: The schema to validate the output of the validator function
        ref: optional unique identifier of the schema, used to reference the schema in other places
        json_schema_input_schema: The core schema to be used to generate the corresponding JSON Schema input type
        metadata: Any other information you want to include with the schema, not used by pydantic-core
        serialization: Custom serialization schema
    """
    return _dict_not_none(
        type='function-before',
        function={'type': 'no-info', 'function': function},
        schema=schema,
        ref=ref,
        json_schema_input_schema=json_schema_input_schema,
        metadata=metadata,
        serialization=serialization,
    )


def with_info_before_validator_function(
    function: WithInfoValidatorFunction,
    schema: CoreSchema,
    *,
    field_name: str | None = None,
    ref: str | None = None,
    json_schema_input_schema: CoreSchema | None = None,
    metadata: dict[str, Any] | None = None,
    serialization: SerSchema | None = None,
) -> BeforeValidatorFunctionSchema:
    """
    Returns a schema that calls a validator function before validation, the function is called with
    an `info` argument, e.g.:

    ```py
    from pydantic_core import SchemaValidator, core_schema

    def fn(v: bytes, info: core_schema.ValidationInfo) -> str:
        assert info.data is not None
        assert info.field_name is not None
        return v.decode() + 'world'

    func_schema = core_schema.with_info_before_validator_function(
        function=fn, schema=core_schema.str_schema()
    )
    schema = core_schema.typed_dict_schema({'a': core_schema.typed_dict_field(func_schema)})

    v = SchemaValidator(schema)
    assert v.validate_python({'a': b'hello '}) == {'a': 'hello world'}
    ```

    Args:
        function: The validator function to call
        field_name: The name of the field this validator is applied to, if any (deprecated)
        schema: The schema to validate the output of the validator function
        ref: optional unique identifier of the schema, used to reference the schema in other places
        json_schema_input_schema: The core schema to be used to generate the corresponding JSON Schema input type
        metadata: Any other information you want to include with the schema, not used by pydantic-core
        serialization: Custom serialization schema
    """
    if field_name is not None:
        warnings.warn(
            'The `field_name` argument on `with_info_before_validator_function` is deprecated, it will be passed to the function through `ValidationState` instead.',
            DeprecationWarning,
            stacklevel=2,
        )

    return _dict_not_none(
        type='function-before',
        function=_dict_not_none(type='with-info', function=function, field_name=field_name),
        schema=schema,
        ref=ref,
        json_schema_input_schema=json_schema_input_schema,
        metadata=metadata,
        serialization=serialization,
    )


class AfterValidatorFunctionSchema(_ValidatorFunctionSchema, total=False):
    type: Required[Literal['function-after']]


def no_info_after_validator_function(
    function: NoInfoValidatorFunction,
    schema: CoreSchema,
    *,
    ref: str | None = None,
    json_schema_input_schema: CoreSchema | None = None,
    metadata: dict[str, Any] | None = None,
    serialization: SerSchema | None = None,
) -> AfterValidatorFunctionSchema:
    """
    Returns a schema that calls a validator function after validating, no `info` argument is provided, e.g.:

    ```py
    from pydantic_core import SchemaValidator, core_schema

    def fn(v: str) -> str:
        return v + 'world'

    func_schema = core_schema.no_info_after_validator_function(fn, core_schema.str_schema())
    schema = core_schema.typed_dict_schema({'a': core_schema.typed_dict_field(func_schema)})

    v = SchemaValidator(schema)
    assert v.validate_python({'a': b'hello '}) == {'a': 'hello world'}
    ```

    Args:
        function: The validator function to call after the schema is validated
        schema: The schema to validate before the validator function
        ref: optional unique identifier of the schema, used to reference the schema in other places
        json_schema_input_schema: The core schema to be used to generate the corresponding JSON Schema input type
        metadata: Any other information you want to include with the schema, not used by pydantic-core
        serialization: Custom serialization schema
    """
    return _dict_not_none(
        type='function-after',
        function={'type': 'no-info', 'function': function},
        schema=schema,
        ref=ref,
        json_schema_input_schema=json_schema_input_schema,
        metadata=metadata,
        serialization=serialization,
    )


def with_info_after_validator_function(
    function: WithInfoValidatorFunction,
    schema: CoreSchema,
    *,
    field_name: str | None = None,
    ref: str | None = None,
    metadata: dict[str, Any] | None = None,
    serialization: SerSchema | None = None,
) -> AfterValidatorFunctionSchema:
    """
    Returns a schema that calls a validator function after validation, the function is called with
    an `info` argument, e.g.:

    ```py
    from pydantic_core import SchemaValidator, core_schema

    def fn(v: str, info: core_schema.ValidationInfo) -> str:
        assert info.data is not None
        assert info.field_name is not None
        return v + 'world'

    func_schema = core_schema.with_info_after_validator_function(
        function=fn, schema=core_schema.str_schema()
    )
    schema = core_schema.typed_dict_schema({'a': core_schema.typed_dict_field(func_schema)})

    v = SchemaValidator(schema)
    assert v.validate_python({'a': b'hello '}) == {'a': 'hello world'}
    ```

    Args:
        function: The validator function to call after the schema is validated
        schema: The schema to validate before the validator function
        field_name: The name of the field this validator is applied to, if any (deprecated)
        ref: optional unique identifier of the schema, used to reference the schema in other places
        metadata: Any other information you want to include with the schema, not used by pydantic-core
        serialization: Custom serialization schema
    """
    if field_name is not None:
        warnings.warn(
            'The `field_name` argument on `with_info_after_validator_function` is deprecated, it will be passed to the function through `ValidationState` instead.',
            DeprecationWarning,
            stacklevel=2,
        )

    return _dict_not_none(
        type='function-after',
        function=_dict_not_none(type='with-info', function=function, field_name=field_name),
        schema=schema,
        ref=ref,
        metadata=metadata,
        serialization=serialization,
    )


class ValidatorFunctionWrapHandler(Protocol):
    def __call__(self, input_value: Any, outer_location: str | int | None = None, /) -> Any:  # pragma: no cover
        ...


# (input_value: Any, validator: ValidatorFunctionWrapHandler, /) -> Any
NoInfoWrapValidatorFunction = Callable[[Any, ValidatorFunctionWrapHandler], Any]


class NoInfoWrapValidatorFunctionSchema(TypedDict):
    type: Literal['no-info']
    function: NoInfoWrapValidatorFunction


# (input_value: Any, validator: ValidatorFunctionWrapHandler, info: ValidationInfo, /) -> Any
WithInfoWrapValidatorFunction = Callable[[Any, ValidatorFunctionWrapHandler, ValidationInfo[Any]], Any]


class WithInfoWrapValidatorFunctionSchema(TypedDict, total=False):
    type: Required[Literal['with-info']]
    function: Required[WithInfoWrapValidatorFunction]
    field_name: str  # deprecated


WrapValidatorFunction = Union[NoInfoWrapValidatorFunctionSchema, WithInfoWrapValidatorFunctionSchema]


class WrapValidatorFunctionSchema(TypedDict, total=False):
    type: Required[Literal['function-wrap']]
    function: Required[WrapValidatorFunction]
    schema: Required[CoreSchema]
    ref: str
    json_schema_input_schema: CoreSchema
    metadata: dict[str, Any]
    serialization: SerSchema


def no_info_wrap_validator_function(
    function: NoInfoWrapValidatorFunction,
    schema: CoreSchema,
    *,
    ref: str | None = None,
    json_schema_input_schema: CoreSchema | None = None,
    metadata: dict[str, Any] | None = None,
    serialization: SerSchema | None = None,
) -> WrapValidatorFunctionSchema:
    """
    Returns a schema which calls a function with a `validator` callable argument which can
    optionally be used to call inner validation with the function logic, this is much like the
    "onion" implementation of middleware in many popular web frameworks, no `info` argument is passed, e.g.:

    ```py
    from pydantic_core import SchemaValidator, core_schema

    def fn(
        v: str,
        validator: core_schema.ValidatorFunctionWrapHandler,
    ) -> str:
        return validator(input_value=v) + 'world'

    schema = core_schema.no_info_wrap_validator_function(
        function=fn, schema=core_schema.str_schema()
    )
    v = SchemaValidator(schema)
    assert v.validate_python('hello ') == 'hello world'
    ```

    Args:
        function: The validator function to call
        schema: The schema to validate the output of the validator function
        ref: optional unique identifier of the schema, used to reference the schema in other places
        json_schema_input_schema: The core schema to be used to generate the corresponding JSON Schema input type
        metadata: Any other information you want to include with the schema, not used by pydantic-core
        serialization: Custom serialization schema
    """
    return _dict_not_none(
        type='function-wrap',
        function={'type': 'no-info', 'function': function},
        schema=schema,
        json_schema_input_schema=json_schema_input_schema,
        ref=ref,
        metadata=metadata,
        serialization=serialization,
    )


def with_info_wrap_validator_function(
    function: WithInfoWrapValidatorFunction,
    schema: CoreSchema,
    *,
    field_name: str | None = None,
    json_schema_input_schema: CoreSchema | None = None,
    ref: str | None = None,
    metadata: dict[str, Any] | None = None,
    serialization: SerSchema | None = None,
) -> WrapValidatorFunctionSchema:
    """
    Returns a schema which calls a function with a `validator` callable argument which can
    optionally be used to call inner validation with the function logic, this is much like the
    "onion" implementation of middleware in many popular web frameworks, an `info` argument is also passed, e.g.:

    ```py
    from pydantic_core import SchemaValidator, core_schema

    def fn(
        v: str,
        validator: core_schema.ValidatorFunctionWrapHandler,
        info: core_schema.ValidationInfo,
    ) -> str:
        return validator(input_value=v) + 'world'

    schema = core_schema.with_info_wrap_validator_function(
        function=fn, schema=core_schema.str_schema()
    )
    v = SchemaValidator(schema)
    assert v.validate_python('hello ') == 'hello world'
    ```

    Args:
        function: The validator function to call
        schema: The schema to validate the output of the validator function
        field_name: The name of the field this validator is applied to, if any (deprecated)
        json_schema_input_schema: The core schema to be used to generate the corresponding JSON Schema input type
        ref: optional unique identifier of the schema, used to reference the schema in other places
        metadata: Any other information you want to include with the schema, not used by pydantic-core
        serialization: Custom serialization schema
    """
    if field_name is not None:
        warnings.warn(
            'The `field_name` argument on `with_info_wrap_validator_function` is deprecated, it will be passed to the function through `ValidationState` instead.',
            DeprecationWarning,
            stacklevel=2,
        )

    return _dict_not_none(
        type='function-wrap',
        function=_dict_not_none(type='with-info', function=function, field_name=field_name),
        schema=schema,
        json_schema_input_schema=json_schema_input_schema,
        ref=ref,
        metadata=metadata,
        serialization=serialization,
    )


class PlainValidatorFunctionSchema(TypedDict, total=False):
    type: Required[Literal['function-plain']]
    function: Required[ValidationFunction]
    ref: str
    json_schema_input_schema: CoreSchema
    metadata: dict[str, Any]
    serialization: SerSchema


def no_info_plain_validator_function(
    function: NoInfoValidatorFunction,
    *,
    ref: str | None = None,
    json_schema_input_schema: CoreSchema | None = None,
    metadata: dict[str, Any] | None = None,
    serialization: SerSchema | None = None,
) -> PlainValidatorFunctionSchema:
    """
    Returns a schema that uses the provided function for validation, no `info` argument is passed, e.g.:

    ```py
    from pydantic_core import SchemaValidator, core_schema

    def fn(v: str) -> str:
        assert 'hello' in v
        return v + 'world'

    schema = core_schema.no_info_plain_validator_function(function=fn)
    v = SchemaValidator(schema)
    assert v.validate_python('hello ') == 'hello world'
    ```

    Args:
        function: The validator function to call
        ref: optional unique identifier of the schema, used to reference the schema in other places
        json_schema_input_schema: The core schema to be used to generate the corresponding JSON Schema input type
        metadata: Any other information you want to include with the schema, not used by pydantic-core
        serialization: Custom serialization schema
    """
    return _dict_not_none(
        type='function-plain',
        function={'type': 'no-info', 'function': function},
        ref=ref,
        json_schema_input_schema=json_schema_input_schema,
        metadata=metadata,
        serialization=serialization,
    )


def with_info_plain_validator_function(
    function: WithInfoValidatorFunction,
    *,
    field_name: str | None = None,
    ref: str | None = None,
    json_schema_input_schema: CoreSchema | None = None,
    metadata: dict[str, Any] | None = None,
    serialization: SerSchema | None = None,
) -> PlainValidatorFunctionSchema:
    """
    Returns a schema that uses the provided function for validation, an `info` argument is passed, e.g.:

    ```py
    from pydantic_core import SchemaValidator, core_schema

    def fn(v: str, info: core_schema.ValidationInfo) -> str:
        assert 'hello' in v
        return v + 'world'

    schema = core_schema.with_info_plain_validator_function(function=fn)
    v = SchemaValidator(schema)
    assert v.validate_python('hello ') == 'hello world'
    ```

    Args:
        function: The validator function to call
        field_name: The name of the field this validator is applied to, if any (deprecated)
        ref: optional unique identifier of the schema, used to reference the schema in other places
        json_schema_input_schema: The core schema to be used to generate the corresponding JSON Schema input type
        metadata: Any other information you want to include with the schema, not used by pydantic-core
        serialization: Custom serialization schema
    """
    if field_name is not None:
        warnings.warn(
            'The `field_name` argument on `with_info_plain_validator_function` is deprecated, it will be passed to the function through `ValidationState` instead.',
            DeprecationWarning,
            stacklevel=2,
        )

    return _dict_not_none(
        type='function-plain',
        function=_dict_not_none(type='with-info', function=function, field_name=field_name),
        ref=ref,
        json_schema_input_schema=json_schema_input_schema,
        metadata=metadata,
        serialization=serialization,
    )


class WithDefaultSchema(TypedDict, total=False):
    type: Required[Literal['default']]
    schema: Required[CoreSchema]
    default: Any
    default_factory: Union[Callable[[], Any], Callable[[dict[str, Any]], Any]]
    default_factory_takes_data: bool
    on_error: Literal['raise', 'omit', 'default']  # default: 'raise'
    validate_default: bool  # default: False
    strict: bool
    ref: str
    metadata: dict[str, Any]
    serialization: SerSchema


def with_default_schema(
    schema: CoreSchema,
    *,
    default: Any = PydanticUndefined,
    default_factory: Union[Callable[[], Any], Callable[[dict[str, Any]], Any], None] = None,
    default_factory_takes_data: bool | None = None,
    on_error: Literal['raise', 'omit', 'default'] | None = None,
    validate_default: bool | None = None,
    strict: bool | None = None,
    ref: str | None = None,
    metadata: dict[str, Any] | None = None,
    serialization: SerSchema | None = None,
) -> WithDefaultSchema:
    """
    Returns a schema that adds a default value to the given schema, e.g.:

    ```py
    from pydantic_core import SchemaValidator, core_schema

    schema = core_schema.with_default_schema(core_schema.str_schema(), default='hello')
    wrapper_schema = core_schema.typed_dict_schema(
        {'a': core_schema.typed_dict_field(schema)}
    )
    v = SchemaValidator(wrapper_schema)
    assert v.validate_python({}) == v.validate_python({'a': 'hello'})
    ```

    Args:
        schema: The schema to add a default value to
        default: The default value to use
        default_factory: A callable that returns the default value to use
        default_factory_takes_data: Whether the default factory takes a validated data argument
        on_error: What to do if the schema validation fails. One of 'raise', 'omit', 'default'
        validate_default: Whether the default value should be validated
        strict: Whether the underlying schema should be validated with strict mode
        ref: optional unique identifier of the schema, used to reference the schema in other places
        metadata: Any other information you want to include with the schema, not used by pydantic-core
        serialization: Custom serialization schema
    """
    s = _dict_not_none(
        type='default',
        schema=schema,
        default_factory=default_factory,
        default_factory_takes_data=default_factory_takes_data,
        on_error=on_error,
        validate_default=validate_default,
        strict=strict,
        ref=ref,
        metadata=metadata,
        serialization=serialization,
    )
    if default is not PydanticUndefined:
        s['default'] = default
    return s


class NullableSchema(TypedDict, total=False):
    type: Required[Literal['nullable']]
    schema: Required[CoreSchema]
    strict: bool
    ref: str
    metadata: dict[str, Any]
    serialization: SerSchema


def nullable_schema(
    schema: CoreSchema,
    *,
    strict: bool | None = None,
    ref: str | None = None,
    metadata: dict[str, Any] | None = None,
    serialization: SerSchema | None = None,
) -> NullableSchema:
    """
    Returns a schema that matches a nullable value, e.g.:

    ```py
    from pydantic_core import SchemaValidator, core_schema

    schema = core_schema.nullable_schema(core_schema.str_schema())
    v = SchemaValidator(schema)
    assert v.validate_python(None) is None
    ```

    Args:
        schema: The schema to wrap
        strict: Whether the underlying schema should be validated with strict mode
        ref: optional unique identifier of the schema, used to reference the schema in other places
        metadata: Any other information you want to include with the schema, not used by pydantic-core
        serialization: Custom serialization schema
    """
    return _dict_not_none(
        type='nullable', schema=schema, strict=strict, ref=ref, metadata=metadata, serialization=serialization
    )


class UnionSchema(TypedDict, total=False):
    type: Required[Literal['union']]
    choices: Required[list[Union[CoreSchema, tuple[CoreSchema, str]]]]
    # default true, whether to automatically collapse unions with one element to the inner validator
    auto_collapse: bool
    custom_error_type: str
    custom_error_message: str
    custom_error_context: dict[str, Union[str, int, float]]
    mode: Literal['smart', 'left_to_right']  # default: 'smart'
    strict: bool
    ref: str
    metadata: dict[str, Any]
    serialization: SerSchema


def union_schema(
    choices: list[CoreSchema | tuple[CoreSchema, str]],
    *,
    auto_collapse: bool | None = None,
    custom_error_type: str | None = None,
    custom_error_message: str | None = None,
    custom_error_context: dict[str, str | int] | None = None,
    mode: Literal['smart', 'left_to_right'] | None = None,
    ref: str | None = None,
    metadata: dict[str, Any] | None = None,
    serialization: SerSchema | None = None,
) -> UnionSchema:
    """
    Returns a schema that matches a union value, e.g.:

    ```py
    from pydantic_core import SchemaValidator, core_schema

    schema = core_schema.union_schema([core_schema.str_schema(), core_schema.int_schema()])
    v = SchemaValidator(schema)
    assert v.validate_python('hello') == 'hello'
    assert v.validate_python(1) == 1
    ```

    Args:
        choices: The schemas to match. If a tuple, the second item is used as the label for the case.
        auto_collapse: whether to automatically collapse unions with one element to the inner validator, default true
        custom_error_type: The custom error type to use if the validation fails
        custom_error_message: The custom error message to use if the validation fails
        custom_error_context: The custom error context to use if the validation fails
        mode: How to select which choice to return
            * `smart` (default) will try to return the choice which is the closest match to the input value
            * `left_to_right` will return the first choice in `choices` which succeeds validation
        ref: optional unique identifier of the schema, used to reference the schema in other places
        metadata: Any other information you want to include with the schema, not used by pydantic-core
        serialization: Custom serialization schema
    """
    return _dict_not_none(
        type='union',
        choices=choices,
        auto_collapse=auto_collapse,
        custom_error_type=custom_error_type,
        custom_error_message=custom_error_message,
        custom_error_context=custom_error_context,
        mode=mode,
        ref=ref,
        metadata=metadata,
        serialization=serialization,
    )


class TaggedUnionSchema(TypedDict, total=False):
    type: Required[Literal['tagged-union']]
    choices: Required[dict[Hashable, CoreSchema]]
    discriminator: Required[Union[str, list[Union[str, int]], list[list[Union[str, int]]], Callable[[Any], Hashable]]]
    custom_error_type: str
    custom_error_message: str
    custom_error_context: dict[str, Union[str, int, float]]
    strict: bool
    from_attributes: bool  # default: True
    ref: str
    metadata: dict[str, Any]
    serialization: SerSchema


def tagged_union_schema(
    choices: dict[Any, CoreSchema],
    discriminator: str | list[str | int] | list[list[str | int]] | Callable[[Any], Any],
    *,
    custom_error_type: str | None = None,
    custom_error_message: str | None = None,
    custom_error_context: dict[str, int | str | float] | None = None,
    strict: bool | None = None,
    from_attributes: bool | None = None,
    ref: str | None = None,
    metadata: dict[str, Any] | None = None,
    serialization: SerSchema | None = None,
) -> TaggedUnionSchema:
    """
    Returns a schema that matches a tagged union value, e.g.:

    ```py
    from pydantic_core import SchemaValidator, core_schema

    apple_schema = core_schema.typed_dict_schema(
        {
            'foo': core_schema.typed_dict_field(core_schema.str_schema()),
            'bar': core_schema.typed_dict_field(core_schema.int_schema()),
        }
    )
    banana_schema = core_schema.typed_dict_schema(
        {
            'foo': core_schema.typed_dict_field(core_schema.str_schema()),
            'spam': core_schema.typed_dict_field(
                core_schema.list_schema(items_schema=core_schema.int_schema())
            ),
        }
    )
    schema = core_schema.tagged_union_schema(
        choices={
            'apple': apple_schema,
            'banana': banana_schema,
        },
        discriminator='foo',
    )
    v = SchemaValidator(schema)
    assert v.validate_python({'foo': 'apple', 'bar': '123'}) == {'foo': 'apple', 'bar': 123}
    assert v.validate_python({'foo': 'banana', 'spam': [1, 2, 3]}) == {
        'foo': 'banana',
        'spam': [1, 2, 3],
    }
    ```

    Args:
        choices: The schemas to match
            When retrieving a schema from `choices` using the discriminator value, if the value is a str,
            it should be fed back into the `choices` map until a schema is obtained
            (This approach is to prevent multiple ownership of a single schema in Rust)
        discriminator: The discriminator to use to determine the schema to use
            * If `discriminator` is a str, it is the name of the attribute to use as the discriminator
            * If `discriminator` is a list of int/str, it should be used as a "path" to access the discriminator
            * If `discriminator` is a list of lists, each inner list is a path, and the first path that exists is used
            * If `discriminator` is a callable, it should return the discriminator when called on the value to validate;
              the callable can return `None` to indicate that there is no matching discriminator present on the input
        custom_error_type: The custom error type to use if the validation fails
        custom_error_message: The custom error message to use if the validation fails
        custom_error_context: The custom error context to use if the validation fails
        strict: Whether the underlying schemas should be validated with strict mode
        from_attributes: Whether to use the attributes of the object to retrieve the discriminator value
        ref: optional unique identifier of the schema, used to reference the schema in other places
        metadata: Any other information you want to include with the schema, not used by pydantic-core
        serialization: Custom serialization schema
    """
    return _dict_not_none(
        type='tagged-union',
        choices=choices,
        discriminator=discriminator,
        custom_error_type=custom_error_type,
        custom_error_message=custom_error_message,
        custom_error_context=custom_error_context,
        strict=strict,
        from_attributes=from_attributes,
        ref=ref,
        metadata=metadata,
        serialization=serialization,
    )


class ChainSchema(TypedDict, total=False):
    type: Required[Literal['chain']]
    steps: Required[list[CoreSchema]]
    ref: str
    metadata: dict[str, Any]
    serialization: SerSchema


def chain_schema(
    steps: list[CoreSchema],
    *,
    ref: str | None = None,
    metadata: dict[str, Any] | None = None,
    serialization: SerSchema | None = None,
) -> ChainSchema:
    """
    Returns a schema that chains the provided validation schemas, e.g.:

    ```py
    from pydantic_core import SchemaValidator, core_schema

    def fn(v: str, info: core_schema.ValidationInfo) -> str:
        assert 'hello' in v
        return v + ' world'

    fn_schema = core_schema.with_info_plain_validator_function(function=fn)
    schema = core_schema.chain_schema(
        [fn_schema, fn_schema, fn_schema, core_schema.str_schema()]
    )
    v = SchemaValidator(schema)
    assert v.validate_python('hello') == 'hello world world world'
    ```

    Args:
        steps: The schemas to chain
        ref: optional unique identifier of the schema, used to reference the schema in other places
        metadata: Any other information you want to include with the schema, not used by pydantic-core
        serialization: Custom serialization schema
    """
    return _dict_not_none(type='chain', steps=steps, ref=ref, metadata=metadata, serialization=serialization)


class LaxOrStrictSchema(TypedDict, total=False):
    type: Required[Literal['lax-or-strict']]
    lax_schema: Required[CoreSchema]
    strict_schema: Required[CoreSchema]
    strict: bool
    ref: str
    metadata: dict[str, Any]
    serialization: SerSchema


def lax_or_strict_schema(
    lax_schema: CoreSchema,
    strict_schema: CoreSchema,
    *,
    strict: bool | None = None,
    ref: str | None = None,
    metadata: dict[str, Any] | None = None,
    serialization: SerSchema | None = None,
) -> LaxOrStrictSchema:
    """
    Returns a schema that uses the lax or strict schema, e.g.:

    ```py
    from pydantic_core import SchemaValidator, core_schema

    def fn(v: str, info: core_schema.ValidationInfo) -> str:
        assert 'hello' in v
        return v + ' world'

    lax_schema = core_schema.int_schema(strict=False)
    strict_schema = core_schema.int_schema(strict=True)

    schema = core_schema.lax_or_strict_schema(
        lax_schema=lax_schema, strict_schema=strict_schema, strict=True
    )
    v = SchemaValidator(schema)
    assert v.validate_python(123) == 123

    schema = core_schema.lax_or_strict_schema(
        lax_schema=lax_schema, strict_schema=strict_schema, strict=False
    )
    v = SchemaValidator(schema)
    assert v.validate_python('123') == 123
    ```

    Args:
        lax_schema: The lax schema to use
        strict_schema: The strict schema to use
        strict: Whether the strict schema should be used
        ref: optional unique identifier of the schema, used to reference the schema in other places
        metadata: Any other information you want to include with the schema, not used by pydantic-core
        serialization: Custom serialization schema
    """
    return _dict_not_none(
        type='lax-or-strict',
        lax_schema=lax_schema,
        strict_schema=strict_schema,
        strict=strict,
        ref=ref,
        metadata=metadata,
        serialization=serialization,
    )


class JsonOrPythonSchema(TypedDict, total=False):
    type: Required[Literal['json-or-python']]
    json_schema: Required[CoreSchema]
    python_schema: Required[CoreSchema]
    ref: str
    metadata: dict[str, Any]
    serialization: SerSchema


def json_or_python_schema(
    json_schema: CoreSchema,
    python_schema: CoreSchema,
    *,
    ref: str | None = None,
    metadata: dict[str, Any] | None = None,
    serialization: SerSchema | None = None,
) -> JsonOrPythonSchema:
    """
    Returns a schema that uses the Json or Python schema depending on the input:

    ```py
    from pydantic_core import SchemaValidator, ValidationError, core_schema

    v = SchemaValidator(
        core_schema.json_or_python_schema(
            json_schema=core_schema.int_schema(),
            python_schema=core_schema.int_schema(strict=True),
        )
    )

    assert v.validate_json('"123"') == 123

    try:
        v.validate_python('123')
    except ValidationError:
        pass
    else:
        raise AssertionError('Validation should have failed')
    ```

    Args:
        json_schema: The schema to use for Json inputs
        python_schema: The schema to use for Python inputs
        ref: optional unique identifier of the schema, used to reference the schema in other places
        metadata: Any other information you want to include with the schema, not used by pydantic-core
        serialization: Custom serialization schema
    """
    return _dict_not_none(
        type='json-or-python',
        json_schema=json_schema,
        python_schema=python_schema,
        ref=ref,
        metadata=metadata,
        serialization=serialization,
    )


class TypedDictField(TypedDict, total=False):
    type: Required[Literal['typed-dict-field']]
    schema: Required[CoreSchema]
    required: bool
    validation_alias: Union[str, list[Union[str, int]], list[list[Union[str, int]]]]
    serialization_alias: str
    serialization_exclude: bool  # default: False
    metadata: dict[str, Any]
    serialization_exclude_if: Callable[[Any], bool]  # default None


def typed_dict_field(
    schema: CoreSchema,
    *,
    required: bool | None = None,
    validation_alias: str | list[str | int] | list[list[str | int]] | None = None,
    serialization_alias: str | None = None,
    serialization_exclude: bool | None = None,
    metadata: dict[str, Any] | None = None,
    serialization_exclude_if: Callable[[Any], bool] | None = None,
) -> TypedDictField:
    """
    Returns a schema that matches a typed dict field, e.g.:

    ```py
    from pydantic_core import core_schema

    field = core_schema.typed_dict_field(schema=core_schema.int_schema(), required=True)
    ```

    Args:
        schema: The schema to use for the field
        required: Whether the field is required, otherwise uses the value from `total` on the typed dict
        validation_alias: The alias(es) to use to find the field in the validation data
        serialization_alias: The alias to use as a key when serializing
        serialization_exclude: Whether to exclude the field when serializing
        serialization_exclude_if: A callable that determines whether to exclude the field when serializing based on its value.
        metadata: Any other information you want to include with the schema, not used by pydantic-core
    """
    return _dict_not_none(
        type='typed-dict-field',
        schema=schema,
        required=required,
        validation_alias=validation_alias,
        serialization_alias=serialization_alias,
        serialization_exclude=serialization_exclude,
        serialization_exclude_if=serialization_exclude_if,
        metadata=metadata,
    )


class TypedDictSchema(TypedDict, total=False):
    type: Required[Literal['typed-dict']]
    fields: Required[dict[str, TypedDictField]]
    cls: type[Any]
    cls_name: str
    computed_fields: list[ComputedField]
    strict: bool
    extras_schema: CoreSchema
    # all these values can be set via config, equivalent fields have `typed_dict_` prefix
    extra_behavior: ExtraBehavior
    total: bool  # default: True
<<<<<<< HEAD
    populate_by_name: bool  # replaces `allow_population_by_field_name` in pydantic v1
    fail_fast: bool  # default: False
=======
>>>>>>> 0cd11fe5
    ref: str
    metadata: dict[str, Any]
    serialization: SerSchema
    config: CoreConfig


def typed_dict_schema(
    fields: dict[str, TypedDictField],
    *,
    cls: type[Any] | None = None,
    cls_name: str | None = None,
    computed_fields: list[ComputedField] | None = None,
    strict: bool | None = None,
    extras_schema: CoreSchema | None = None,
    extra_behavior: ExtraBehavior | None = None,
    total: bool | None = None,
<<<<<<< HEAD
    populate_by_name: bool | None = None,
    fail_fast: bool | None = None,
=======
>>>>>>> 0cd11fe5
    ref: str | None = None,
    metadata: dict[str, Any] | None = None,
    serialization: SerSchema | None = None,
    config: CoreConfig | None = None,
) -> TypedDictSchema:
    """
    Returns a schema that matches a typed dict, e.g.:

    ```py
    from typing_extensions import TypedDict

    from pydantic_core import SchemaValidator, core_schema

    class MyTypedDict(TypedDict):
        a: str

    wrapper_schema = core_schema.typed_dict_schema(
        {'a': core_schema.typed_dict_field(core_schema.str_schema())}, cls=MyTypedDict
    )
    v = SchemaValidator(wrapper_schema)
    assert v.validate_python({'a': 'hello'}) == {'a': 'hello'}
    ```

    Args:
        fields: The fields to use for the typed dict
        cls: The class to use for the typed dict
        cls_name: The name to use in error locations. Falls back to `cls.__name__`, or the validator name if no class
            is provided.
        computed_fields: Computed fields to use when serializing the model, only applies when directly inside a model
        strict: Whether the typed dict is strict
        extras_schema: The extra validator to use for the typed dict
        ref: optional unique identifier of the schema, used to reference the schema in other places
        metadata: Any other information you want to include with the schema, not used by pydantic-core
        extra_behavior: The extra behavior to use for the typed dict
        total: Whether the typed dict is total, otherwise uses `typed_dict_total` from config
<<<<<<< HEAD
        populate_by_name: Whether the typed dict should populate by name
        fail_fast: Stop validation on the first error
=======
>>>>>>> 0cd11fe5
        serialization: Custom serialization schema
    """
    return _dict_not_none(
        type='typed-dict',
        fields=fields,
        cls=cls,
        cls_name=cls_name,
        computed_fields=computed_fields,
        strict=strict,
        extras_schema=extras_schema,
        extra_behavior=extra_behavior,
        total=total,
<<<<<<< HEAD
        populate_by_name=populate_by_name,
        fail_fast=fail_fast,
=======
>>>>>>> 0cd11fe5
        ref=ref,
        metadata=metadata,
        serialization=serialization,
        config=config,
    )


class ModelField(TypedDict, total=False):
    type: Required[Literal['model-field']]
    schema: Required[CoreSchema]
    validation_alias: Union[str, list[Union[str, int]], list[list[Union[str, int]]]]
    serialization_alias: str
    serialization_exclude: bool  # default: False
    serialization_exclude_if: Callable[[Any], bool]  # default: None
    frozen: bool
    metadata: dict[str, Any]


def model_field(
    schema: CoreSchema,
    *,
    validation_alias: str | list[str | int] | list[list[str | int]] | None = None,
    serialization_alias: str | None = None,
    serialization_exclude: bool | None = None,
    serialization_exclude_if: Callable[[Any], bool] | None = None,
    frozen: bool | None = None,
    metadata: dict[str, Any] | None = None,
) -> ModelField:
    """
    Returns a schema for a model field, e.g.:

    ```py
    from pydantic_core import core_schema

    field = core_schema.model_field(schema=core_schema.int_schema())
    ```

    Args:
        schema: The schema to use for the field
        validation_alias: The alias(es) to use to find the field in the validation data
        serialization_alias: The alias to use as a key when serializing
        serialization_exclude: Whether to exclude the field when serializing
        serialization_exclude_if: A Callable that determines whether to exclude a field during serialization based on its value.
        frozen: Whether the field is frozen
        metadata: Any other information you want to include with the schema, not used by pydantic-core
    """
    return _dict_not_none(
        type='model-field',
        schema=schema,
        validation_alias=validation_alias,
        serialization_alias=serialization_alias,
        serialization_exclude=serialization_exclude,
        serialization_exclude_if=serialization_exclude_if,
        frozen=frozen,
        metadata=metadata,
    )


class ModelFieldsSchema(TypedDict, total=False):
    type: Required[Literal['model-fields']]
    fields: Required[dict[str, ModelField]]
    model_name: str
    computed_fields: list[ComputedField]
    strict: bool
    extras_schema: CoreSchema
    extras_keys_schema: CoreSchema
    extra_behavior: ExtraBehavior
    from_attributes: bool
    ref: str
    metadata: dict[str, Any]
    serialization: SerSchema


def model_fields_schema(
    fields: dict[str, ModelField],
    *,
    model_name: str | None = None,
    computed_fields: list[ComputedField] | None = None,
    strict: bool | None = None,
    extras_schema: CoreSchema | None = None,
    extras_keys_schema: CoreSchema | None = None,
    extra_behavior: ExtraBehavior | None = None,
    from_attributes: bool | None = None,
    ref: str | None = None,
    metadata: dict[str, Any] | None = None,
    serialization: SerSchema | None = None,
) -> ModelFieldsSchema:
    """
    Returns a schema that matches the fields of a Pydantic model, e.g.:

    ```py
    from pydantic_core import SchemaValidator, core_schema

    wrapper_schema = core_schema.model_fields_schema(
        {'a': core_schema.model_field(core_schema.str_schema())}
    )
    v = SchemaValidator(wrapper_schema)
    print(v.validate_python({'a': 'hello'}))
    #> ({'a': 'hello'}, None, {'a'})
    ```

    Args:
        fields: The fields of the model
        model_name: The name of the model, used for error messages, defaults to "Model"
        computed_fields: Computed fields to use when serializing the model, only applies when directly inside a model
        strict: Whether the model is strict
        extras_schema: The schema to use when validating extra input data
        extras_keys_schema: The schema to use when validating the keys of extra input data
        ref: optional unique identifier of the schema, used to reference the schema in other places
        metadata: Any other information you want to include with the schema, not used by pydantic-core
        extra_behavior: The extra behavior to use for the model fields
        from_attributes: Whether the model fields should be populated from attributes
        serialization: Custom serialization schema
    """
    return _dict_not_none(
        type='model-fields',
        fields=fields,
        model_name=model_name,
        computed_fields=computed_fields,
        strict=strict,
        extras_schema=extras_schema,
        extras_keys_schema=extras_keys_schema,
        extra_behavior=extra_behavior,
        from_attributes=from_attributes,
        ref=ref,
        metadata=metadata,
        serialization=serialization,
    )


class ModelSchema(TypedDict, total=False):
    type: Required[Literal['model']]
    cls: Required[type[Any]]
    generic_origin: type[Any]
    schema: Required[CoreSchema]
    custom_init: bool
    root_model: bool
    post_init: str
    revalidate_instances: Literal['always', 'never', 'subclass-instances']  # default: 'never'
    strict: bool
    frozen: bool
    extra_behavior: ExtraBehavior
    config: CoreConfig
    ref: str
    metadata: dict[str, Any]
    serialization: SerSchema


def model_schema(
    cls: type[Any],
    schema: CoreSchema,
    *,
    generic_origin: type[Any] | None = None,
    custom_init: bool | None = None,
    root_model: bool | None = None,
    post_init: str | None = None,
    revalidate_instances: Literal['always', 'never', 'subclass-instances'] | None = None,
    strict: bool | None = None,
    frozen: bool | None = None,
    extra_behavior: ExtraBehavior | None = None,
    config: CoreConfig | None = None,
    ref: str | None = None,
    metadata: dict[str, Any] | None = None,
    serialization: SerSchema | None = None,
) -> ModelSchema:
    """
    A model schema generally contains a typed-dict schema.
    It will run the typed dict validator, then create a new class
    and set the dict and fields set returned from the typed dict validator
    to `__dict__` and `__pydantic_fields_set__` respectively.

    Example:

    ```py
    from pydantic_core import CoreConfig, SchemaValidator, core_schema

    class MyModel:
        __slots__ = (
            '__dict__',
            '__pydantic_fields_set__',
            '__pydantic_extra__',
            '__pydantic_private__',
        )

    schema = core_schema.model_schema(
        cls=MyModel,
        config=CoreConfig(str_max_length=5),
        schema=core_schema.model_fields_schema(
            fields={'a': core_schema.model_field(core_schema.str_schema())},
        ),
    )
    v = SchemaValidator(schema)
    assert v.isinstance_python({'a': 'hello'}) is True
    assert v.isinstance_python({'a': 'too long'}) is False
    ```

    Args:
        cls: The class to use for the model
        schema: The schema to use for the model
        generic_origin: The origin type used for this model, if it's a parametrized generic. Ex,
            if this model schema represents `SomeModel[int]`, generic_origin is `SomeModel`
        custom_init: Whether the model has a custom init method
        root_model: Whether the model is a `RootModel`
        post_init: The call after init to use for the model
        revalidate_instances: whether instances of models and dataclasses (including subclass instances)
            should re-validate defaults to config.revalidate_instances, else 'never'
        strict: Whether the model is strict
        frozen: Whether the model is frozen
        extra_behavior: The extra behavior to use for the model, used in serialization
        config: The config to use for the model
        ref: optional unique identifier of the schema, used to reference the schema in other places
        metadata: Any other information you want to include with the schema, not used by pydantic-core
        serialization: Custom serialization schema
    """
    return _dict_not_none(
        type='model',
        cls=cls,
        generic_origin=generic_origin,
        schema=schema,
        custom_init=custom_init,
        root_model=root_model,
        post_init=post_init,
        revalidate_instances=revalidate_instances,
        strict=strict,
        frozen=frozen,
        extra_behavior=extra_behavior,
        config=config,
        ref=ref,
        metadata=metadata,
        serialization=serialization,
    )


class DataclassField(TypedDict, total=False):
    type: Required[Literal['dataclass-field']]
    name: Required[str]
    schema: Required[CoreSchema]
    kw_only: bool  # default: True
    init: bool  # default: True
    init_only: bool  # default: False
    frozen: bool  # default: False
    validation_alias: Union[str, list[Union[str, int]], list[list[Union[str, int]]]]
    serialization_alias: str
    serialization_exclude: bool  # default: False
    metadata: dict[str, Any]
    serialization_exclude_if: Callable[[Any], bool]  # default: None


def dataclass_field(
    name: str,
    schema: CoreSchema,
    *,
    kw_only: bool | None = None,
    init: bool | None = None,
    init_only: bool | None = None,
    validation_alias: str | list[str | int] | list[list[str | int]] | None = None,
    serialization_alias: str | None = None,
    serialization_exclude: bool | None = None,
    metadata: dict[str, Any] | None = None,
    serialization_exclude_if: Callable[[Any], bool] | None = None,
    frozen: bool | None = None,
) -> DataclassField:
    """
    Returns a schema for a dataclass field, e.g.:

    ```py
    from pydantic_core import SchemaValidator, core_schema

    field = core_schema.dataclass_field(
        name='a', schema=core_schema.str_schema(), kw_only=False
    )
    schema = core_schema.dataclass_args_schema('Foobar', [field])
    v = SchemaValidator(schema)
    assert v.validate_python({'a': 'hello'}) == ({'a': 'hello'}, None)
    ```

    Args:
        name: The name to use for the argument parameter
        schema: The schema to use for the argument parameter
        kw_only: Whether the field can be set with a positional argument as well as a keyword argument
        init: Whether the field should be validated during initialization
        init_only: Whether the field should be omitted  from `__dict__` and passed to `__post_init__`
        validation_alias: The alias(es) to use to find the field in the validation data
        serialization_alias: The alias to use as a key when serializing
        serialization_exclude: Whether to exclude the field when serializing
        serialization_exclude_if: A callable that determines whether to exclude the field when serializing based on its value.
        metadata: Any other information you want to include with the schema, not used by pydantic-core
        frozen: Whether the field is frozen
    """
    return _dict_not_none(
        type='dataclass-field',
        name=name,
        schema=schema,
        kw_only=kw_only,
        init=init,
        init_only=init_only,
        validation_alias=validation_alias,
        serialization_alias=serialization_alias,
        serialization_exclude=serialization_exclude,
        serialization_exclude_if=serialization_exclude_if,
        metadata=metadata,
        frozen=frozen,
    )


class DataclassArgsSchema(TypedDict, total=False):
    type: Required[Literal['dataclass-args']]
    dataclass_name: Required[str]
    fields: Required[list[DataclassField]]
    computed_fields: list[ComputedField]
    collect_init_only: bool  # default: False
    ref: str
    metadata: dict[str, Any]
    serialization: SerSchema
    extra_behavior: ExtraBehavior


def dataclass_args_schema(
    dataclass_name: str,
    fields: list[DataclassField],
    *,
    computed_fields: list[ComputedField] | None = None,
    collect_init_only: bool | None = None,
    ref: str | None = None,
    metadata: dict[str, Any] | None = None,
    serialization: SerSchema | None = None,
    extra_behavior: ExtraBehavior | None = None,
) -> DataclassArgsSchema:
    """
    Returns a schema for validating dataclass arguments, e.g.:

    ```py
    from pydantic_core import SchemaValidator, core_schema

    field_a = core_schema.dataclass_field(
        name='a', schema=core_schema.str_schema(), kw_only=False
    )
    field_b = core_schema.dataclass_field(
        name='b', schema=core_schema.bool_schema(), kw_only=False
    )
    schema = core_schema.dataclass_args_schema('Foobar', [field_a, field_b])
    v = SchemaValidator(schema)
    assert v.validate_python({'a': 'hello', 'b': True}) == ({'a': 'hello', 'b': True}, None)
    ```

    Args:
        dataclass_name: The name of the dataclass being validated
        fields: The fields to use for the dataclass
        computed_fields: Computed fields to use when serializing the dataclass
        collect_init_only: Whether to collect init only fields into a dict to pass to `__post_init__`
        ref: optional unique identifier of the schema, used to reference the schema in other places
        metadata: Any other information you want to include with the schema, not used by pydantic-core
        serialization: Custom serialization schema
        extra_behavior: How to handle extra fields
    """
    return _dict_not_none(
        type='dataclass-args',
        dataclass_name=dataclass_name,
        fields=fields,
        computed_fields=computed_fields,
        collect_init_only=collect_init_only,
        ref=ref,
        metadata=metadata,
        serialization=serialization,
        extra_behavior=extra_behavior,
    )


class DataclassSchema(TypedDict, total=False):
    type: Required[Literal['dataclass']]
    cls: Required[type[Any]]
    generic_origin: type[Any]
    schema: Required[CoreSchema]
    fields: Required[list[str]]
    cls_name: str
    post_init: bool  # default: False
    revalidate_instances: Literal['always', 'never', 'subclass-instances']  # default: 'never'
    strict: bool  # default: False
    frozen: bool  # default False
    ref: str
    metadata: dict[str, Any]
    serialization: SerSchema
    slots: bool
    config: CoreConfig


def dataclass_schema(
    cls: type[Any],
    schema: CoreSchema,
    fields: list[str],
    *,
    generic_origin: type[Any] | None = None,
    cls_name: str | None = None,
    post_init: bool | None = None,
    revalidate_instances: Literal['always', 'never', 'subclass-instances'] | None = None,
    strict: bool | None = None,
    ref: str | None = None,
    metadata: dict[str, Any] | None = None,
    serialization: SerSchema | None = None,
    frozen: bool | None = None,
    slots: bool | None = None,
    config: CoreConfig | None = None,
) -> DataclassSchema:
    """
    Returns a schema for a dataclass. As with `ModelSchema`, this schema can only be used as a field within
    another schema, not as the root type.

    Args:
        cls: The dataclass type, used to perform subclass checks
        schema: The schema to use for the dataclass fields
        fields: Fields of the dataclass, this is used in serialization and in validation during re-validation
            and while validating assignment
        generic_origin: The origin type used for this dataclass, if it's a parametrized generic. Ex,
            if this model schema represents `SomeDataclass[int]`, generic_origin is `SomeDataclass`
        cls_name: The name to use in error locs, etc; this is useful for generics (default: `cls.__name__`)
        post_init: Whether to call `__post_init__` after validation
        revalidate_instances: whether instances of models and dataclasses (including subclass instances)
            should re-validate defaults to config.revalidate_instances, else 'never'
        strict: Whether to require an exact instance of `cls`
        ref: optional unique identifier of the schema, used to reference the schema in other places
        metadata: Any other information you want to include with the schema, not used by pydantic-core
        serialization: Custom serialization schema
        frozen: Whether the dataclass is frozen
        slots: Whether `slots=True` on the dataclass, means each field is assigned independently, rather than
            simply setting `__dict__`, default false
    """
    return _dict_not_none(
        type='dataclass',
        cls=cls,
        generic_origin=generic_origin,
        fields=fields,
        cls_name=cls_name,
        schema=schema,
        post_init=post_init,
        revalidate_instances=revalidate_instances,
        strict=strict,
        ref=ref,
        metadata=metadata,
        serialization=serialization,
        frozen=frozen,
        slots=slots,
        config=config,
    )


class ArgumentsParameter(TypedDict, total=False):
    name: Required[str]
    schema: Required[CoreSchema]
    mode: Literal['positional_only', 'positional_or_keyword', 'keyword_only']  # default positional_or_keyword
    alias: Union[str, list[Union[str, int]], list[list[Union[str, int]]]]


def arguments_parameter(
    name: str,
    schema: CoreSchema,
    *,
    mode: Literal['positional_only', 'positional_or_keyword', 'keyword_only'] | None = None,
    alias: str | list[str | int] | list[list[str | int]] | None = None,
) -> ArgumentsParameter:
    """
    Returns a schema that matches an argument parameter, e.g.:

    ```py
    from pydantic_core import SchemaValidator, core_schema

    param = core_schema.arguments_parameter(
        name='a', schema=core_schema.str_schema(), mode='positional_only'
    )
    schema = core_schema.arguments_schema([param])
    v = SchemaValidator(schema)
    assert v.validate_python(('hello',)) == (('hello',), {})
    ```

    Args:
        name: The name to use for the argument parameter
        schema: The schema to use for the argument parameter
        mode: The mode to use for the argument parameter
        alias: The alias to use for the argument parameter
    """
    return _dict_not_none(name=name, schema=schema, mode=mode, alias=alias)


VarKwargsMode: TypeAlias = Literal['uniform', 'unpacked-typed-dict']


class ArgumentsSchema(TypedDict, total=False):
    type: Required[Literal['arguments']]
    arguments_schema: Required[list[ArgumentsParameter]]
    validate_by_name: bool
    validate_by_alias: bool
    var_args_schema: CoreSchema
    var_kwargs_mode: VarKwargsMode
    var_kwargs_schema: CoreSchema
    ref: str
    metadata: dict[str, Any]
    serialization: SerSchema


def arguments_schema(
    arguments: list[ArgumentsParameter],
    *,
    validate_by_name: bool | None = None,
    validate_by_alias: bool | None = None,
    var_args_schema: CoreSchema | None = None,
    var_kwargs_mode: VarKwargsMode | None = None,
    var_kwargs_schema: CoreSchema | None = None,
    ref: str | None = None,
    metadata: dict[str, Any] | None = None,
    serialization: SerSchema | None = None,
) -> ArgumentsSchema:
    """
    Returns a schema that matches an arguments schema, e.g.:

    ```py
    from pydantic_core import SchemaValidator, core_schema

    param_a = core_schema.arguments_parameter(
        name='a', schema=core_schema.str_schema(), mode='positional_only'
    )
    param_b = core_schema.arguments_parameter(
        name='b', schema=core_schema.bool_schema(), mode='positional_only'
    )
    schema = core_schema.arguments_schema([param_a, param_b])
    v = SchemaValidator(schema)
    assert v.validate_python(('hello', True)) == (('hello', True), {})
    ```

    Args:
        arguments: The arguments to use for the arguments schema
        validate_by_name: Whether to populate by the parameter names, defaults to `False`.
        validate_by_alias: Whether to populate by the parameter aliases, defaults to `True`.
        var_args_schema: The variable args schema to use for the arguments schema
        var_kwargs_mode: The validation mode to use for variadic keyword arguments. If `'uniform'`, every value of the
            keyword arguments will be validated against the `var_kwargs_schema` schema. If `'unpacked-typed-dict'`,
            the `var_kwargs_schema` argument must be a [`typed_dict_schema`][pydantic_core.core_schema.typed_dict_schema]
        var_kwargs_schema: The variable kwargs schema to use for the arguments schema
        ref: optional unique identifier of the schema, used to reference the schema in other places
        metadata: Any other information you want to include with the schema, not used by pydantic-core
        serialization: Custom serialization schema
    """
    return _dict_not_none(
        type='arguments',
        arguments_schema=arguments,
        validate_by_name=validate_by_name,
        validate_by_alias=validate_by_alias,
        var_args_schema=var_args_schema,
        var_kwargs_mode=var_kwargs_mode,
        var_kwargs_schema=var_kwargs_schema,
        ref=ref,
        metadata=metadata,
        serialization=serialization,
    )


class ArgumentsV3Parameter(TypedDict, total=False):
    name: Required[str]
    schema: Required[CoreSchema]
    mode: Literal[
        'positional_only',
        'positional_or_keyword',
        'keyword_only',
        'var_args',
        'var_kwargs_uniform',
        'var_kwargs_unpacked_typed_dict',
    ]  # default positional_or_keyword
    alias: Union[str, list[Union[str, int]], list[list[Union[str, int]]]]


def arguments_v3_parameter(
    name: str,
    schema: CoreSchema,
    *,
    mode: Literal[
        'positional_only',
        'positional_or_keyword',
        'keyword_only',
        'var_args',
        'var_kwargs_uniform',
        'var_kwargs_unpacked_typed_dict',
    ]
    | None = None,
    alias: str | list[str | int] | list[list[str | int]] | None = None,
) -> ArgumentsV3Parameter:
    """
    Returns a schema that matches an argument parameter, e.g.:

    ```py
    from pydantic_core import SchemaValidator, core_schema

    param = core_schema.arguments_v3_parameter(
        name='a', schema=core_schema.str_schema(), mode='positional_only'
    )
    schema = core_schema.arguments_v3_schema([param])
    v = SchemaValidator(schema)
    assert v.validate_python({'a': 'hello'}) == (('hello',), {})
    ```

    Args:
        name: The name to use for the argument parameter
        schema: The schema to use for the argument parameter
        mode: The mode to use for the argument parameter
        alias: The alias to use for the argument parameter
    """
    return _dict_not_none(name=name, schema=schema, mode=mode, alias=alias)


class ArgumentsV3Schema(TypedDict, total=False):
    type: Required[Literal['arguments-v3']]
    arguments_schema: Required[list[ArgumentsV3Parameter]]
    validate_by_name: bool
    validate_by_alias: bool
    extra_behavior: Literal['forbid', 'ignore']  # 'allow' doesn't make sense here.
    ref: str
    metadata: dict[str, Any]
    serialization: SerSchema


def arguments_v3_schema(
    arguments: list[ArgumentsV3Parameter],
    *,
    validate_by_name: bool | None = None,
    validate_by_alias: bool | None = None,
    extra_behavior: Literal['forbid', 'ignore'] | None = None,
    ref: str | None = None,
    metadata: dict[str, Any] | None = None,
    serialization: SerSchema | None = None,
) -> ArgumentsV3Schema:
    """
    Returns a schema that matches an arguments schema, e.g.:

    ```py
    from pydantic_core import SchemaValidator, core_schema

    param_a = core_schema.arguments_v3_parameter(
        name='a', schema=core_schema.str_schema(), mode='positional_only'
    )
    param_b = core_schema.arguments_v3_parameter(
        name='kwargs', schema=core_schema.bool_schema(), mode='var_kwargs_uniform'
    )
    schema = core_schema.arguments_v3_schema([param_a, param_b])
    v = SchemaValidator(schema)
    assert v.validate_python({'a': 'hi', 'kwargs': {'b': True}}) == (('hi',), {'b': True})
    ```

    This schema is currently not used by other Pydantic components. In V3, it will most likely
    become the default arguments schema for the `'call'` schema.

    Args:
        arguments: The arguments to use for the arguments schema.
        validate_by_name: Whether to populate by the parameter names, defaults to `False`.
        validate_by_alias: Whether to populate by the parameter aliases, defaults to `True`.
        extra_behavior: The extra behavior to use.
        ref: optional unique identifier of the schema, used to reference the schema in other places.
        metadata: Any other information you want to include with the schema, not used by pydantic-core.
        serialization: Custom serialization schema.
    """
    return _dict_not_none(
        type='arguments-v3',
        arguments_schema=arguments,
        validate_by_name=validate_by_name,
        validate_by_alias=validate_by_alias,
        extra_behavior=extra_behavior,
        ref=ref,
        metadata=metadata,
        serialization=serialization,
    )


class CallSchema(TypedDict, total=False):
    type: Required[Literal['call']]
    arguments_schema: Required[CoreSchema]
    function: Required[Callable[..., Any]]
    function_name: str  # default function.__name__
    return_schema: CoreSchema
    ref: str
    metadata: dict[str, Any]
    serialization: SerSchema


def call_schema(
    arguments: CoreSchema,
    function: Callable[..., Any],
    *,
    function_name: str | None = None,
    return_schema: CoreSchema | None = None,
    ref: str | None = None,
    metadata: dict[str, Any] | None = None,
    serialization: SerSchema | None = None,
) -> CallSchema:
    """
    Returns a schema that matches an arguments schema, then calls a function, e.g.:

    ```py
    from pydantic_core import SchemaValidator, core_schema

    param_a = core_schema.arguments_parameter(
        name='a', schema=core_schema.str_schema(), mode='positional_only'
    )
    param_b = core_schema.arguments_parameter(
        name='b', schema=core_schema.bool_schema(), mode='positional_only'
    )
    args_schema = core_schema.arguments_schema([param_a, param_b])

    schema = core_schema.call_schema(
        arguments=args_schema,
        function=lambda a, b: a + str(not b),
        return_schema=core_schema.str_schema(),
    )
    v = SchemaValidator(schema)
    assert v.validate_python((('hello', True))) == 'helloFalse'
    ```

    Args:
        arguments: The arguments to use for the arguments schema
        function: The function to use for the call schema
        function_name: The function name to use for the call schema, if not provided `function.__name__` is used
        return_schema: The return schema to use for the call schema
        ref: optional unique identifier of the schema, used to reference the schema in other places
        metadata: Any other information you want to include with the schema, not used by pydantic-core
        serialization: Custom serialization schema
    """
    return _dict_not_none(
        type='call',
        arguments_schema=arguments,
        function=function,
        function_name=function_name,
        return_schema=return_schema,
        ref=ref,
        metadata=metadata,
        serialization=serialization,
    )


class CustomErrorSchema(TypedDict, total=False):
    type: Required[Literal['custom-error']]
    schema: Required[CoreSchema]
    custom_error_type: Required[str]
    custom_error_message: str
    custom_error_context: dict[str, Union[str, int, float]]
    ref: str
    metadata: dict[str, Any]
    serialization: SerSchema


def custom_error_schema(
    schema: CoreSchema,
    custom_error_type: str,
    *,
    custom_error_message: str | None = None,
    custom_error_context: dict[str, Any] | None = None,
    ref: str | None = None,
    metadata: dict[str, Any] | None = None,
    serialization: SerSchema | None = None,
) -> CustomErrorSchema:
    """
    Returns a schema that matches a custom error value, e.g.:

    ```py
    from pydantic_core import SchemaValidator, core_schema

    schema = core_schema.custom_error_schema(
        schema=core_schema.int_schema(),
        custom_error_type='MyError',
        custom_error_message='Error msg',
    )
    v = SchemaValidator(schema)
    v.validate_python(1)
    ```

    Args:
        schema: The schema to use for the custom error schema
        custom_error_type: The custom error type to use for the custom error schema
        custom_error_message: The custom error message to use for the custom error schema
        custom_error_context: The custom error context to use for the custom error schema
        ref: optional unique identifier of the schema, used to reference the schema in other places
        metadata: Any other information you want to include with the schema, not used by pydantic-core
        serialization: Custom serialization schema
    """
    return _dict_not_none(
        type='custom-error',
        schema=schema,
        custom_error_type=custom_error_type,
        custom_error_message=custom_error_message,
        custom_error_context=custom_error_context,
        ref=ref,
        metadata=metadata,
        serialization=serialization,
    )


class JsonSchema(TypedDict, total=False):
    type: Required[Literal['json']]
    schema: CoreSchema
    ref: str
    metadata: dict[str, Any]
    serialization: SerSchema


def json_schema(
    schema: CoreSchema | None = None,
    *,
    ref: str | None = None,
    metadata: dict[str, Any] | None = None,
    serialization: SerSchema | None = None,
) -> JsonSchema:
    """
    Returns a schema that matches a JSON value, e.g.:

    ```py
    from pydantic_core import SchemaValidator, core_schema

    dict_schema = core_schema.model_fields_schema(
        {
            'field_a': core_schema.model_field(core_schema.str_schema()),
            'field_b': core_schema.model_field(core_schema.bool_schema()),
        },
    )

    class MyModel:
        __slots__ = (
            '__dict__',
            '__pydantic_fields_set__',
            '__pydantic_extra__',
            '__pydantic_private__',
        )
        field_a: str
        field_b: bool

    json_schema = core_schema.json_schema(schema=dict_schema)
    schema = core_schema.model_schema(cls=MyModel, schema=json_schema)
    v = SchemaValidator(schema)
    m = v.validate_python('{"field_a": "hello", "field_b": true}')
    assert isinstance(m, MyModel)
    ```

    Args:
        schema: The schema to use for the JSON schema
        ref: optional unique identifier of the schema, used to reference the schema in other places
        metadata: Any other information you want to include with the schema, not used by pydantic-core
        serialization: Custom serialization schema
    """
    return _dict_not_none(type='json', schema=schema, ref=ref, metadata=metadata, serialization=serialization)


class UrlSchema(TypedDict, total=False):
    type: Required[Literal['url']]
    max_length: int
    allowed_schemes: list[str]
    host_required: bool  # default False
    default_host: str
    default_port: int
    default_path: str
    strict: bool
    ref: str
    metadata: dict[str, Any]
    serialization: SerSchema


def url_schema(
    *,
    max_length: int | None = None,
    allowed_schemes: list[str] | None = None,
    host_required: bool | None = None,
    default_host: str | None = None,
    default_port: int | None = None,
    default_path: str | None = None,
    strict: bool | None = None,
    ref: str | None = None,
    metadata: dict[str, Any] | None = None,
    serialization: SerSchema | None = None,
) -> UrlSchema:
    """
    Returns a schema that matches a URL value, e.g.:

    ```py
    from pydantic_core import SchemaValidator, core_schema

    schema = core_schema.url_schema()
    v = SchemaValidator(schema)
    print(v.validate_python('https://example.com'))
    #> https://example.com/
    ```

    Args:
        max_length: The maximum length of the URL
        allowed_schemes: The allowed URL schemes
        host_required: Whether the URL must have a host
        default_host: The default host to use if the URL does not have a host
        default_port: The default port to use if the URL does not have a port
        default_path: The default path to use if the URL does not have a path
        strict: Whether to use strict URL parsing
        ref: optional unique identifier of the schema, used to reference the schema in other places
        metadata: Any other information you want to include with the schema, not used by pydantic-core
        serialization: Custom serialization schema
    """
    return _dict_not_none(
        type='url',
        max_length=max_length,
        allowed_schemes=allowed_schemes,
        host_required=host_required,
        default_host=default_host,
        default_port=default_port,
        default_path=default_path,
        strict=strict,
        ref=ref,
        metadata=metadata,
        serialization=serialization,
    )


class MultiHostUrlSchema(TypedDict, total=False):
    type: Required[Literal['multi-host-url']]
    max_length: int
    allowed_schemes: list[str]
    host_required: bool  # default False
    default_host: str
    default_port: int
    default_path: str
    strict: bool
    ref: str
    metadata: dict[str, Any]
    serialization: SerSchema


def multi_host_url_schema(
    *,
    max_length: int | None = None,
    allowed_schemes: list[str] | None = None,
    host_required: bool | None = None,
    default_host: str | None = None,
    default_port: int | None = None,
    default_path: str | None = None,
    strict: bool | None = None,
    ref: str | None = None,
    metadata: dict[str, Any] | None = None,
    serialization: SerSchema | None = None,
) -> MultiHostUrlSchema:
    """
    Returns a schema that matches a URL value with possibly multiple hosts, e.g.:

    ```py
    from pydantic_core import SchemaValidator, core_schema

    schema = core_schema.multi_host_url_schema()
    v = SchemaValidator(schema)
    print(v.validate_python('redis://localhost,0.0.0.0,127.0.0.1'))
    #> redis://localhost,0.0.0.0,127.0.0.1
    ```

    Args:
        max_length: The maximum length of the URL
        allowed_schemes: The allowed URL schemes
        host_required: Whether the URL must have a host
        default_host: The default host to use if the URL does not have a host
        default_port: The default port to use if the URL does not have a port
        default_path: The default path to use if the URL does not have a path
        strict: Whether to use strict URL parsing
        ref: optional unique identifier of the schema, used to reference the schema in other places
        metadata: Any other information you want to include with the schema, not used by pydantic-core
        serialization: Custom serialization schema
    """
    return _dict_not_none(
        type='multi-host-url',
        max_length=max_length,
        allowed_schemes=allowed_schemes,
        host_required=host_required,
        default_host=default_host,
        default_port=default_port,
        default_path=default_path,
        strict=strict,
        ref=ref,
        metadata=metadata,
        serialization=serialization,
    )


class DefinitionsSchema(TypedDict, total=False):
    type: Required[Literal['definitions']]
    schema: Required[CoreSchema]
    definitions: Required[list[CoreSchema]]
    metadata: dict[str, Any]
    serialization: SerSchema


def definitions_schema(schema: CoreSchema, definitions: list[CoreSchema]) -> DefinitionsSchema:
    """
    Build a schema that contains both an inner schema and a list of definitions which can be used
    within the inner schema.

    ```py
    from pydantic_core import SchemaValidator, core_schema

    schema = core_schema.definitions_schema(
        core_schema.list_schema(core_schema.definition_reference_schema('foobar')),
        [core_schema.int_schema(ref='foobar')],
    )
    v = SchemaValidator(schema)
    assert v.validate_python([1, 2, '3']) == [1, 2, 3]
    ```

    Args:
        schema: The inner schema
        definitions: List of definitions which can be referenced within inner schema
    """
    return DefinitionsSchema(type='definitions', schema=schema, definitions=definitions)


class DefinitionReferenceSchema(TypedDict, total=False):
    type: Required[Literal['definition-ref']]
    schema_ref: Required[str]
    ref: str
    metadata: dict[str, Any]
    serialization: SerSchema


def definition_reference_schema(
    schema_ref: str,
    ref: str | None = None,
    metadata: dict[str, Any] | None = None,
    serialization: SerSchema | None = None,
) -> DefinitionReferenceSchema:
    """
    Returns a schema that points to a schema stored in "definitions", this is useful for nested recursive
    models and also when you want to define validators separately from the main schema, e.g.:

    ```py
    from pydantic_core import SchemaValidator, core_schema

    schema_definition = core_schema.definition_reference_schema('list-schema')
    schema = core_schema.definitions_schema(
        schema=schema_definition,
        definitions=[
            core_schema.list_schema(items_schema=schema_definition, ref='list-schema'),
        ],
    )
    v = SchemaValidator(schema)
    assert v.validate_python([()]) == [[]]
    ```

    Args:
        schema_ref: The schema ref to use for the definition reference schema
        metadata: Any other information you want to include with the schema, not used by pydantic-core
        serialization: Custom serialization schema
    """
    return _dict_not_none(
        type='definition-ref', schema_ref=schema_ref, ref=ref, metadata=metadata, serialization=serialization
    )


MYPY = False
# See https://github.com/python/mypy/issues/14034 for details, in summary mypy is extremely slow to process this
# union which kills performance not just for pydantic, but even for code using pydantic
if not MYPY:
    CoreSchema = Union[
        InvalidSchema,
        AnySchema,
        NoneSchema,
        BoolSchema,
        IntSchema,
        FloatSchema,
        DecimalSchema,
        StringSchema,
        BytesSchema,
        DateSchema,
        TimeSchema,
        DatetimeSchema,
        TimedeltaSchema,
        LiteralSchema,
        MissingSentinelSchema,
        EnumSchema,
        IsInstanceSchema,
        IsSubclassSchema,
        CallableSchema,
        ListSchema,
        TupleSchema,
        SetSchema,
        FrozenSetSchema,
        GeneratorSchema,
        DictSchema,
        AfterValidatorFunctionSchema,
        BeforeValidatorFunctionSchema,
        WrapValidatorFunctionSchema,
        PlainValidatorFunctionSchema,
        WithDefaultSchema,
        NullableSchema,
        UnionSchema,
        TaggedUnionSchema,
        ChainSchema,
        LaxOrStrictSchema,
        JsonOrPythonSchema,
        TypedDictSchema,
        ModelFieldsSchema,
        ModelSchema,
        DataclassArgsSchema,
        DataclassSchema,
        ArgumentsSchema,
        ArgumentsV3Schema,
        CallSchema,
        CustomErrorSchema,
        JsonSchema,
        UrlSchema,
        MultiHostUrlSchema,
        DefinitionsSchema,
        DefinitionReferenceSchema,
        UuidSchema,
        ComplexSchema,
    ]
elif False:
    CoreSchema: TypeAlias = Mapping[str, Any]


# to update this, call `pytest -k test_core_schema_type_literal` and copy the output
CoreSchemaType = Literal[
    'invalid',
    'any',
    'none',
    'bool',
    'int',
    'float',
    'decimal',
    'str',
    'bytes',
    'date',
    'time',
    'datetime',
    'timedelta',
    'literal',
    'missing-sentinel',
    'enum',
    'is-instance',
    'is-subclass',
    'callable',
    'list',
    'tuple',
    'set',
    'frozenset',
    'generator',
    'dict',
    'function-after',
    'function-before',
    'function-wrap',
    'function-plain',
    'default',
    'nullable',
    'union',
    'tagged-union',
    'chain',
    'lax-or-strict',
    'json-or-python',
    'typed-dict',
    'model-fields',
    'model',
    'dataclass-args',
    'dataclass',
    'arguments',
    'arguments-v3',
    'call',
    'custom-error',
    'json',
    'url',
    'multi-host-url',
    'definitions',
    'definition-ref',
    'uuid',
    'complex',
]

CoreSchemaFieldType = Literal['model-field', 'dataclass-field', 'typed-dict-field', 'computed-field']


# used in _pydantic_core.pyi::PydanticKnownError
# to update this, call `pytest -k test_all_errors` and copy the output
ErrorType = Literal[
    'no_such_attribute',
    'json_invalid',
    'json_type',
    'needs_python_object',
    'recursion_loop',
    'missing',
    'frozen_field',
    'frozen_instance',
    'extra_forbidden',
    'invalid_key',
    'get_attribute_error',
    'model_type',
    'model_attributes_type',
    'dataclass_type',
    'dataclass_exact_type',
    'none_required',
    'greater_than',
    'greater_than_equal',
    'less_than',
    'less_than_equal',
    'multiple_of',
    'finite_number',
    'too_short',
    'too_long',
    'iterable_type',
    'iteration_error',
    'string_type',
    'string_sub_type',
    'string_unicode',
    'string_too_short',
    'string_too_long',
    'string_pattern_mismatch',
    'enum',
    'dict_type',
    'mapping_type',
    'list_type',
    'tuple_type',
    'set_type',
    'set_item_not_hashable',
    'bool_type',
    'bool_parsing',
    'int_type',
    'int_parsing',
    'int_parsing_size',
    'int_from_float',
    'float_type',
    'float_parsing',
    'bytes_type',
    'bytes_too_short',
    'bytes_too_long',
    'bytes_invalid_encoding',
    'value_error',
    'assertion_error',
    'literal_error',
    'missing_sentinel_error',
    'date_type',
    'date_parsing',
    'date_from_datetime_parsing',
    'date_from_datetime_inexact',
    'date_past',
    'date_future',
    'time_type',
    'time_parsing',
    'datetime_type',
    'datetime_parsing',
    'datetime_object_invalid',
    'datetime_from_date_parsing',
    'datetime_past',
    'datetime_future',
    'timezone_naive',
    'timezone_aware',
    'timezone_offset',
    'time_delta_type',
    'time_delta_parsing',
    'frozen_set_type',
    'is_instance_of',
    'is_subclass_of',
    'callable_type',
    'union_tag_invalid',
    'union_tag_not_found',
    'arguments_type',
    'missing_argument',
    'unexpected_keyword_argument',
    'missing_keyword_only_argument',
    'unexpected_positional_argument',
    'missing_positional_only_argument',
    'multiple_argument_values',
    'url_type',
    'url_parsing',
    'url_syntax_violation',
    'url_too_long',
    'url_scheme',
    'uuid_type',
    'uuid_parsing',
    'uuid_version',
    'decimal_type',
    'decimal_parsing',
    'decimal_max_digits',
    'decimal_max_places',
    'decimal_whole_digits',
    'complex_type',
    'complex_str_parsing',
]


def _dict_not_none(**kwargs: Any) -> Any:
    return {k: v for k, v in kwargs.items() if v is not None}


###############################################################################
# All this stuff is deprecated by #980 and will be removed eventually
# They're kept because some code external code will be using them


@deprecated('`field_before_validator_function` is deprecated, use `with_info_before_validator_function` instead.')
def field_before_validator_function(function: WithInfoValidatorFunction, field_name: str, schema: CoreSchema, **kwargs):
    warnings.warn(
        '`field_before_validator_function` is deprecated, use `with_info_before_validator_function` instead.',
        DeprecationWarning,
    )
    return with_info_before_validator_function(function, schema, field_name=field_name, **kwargs)


@deprecated('`general_before_validator_function` is deprecated, use `with_info_before_validator_function` instead.')
def general_before_validator_function(*args, **kwargs):
    warnings.warn(
        '`general_before_validator_function` is deprecated, use `with_info_before_validator_function` instead.',
        DeprecationWarning,
    )
    return with_info_before_validator_function(*args, **kwargs)


@deprecated('`field_after_validator_function` is deprecated, use `with_info_after_validator_function` instead.')
def field_after_validator_function(function: WithInfoValidatorFunction, field_name: str, schema: CoreSchema, **kwargs):
    warnings.warn(
        '`field_after_validator_function` is deprecated, use `with_info_after_validator_function` instead.',
        DeprecationWarning,
    )
    return with_info_after_validator_function(function, schema, field_name=field_name, **kwargs)


@deprecated('`general_after_validator_function` is deprecated, use `with_info_after_validator_function` instead.')
def general_after_validator_function(*args, **kwargs):
    warnings.warn(
        '`general_after_validator_function` is deprecated, use `with_info_after_validator_function` instead.',
        DeprecationWarning,
    )
    return with_info_after_validator_function(*args, **kwargs)


@deprecated('`field_wrap_validator_function` is deprecated, use `with_info_wrap_validator_function` instead.')
def field_wrap_validator_function(
    function: WithInfoWrapValidatorFunction, field_name: str, schema: CoreSchema, **kwargs
):
    warnings.warn(
        '`field_wrap_validator_function` is deprecated, use `with_info_wrap_validator_function` instead.',
        DeprecationWarning,
    )
    return with_info_wrap_validator_function(function, schema, field_name=field_name, **kwargs)


@deprecated('`general_wrap_validator_function` is deprecated, use `with_info_wrap_validator_function` instead.')
def general_wrap_validator_function(*args, **kwargs):
    warnings.warn(
        '`general_wrap_validator_function` is deprecated, use `with_info_wrap_validator_function` instead.',
        DeprecationWarning,
    )
    return with_info_wrap_validator_function(*args, **kwargs)


@deprecated('`field_plain_validator_function` is deprecated, use `with_info_plain_validator_function` instead.')
def field_plain_validator_function(function: WithInfoValidatorFunction, field_name: str, **kwargs):
    warnings.warn(
        '`field_plain_validator_function` is deprecated, use `with_info_plain_validator_function` instead.',
        DeprecationWarning,
    )
    return with_info_plain_validator_function(function, field_name=field_name, **kwargs)


@deprecated('`general_plain_validator_function` is deprecated, use `with_info_plain_validator_function` instead.')
def general_plain_validator_function(*args, **kwargs):
    warnings.warn(
        '`general_plain_validator_function` is deprecated, use `with_info_plain_validator_function` instead.',
        DeprecationWarning,
    )
    return with_info_plain_validator_function(*args, **kwargs)


_deprecated_import_lookup = {
    'FieldValidationInfo': ValidationInfo,
    'FieldValidatorFunction': WithInfoValidatorFunction,
    'GeneralValidatorFunction': WithInfoValidatorFunction,
    'FieldWrapValidatorFunction': WithInfoWrapValidatorFunction,
}

if TYPE_CHECKING:
    FieldValidationInfo = ValidationInfo


def __getattr__(attr_name: str) -> object:
    new_attr = _deprecated_import_lookup.get(attr_name)
    if new_attr is None:
        raise AttributeError(f"module 'pydantic_core' has no attribute '{attr_name}'")
    else:
        import warnings

        msg = f'`{attr_name}` is deprecated, use `{new_attr.__name__}` instead.'
        warnings.warn(msg, DeprecationWarning, stacklevel=1)
        return new_attr<|MERGE_RESOLUTION|>--- conflicted
+++ resolved
@@ -96,12 +96,6 @@
     # whether to validate default values during validation, default False
     validate_default: bool
     # used on typed-dicts and arguments
-<<<<<<< HEAD
-    populate_by_name: bool  # replaces `allow_population_by_field_name` in pydantic v1
-    # stop validation on a first error, used with typed-dict
-    fail_fast: bool
-=======
->>>>>>> 0cd11fe5
     # fields related to string fields only
     str_max_length: int
     str_min_length: int
@@ -2985,11 +2979,6 @@
     # all these values can be set via config, equivalent fields have `typed_dict_` prefix
     extra_behavior: ExtraBehavior
     total: bool  # default: True
-<<<<<<< HEAD
-    populate_by_name: bool  # replaces `allow_population_by_field_name` in pydantic v1
-    fail_fast: bool  # default: False
-=======
->>>>>>> 0cd11fe5
     ref: str
     metadata: dict[str, Any]
     serialization: SerSchema
@@ -3006,11 +2995,6 @@
     extras_schema: CoreSchema | None = None,
     extra_behavior: ExtraBehavior | None = None,
     total: bool | None = None,
-<<<<<<< HEAD
-    populate_by_name: bool | None = None,
-    fail_fast: bool | None = None,
-=======
->>>>>>> 0cd11fe5
     ref: str | None = None,
     metadata: dict[str, Any] | None = None,
     serialization: SerSchema | None = None,
@@ -3046,11 +3030,6 @@
         metadata: Any other information you want to include with the schema, not used by pydantic-core
         extra_behavior: The extra behavior to use for the typed dict
         total: Whether the typed dict is total, otherwise uses `typed_dict_total` from config
-<<<<<<< HEAD
-        populate_by_name: Whether the typed dict should populate by name
-        fail_fast: Stop validation on the first error
-=======
->>>>>>> 0cd11fe5
         serialization: Custom serialization schema
     """
     return _dict_not_none(
@@ -3063,11 +3042,6 @@
         extras_schema=extras_schema,
         extra_behavior=extra_behavior,
         total=total,
-<<<<<<< HEAD
-        populate_by_name=populate_by_name,
-        fail_fast=fail_fast,
-=======
->>>>>>> 0cd11fe5
         ref=ref,
         metadata=metadata,
         serialization=serialization,
