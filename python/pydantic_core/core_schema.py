"""
This module contains definitions to build schemas which `pydantic_core` can
validate and serialize.
"""

from __future__ import annotations as _annotations

import sys
from collections.abc import Mapping
from datetime import date, datetime, time, timedelta
<<<<<<< HEAD
from typing import TYPE_CHECKING, Any, Callable, Dict, Hashable, List, Set, Tuple, Type, Union
=======
from decimal import Decimal
from typing import TYPE_CHECKING, Any, Callable, Dict, Hashable, List, Set, Type, Union
>>>>>>> 672c2b43

if sys.version_info < (3, 11):
    from typing_extensions import Protocol, Required, TypeAlias
else:
    from typing import Protocol, Required, TypeAlias

if sys.version_info < (3, 9):
    from typing_extensions import Literal, TypedDict
else:
    from typing import Literal, TypedDict

if TYPE_CHECKING:
    from pydantic_core import PydanticUndefined
else:
    # The initial build of pydantic_core requires PydanticUndefined to generate
    # the core schema; so we need to conditionally skip it. mypy doesn't like
    # this at all, hence the TYPE_CHECKING branch above.
    try:
        from pydantic_core import PydanticUndefined
    except ImportError:
        PydanticUndefined = object()


ExtraBehavior = Literal['allow', 'forbid', 'ignore']


class CoreConfig(TypedDict, total=False):
    """
    Base class for schema configuration options.

    Attributes:
        title: The name of the configuration.
        strict: Whether the configuration should strictly adhere to specified rules.
        extra_fields_behavior: The behavior for handling extra fields.
        typed_dict_total: Whether the TypedDict should be considered total. Default is `True`.
        from_attributes: Whether to use attributes for models, dataclasses, and tagged union keys.
        loc_by_alias: Whether to use the used alias (or first alias for "field required" errors) instead of
            `field_names` to construct error `loc`s. Default is `True`.
        revalidate_instances: Whether instances of models and dataclasses should re-validate. Default is 'never'.
        validate_default: Whether to validate default values during validation. Default is `False`.
        populate_by_name: Whether an aliased field may be populated by its name as given by the model attribute,
            as well as the alias. (Replaces 'allow_population_by_field_name' in Pydantic v1.) Default is `False`.
        str_max_length: The maximum length for string fields.
        str_min_length: The minimum length for string fields.
        str_strip_whitespace: Whether to strip whitespace from string fields.
        str_to_lower: Whether to convert string fields to lowercase.
        str_to_upper: Whether to convert string fields to uppercase.
        allow_inf_nan: Whether to allow infinity and NaN values for float fields. Default is `True`.
        ser_json_timedelta: The serialization option for `timedelta` values. Default is 'iso8601'.
        ser_json_bytes: The serialization option for `bytes` values. Default is 'utf8'.
        hide_input_in_errors: Whether to hide input data from `ValidationError` representation.
    """

    title: str
    strict: bool
    # settings related to typed dicts, model fields, dataclass fields
    extra_fields_behavior: ExtraBehavior
    typed_dict_total: bool  # default: True
    # used for models, dataclasses, and tagged union keys
    from_attributes: bool
    # whether to use the used alias (or first alias for "field required" errors) instead of field_names
    # to construct error `loc`s, default True
    loc_by_alias: bool
    # whether instances of models and dataclasses (including subclass instances) should re-validate, default 'never'
    revalidate_instances: Literal['always', 'never', 'subclass-instances']
    # whether to validate default values during validation, default False
    validate_default: bool
    # used on typed-dicts and arguments
    populate_by_name: bool  # replaces `allow_population_by_field_name` in pydantic v1
    # fields related to string fields only
    str_max_length: int
    str_min_length: int
    str_strip_whitespace: bool
    str_to_lower: bool
    str_to_upper: bool
    # fields related to float fields only
    allow_inf_nan: bool  # default: True
    # the config options are used to customise serialization to JSON
    ser_json_timedelta: Literal['iso8601', 'float']  # default: 'iso8601'
    ser_json_bytes: Literal['utf8', 'base64']  # default: 'utf8'
    # used to hide input data from ValidationError repr
    hide_input_in_errors: bool


IncExCall: TypeAlias = 'set[int | str] | dict[int | str, IncExCall] | None'


class SerializationInfo(Protocol):
    @property
    def include(self) -> IncExCall:
        ...

    @property
    def exclude(self) -> IncExCall:
        ...

    @property
    def mode(self) -> str:
        ...

    @property
    def by_alias(self) -> bool:
        ...

    @property
    def exclude_unset(self) -> bool:
        ...

    @property
    def exclude_defaults(self) -> bool:
        ...

    @property
    def exclude_none(self) -> bool:
        ...

    @property
    def round_trip(self) -> bool:
        ...

    def mode_is_json(self) -> bool:
        ...

    def __str__(self) -> str:
        ...

    def __repr__(self) -> str:
        ...


class FieldSerializationInfo(SerializationInfo, Protocol):
    @property
    def field_name(self) -> str:
        ...


class ValidationInfo(Protocol):
    """
    Argument passed to validation functions.
    """

    @property
    def context(self) -> Any | None:
        """Current validation context."""
        ...

    @property
    def config(self) -> CoreConfig | None:
        """The CoreConfig that applies to this validation."""
        ...

    @property
    def mode(self) -> Literal['python', 'json']:
        """The type of input data we are currently validating"""
        ...


class FieldValidationInfo(ValidationInfo, Protocol):
    """
    Argument passed to model field validation functions.
    """

    @property
    def data(self) -> Dict[str, Any]:
        """All of the fields and data being validated for this model."""
        ...

    @property
    def field_name(self) -> str:
        """
        The name of the current field being validated if this validator is
        attached to a model field.
        """
        ...


ExpectedSerializationTypes = Literal[
    'none',
    'int',
    'bool',
    'float',
    'str',
    'bytes',
    'bytearray',
    'list',
    'tuple',
    'set',
    'frozenset',
    'generator',
    'dict',
    'datetime',
    'date',
    'time',
    'timedelta',
    'url',
    'multi-host-url',
    'json',
    'uuid',
]


class SimpleSerSchema(TypedDict, total=False):
    type: Required[ExpectedSerializationTypes]


def simple_ser_schema(type: ExpectedSerializationTypes) -> SimpleSerSchema:
    """
    Returns a schema for serialization with a custom type.

    Args:
        type: The type to use for serialization
    """
    return SimpleSerSchema(type=type)


# (__input_value: Any) -> Any
GeneralPlainNoInfoSerializerFunction = Callable[[Any], Any]
# (__input_value: Any, __info: FieldSerializationInfo) -> Any
GeneralPlainInfoSerializerFunction = Callable[[Any, SerializationInfo], Any]
# (__model: Any, __input_value: Any) -> Any
FieldPlainNoInfoSerializerFunction = Callable[[Any, Any], Any]
# (__model: Any, __input_value: Any, __info: FieldSerializationInfo) -> Any
FieldPlainInfoSerializerFunction = Callable[[Any, Any, FieldSerializationInfo], Any]
SerializerFunction = Union[
    GeneralPlainNoInfoSerializerFunction,
    GeneralPlainInfoSerializerFunction,
    FieldPlainNoInfoSerializerFunction,
    FieldPlainInfoSerializerFunction,
]

WhenUsed = Literal['always', 'unless-none', 'json', 'json-unless-none']
"""
Values have the following meanings:

* `'always'` means always use
* `'unless-none'` means use unless the value is `None`
* `'json'` means use when serializing to JSON
* `'json-unless-none'` means use when serializing to JSON and the value is not `None`
"""


class PlainSerializerFunctionSerSchema(TypedDict, total=False):
    type: Required[Literal['function-plain']]
    function: Required[SerializerFunction]
    is_field_serializer: bool  # default False
    info_arg: bool  # default False
    return_schema: CoreSchema  # if omitted, AnySchema is used
    when_used: WhenUsed  # default: 'always'


def plain_serializer_function_ser_schema(
    function: SerializerFunction,
    *,
    is_field_serializer: bool | None = None,
    info_arg: bool | None = None,
    return_schema: CoreSchema | None = None,
    when_used: WhenUsed = 'always',
) -> PlainSerializerFunctionSerSchema:
    """
    Returns a schema for serialization with a function, can be either a "general" or "field" function.

    Args:
        function: The function to use for serialization
        is_field_serializer: Whether the serializer is for a field, e.g. takes `model` as the first argument,
            and `info` includes `field_name`
        info_arg: Whether the function takes an `__info` argument
        return_schema: Schema to use for serializing return value
        when_used: When the function should be called
    """
    if when_used == 'always':
        # just to avoid extra elements in schema, and to use the actual default defined in rust
        when_used = None  # type: ignore
    return _dict_not_none(
        type='function-plain',
        function=function,
        is_field_serializer=is_field_serializer,
        info_arg=info_arg,
        return_schema=return_schema,
        when_used=when_used,
    )


class SerializerFunctionWrapHandler(Protocol):  # pragma: no cover
    def __call__(self, __input_value: Any, __index_key: int | str | None = None) -> Any:
        ...


# (__input_value: Any, __serializer: SerializerFunctionWrapHandler) -> Any
GeneralWrapNoInfoSerializerFunction = Callable[[Any, SerializerFunctionWrapHandler], Any]
# (__input_value: Any, __serializer: SerializerFunctionWrapHandler, __info: SerializationInfo) -> Any
GeneralWrapInfoSerializerFunction = Callable[[Any, SerializerFunctionWrapHandler, SerializationInfo], Any]
# (__model: Any, __input_value: Any, __serializer: SerializerFunctionWrapHandler) -> Any
FieldWrapNoInfoSerializerFunction = Callable[[Any, Any, SerializerFunctionWrapHandler], Any]
# (__model: Any, __input_value: Any, __serializer: SerializerFunctionWrapHandler, __info: FieldSerializationInfo) -> Any
FieldWrapInfoSerializerFunction = Callable[[Any, Any, SerializerFunctionWrapHandler, FieldSerializationInfo], Any]
WrapSerializerFunction = Union[
    GeneralWrapNoInfoSerializerFunction,
    GeneralWrapInfoSerializerFunction,
    FieldWrapNoInfoSerializerFunction,
    FieldWrapInfoSerializerFunction,
]


class WrapSerializerFunctionSerSchema(TypedDict, total=False):
    type: Required[Literal['function-wrap']]
    function: Required[WrapSerializerFunction]
    is_field_serializer: bool  # default False
    info_arg: bool  # default False
    schema: CoreSchema  # if omitted, the schema on which this serializer is defined is used
    return_schema: CoreSchema  # if omitted, AnySchema is used
    when_used: WhenUsed  # default: 'always'


def wrap_serializer_function_ser_schema(
    function: WrapSerializerFunction,
    *,
    is_field_serializer: bool | None = None,
    info_arg: bool | None = None,
    schema: CoreSchema | None = None,
    return_schema: CoreSchema | None = None,
    when_used: WhenUsed = 'always',
) -> WrapSerializerFunctionSerSchema:
    """
    Returns a schema for serialization with a wrap function, can be either a "general" or "field" function.

    Args:
        function: The function to use for serialization
        is_field_serializer: Whether the serializer is for a field, e.g. takes `model` as the first argument,
            and `info` includes `field_name`
        info_arg: Whether the function takes an `__info` argument
        schema: The schema to use for the inner serialization
        return_schema: Schema to use for serializing return value
        when_used: When the function should be called
    """
    if when_used == 'always':
        # just to avoid extra elements in schema, and to use the actual default defined in rust
        when_used = None  # type: ignore
    return _dict_not_none(
        type='function-wrap',
        function=function,
        is_field_serializer=is_field_serializer,
        info_arg=info_arg,
        schema=schema,
        return_schema=return_schema,
        when_used=when_used,
    )


class FormatSerSchema(TypedDict, total=False):
    type: Required[Literal['format']]
    formatting_string: Required[str]
    when_used: WhenUsed  # default: 'json-unless-none'


def format_ser_schema(formatting_string: str, *, when_used: WhenUsed = 'json-unless-none') -> FormatSerSchema:
    """
    Returns a schema for serialization using python's `format` method.

    Args:
        formatting_string: String defining the format to use
        when_used: Same meaning as for [general_function_plain_ser_schema], but with a different default
    """
    if when_used == 'json-unless-none':
        # just to avoid extra elements in schema, and to use the actual default defined in rust
        when_used = None  # type: ignore
    return _dict_not_none(type='format', formatting_string=formatting_string, when_used=when_used)


class ToStringSerSchema(TypedDict, total=False):
    type: Required[Literal['to-string']]
    when_used: WhenUsed  # default: 'json-unless-none'


def to_string_ser_schema(*, when_used: WhenUsed = 'json-unless-none') -> ToStringSerSchema:
    """
    Returns a schema for serialization using python's `str()` / `__str__` method.

    Args:
        when_used: Same meaning as for [general_function_plain_ser_schema], but with a different default
    """
    s = dict(type='to-string')
    if when_used != 'json-unless-none':
        # just to avoid extra elements in schema, and to use the actual default defined in rust
        s['when_used'] = when_used
    return s  # type: ignore


class ModelSerSchema(TypedDict, total=False):
    type: Required[Literal['model']]
    cls: Required[Type[Any]]
    schema: Required[CoreSchema]


def model_ser_schema(cls: Type[Any], schema: CoreSchema) -> ModelSerSchema:
    """
    Returns a schema for serialization using a model.

    Args:
        cls: The expected class type, used to generate warnings if the wrong type is passed
        schema: Internal schema to use to serialize the model dict
    """
    return ModelSerSchema(type='model', cls=cls, schema=schema)


SerSchema = Union[
    SimpleSerSchema,
    PlainSerializerFunctionSerSchema,
    WrapSerializerFunctionSerSchema,
    FormatSerSchema,
    ToStringSerSchema,
    ModelSerSchema,
]


class ComputedField(TypedDict, total=False):
    type: Required[Literal['computed-field']]
    property_name: Required[str]
    return_schema: Required[CoreSchema]
    alias: str
    metadata: Any


def computed_field(
    property_name: str, return_schema: CoreSchema, *, alias: str | None = None, metadata: Any = None
) -> ComputedField:
    """
    ComputedFields are properties of a model or dataclass that are included in serialization.

    Args:
        property_name: The name of the property on the model or dataclass
        return_schema: The schema used for the type returned by the computed field
        alias: The name to use in the serialized output
        metadata: Any other information you want to include with the schema, not used by pydantic-core
    """
    return _dict_not_none(
        type='computed-field', property_name=property_name, return_schema=return_schema, alias=alias, metadata=metadata
    )


class AnySchema(TypedDict, total=False):
    type: Required[Literal['any']]
    ref: str
    metadata: Any
    serialization: SerSchema


def any_schema(*, ref: str | None = None, metadata: Any = None, serialization: SerSchema | None = None) -> AnySchema:
    """
    Returns a schema that matches any value, e.g.:

    ```py
    from pydantic_core import SchemaValidator, core_schema

    schema = core_schema.any_schema()
    v = SchemaValidator(schema)
    assert v.validate_python(1) == 1
    ```

    Args:
        ref: optional unique identifier of the schema, used to reference the schema in other places
        metadata: Any other information you want to include with the schema, not used by pydantic-core
        serialization: Custom serialization schema
    """
    return _dict_not_none(type='any', ref=ref, metadata=metadata, serialization=serialization)


class NoneSchema(TypedDict, total=False):
    type: Required[Literal['none']]
    ref: str
    metadata: Any
    serialization: SerSchema


def none_schema(*, ref: str | None = None, metadata: Any = None, serialization: SerSchema | None = None) -> NoneSchema:
    """
    Returns a schema that matches a None value, e.g.:

    ```py
    from pydantic_core import SchemaValidator, core_schema

    schema = core_schema.none_schema()
    v = SchemaValidator(schema)
    assert v.validate_python(None) is None
    ```

    Args:
        ref: optional unique identifier of the schema, used to reference the schema in other places
        metadata: Any other information you want to include with the schema, not used by pydantic-core
        serialization: Custom serialization schema
    """
    return _dict_not_none(type='none', ref=ref, metadata=metadata, serialization=serialization)


class BoolSchema(TypedDict, total=False):
    type: Required[Literal['bool']]
    strict: bool
    ref: str
    metadata: Any
    serialization: SerSchema


def bool_schema(
    strict: bool | None = None, ref: str | None = None, metadata: Any = None, serialization: SerSchema | None = None
) -> BoolSchema:
    """
    Returns a schema that matches a bool value, e.g.:

    ```py
    from pydantic_core import SchemaValidator, core_schema

    schema = core_schema.bool_schema()
    v = SchemaValidator(schema)
    assert v.validate_python('True') is True
    ```

    Args:
        strict: Whether the value should be a bool or a value that can be converted to a bool
        ref: optional unique identifier of the schema, used to reference the schema in other places
        metadata: Any other information you want to include with the schema, not used by pydantic-core
        serialization: Custom serialization schema
    """
    return _dict_not_none(type='bool', strict=strict, ref=ref, metadata=metadata, serialization=serialization)


class IntSchema(TypedDict, total=False):
    type: Required[Literal['int']]
    multiple_of: int
    le: int
    ge: int
    lt: int
    gt: int
    strict: bool
    ref: str
    metadata: Any
    serialization: SerSchema


def int_schema(
    *,
    multiple_of: int | None = None,
    le: int | None = None,
    ge: int | None = None,
    lt: int | None = None,
    gt: int | None = None,
    strict: bool | None = None,
    ref: str | None = None,
    metadata: Any = None,
    serialization: SerSchema | None = None,
) -> IntSchema:
    """
    Returns a schema that matches a int value, e.g.:

    ```py
    from pydantic_core import SchemaValidator, core_schema

    schema = core_schema.int_schema(multiple_of=2, le=6, ge=2)
    v = SchemaValidator(schema)
    assert v.validate_python('4') == 4
    ```

    Args:
        multiple_of: The value must be a multiple of this number
        le: The value must be less than or equal to this number
        ge: The value must be greater than or equal to this number
        lt: The value must be strictly less than this number
        gt: The value must be strictly greater than this number
        strict: Whether the value should be a int or a value that can be converted to a int
        ref: optional unique identifier of the schema, used to reference the schema in other places
        metadata: Any other information you want to include with the schema, not used by pydantic-core
        serialization: Custom serialization schema
    """
    return _dict_not_none(
        type='int',
        multiple_of=multiple_of,
        le=le,
        ge=ge,
        lt=lt,
        gt=gt,
        strict=strict,
        ref=ref,
        metadata=metadata,
        serialization=serialization,
    )


class FloatSchema(TypedDict, total=False):
    type: Required[Literal['float']]
    allow_inf_nan: bool  # whether 'NaN', '+inf', '-inf' should be forbidden. default: True
    multiple_of: float
    le: float
    ge: float
    lt: float
    gt: float
    strict: bool
    ref: str
    metadata: Any
    serialization: SerSchema


def float_schema(
    *,
    allow_inf_nan: bool | None = None,
    multiple_of: float | None = None,
    le: float | None = None,
    ge: float | None = None,
    lt: float | None = None,
    gt: float | None = None,
    strict: bool | None = None,
    ref: str | None = None,
    metadata: Any = None,
    serialization: SerSchema | None = None,
) -> FloatSchema:
    """
    Returns a schema that matches a float value, e.g.:

    ```py
    from pydantic_core import SchemaValidator, core_schema

    schema = core_schema.float_schema(le=0.8, ge=0.2)
    v = SchemaValidator(schema)
    assert v.validate_python('0.5') == 0.5
    ```

    Args:
        allow_inf_nan: Whether to allow inf and nan values
        multiple_of: The value must be a multiple of this number
        le: The value must be less than or equal to this number
        ge: The value must be greater than or equal to this number
        lt: The value must be strictly less than this number
        gt: The value must be strictly greater than this number
        strict: Whether the value should be a float or a value that can be converted to a float
        ref: optional unique identifier of the schema, used to reference the schema in other places
        metadata: Any other information you want to include with the schema, not used by pydantic-core
        serialization: Custom serialization schema
    """
    return _dict_not_none(
        type='float',
        allow_inf_nan=allow_inf_nan,
        multiple_of=multiple_of,
        le=le,
        ge=ge,
        lt=lt,
        gt=gt,
        strict=strict,
        ref=ref,
        metadata=metadata,
        serialization=serialization,
    )


class DecimalSchema(TypedDict, total=False):
    type: Required[Literal['decimal']]
    allow_inf_nan: bool  # whether 'NaN', '+inf', '-inf' should be forbidden. default: False
    multiple_of: Decimal
    le: Decimal
    ge: Decimal
    lt: Decimal
    gt: Decimal
    max_digits: int
    decimal_places: int
    strict: bool
    ref: str
    metadata: Any
    serialization: SerSchema


def decimal_schema(
    *,
    allow_inf_nan: bool = None,
    multiple_of: Decimal | None = None,
    le: Decimal | None = None,
    ge: Decimal | None = None,
    lt: Decimal | None = None,
    gt: Decimal | None = None,
    max_digits: int | None = None,
    decimal_places: int | None = None,
    strict: bool | None = None,
    ref: str | None = None,
    metadata: Any = None,
    serialization: SerSchema | None = None,
) -> DecimalSchema:
    """
    Returns a schema that matches a decimal value, e.g.:

    ```py
    from decimal import Decimal
    from pydantic_core import SchemaValidator, core_schema

    schema = core_schema.decimal_schema(le=0.8, ge=0.2)
    v = SchemaValidator(schema)
    assert v.validate_python('0.5') == Decimal('0.5')
    ```

    Args:
        allow_inf_nan: Whether to allow inf and nan values
        multiple_of: The value must be a multiple of this number
        le: The value must be less than or equal to this number
        ge: The value must be greater than or equal to this number
        lt: The value must be strictly less than this number
        gt: The value must be strictly greater than this number
        max_digits: The maximum number of decimal digits allowed
        decimal_places: The maximum number of decimal places allowed
        strict: Whether the value should be a float or a value that can be converted to a float
        ref: optional unique identifier of the schema, used to reference the schema in other places
        metadata: Any other information you want to include with the schema, not used by pydantic-core
        serialization: Custom serialization schema
    """
    return _dict_not_none(
        type='decimal',
        gt=gt,
        ge=ge,
        lt=lt,
        le=le,
        max_digits=max_digits,
        decimal_places=decimal_places,
        multiple_of=multiple_of,
        allow_inf_nan=allow_inf_nan,
        strict=strict,
        ref=ref,
        metadata=metadata,
        serialization=serialization,
    )


class StringSchema(TypedDict, total=False):
    type: Required[Literal['str']]
    pattern: str
    max_length: int
    min_length: int
    strip_whitespace: bool
    to_lower: bool
    to_upper: bool
    strict: bool
    ref: str
    metadata: Any
    serialization: SerSchema


def str_schema(
    *,
    pattern: str | None = None,
    max_length: int | None = None,
    min_length: int | None = None,
    strip_whitespace: bool | None = None,
    to_lower: bool | None = None,
    to_upper: bool | None = None,
    strict: bool | None = None,
    ref: str | None = None,
    metadata: Any = None,
    serialization: SerSchema | None = None,
) -> StringSchema:
    """
    Returns a schema that matches a string value, e.g.:

    ```py
    from pydantic_core import SchemaValidator, core_schema

    schema = core_schema.str_schema(max_length=10, min_length=2)
    v = SchemaValidator(schema)
    assert v.validate_python('hello') == 'hello'
    ```

    Args:
        pattern: A regex pattern that the value must match
        max_length: The value must be at most this length
        min_length: The value must be at least this length
        strip_whitespace: Whether to strip whitespace from the value
        to_lower: Whether to convert the value to lowercase
        to_upper: Whether to convert the value to uppercase
        strict: Whether the value should be a string or a value that can be converted to a string
        ref: optional unique identifier of the schema, used to reference the schema in other places
        metadata: Any other information you want to include with the schema, not used by pydantic-core
        serialization: Custom serialization schema
    """
    return _dict_not_none(
        type='str',
        pattern=pattern,
        max_length=max_length,
        min_length=min_length,
        strip_whitespace=strip_whitespace,
        to_lower=to_lower,
        to_upper=to_upper,
        strict=strict,
        ref=ref,
        metadata=metadata,
        serialization=serialization,
    )


class BytesSchema(TypedDict, total=False):
    type: Required[Literal['bytes']]
    max_length: int
    min_length: int
    strict: bool
    ref: str
    metadata: Any
    serialization: SerSchema


def bytes_schema(
    *,
    max_length: int | None = None,
    min_length: int | None = None,
    strict: bool | None = None,
    ref: str | None = None,
    metadata: Any = None,
    serialization: SerSchema | None = None,
) -> BytesSchema:
    """
    Returns a schema that matches a bytes value, e.g.:

    ```py
    from pydantic_core import SchemaValidator, core_schema

    schema = core_schema.bytes_schema(max_length=10, min_length=2)
    v = SchemaValidator(schema)
    assert v.validate_python(b'hello') == b'hello'
    ```

    Args:
        max_length: The value must be at most this length
        min_length: The value must be at least this length
        strict: Whether the value should be a bytes or a value that can be converted to a bytes
        ref: optional unique identifier of the schema, used to reference the schema in other places
        metadata: Any other information you want to include with the schema, not used by pydantic-core
        serialization: Custom serialization schema
    """
    return _dict_not_none(
        type='bytes',
        max_length=max_length,
        min_length=min_length,
        strict=strict,
        ref=ref,
        metadata=metadata,
        serialization=serialization,
    )


class DateSchema(TypedDict, total=False):
    type: Required[Literal['date']]
    strict: bool
    le: date
    ge: date
    lt: date
    gt: date
    now_op: Literal['past', 'future']
    # defaults to current local utc offset from `time.localtime().tm_gmtoff`
    # value is restricted to -86_400 < offset < 86_400 by bounds in generate_self_schema.py
    now_utc_offset: int
    ref: str
    metadata: Any
    serialization: SerSchema


def date_schema(
    *,
    strict: bool | None = None,
    le: date | None = None,
    ge: date | None = None,
    lt: date | None = None,
    gt: date | None = None,
    now_op: Literal['past', 'future'] | None = None,
    now_utc_offset: int | None = None,
    ref: str | None = None,
    metadata: Any = None,
    serialization: SerSchema | None = None,
) -> DateSchema:
    """
    Returns a schema that matches a date value, e.g.:

    ```py
    from datetime import date
    from pydantic_core import SchemaValidator, core_schema

    schema = core_schema.date_schema(le=date(2020, 1, 1), ge=date(2019, 1, 1))
    v = SchemaValidator(schema)
    assert v.validate_python(date(2019, 6, 1)) == date(2019, 6, 1)
    ```

    Args:
        strict: Whether the value should be a date or a value that can be converted to a date
        le: The value must be less than or equal to this date
        ge: The value must be greater than or equal to this date
        lt: The value must be strictly less than this date
        gt: The value must be strictly greater than this date
        now_op: The value must be in the past or future relative to the current date
        now_utc_offset: The value must be in the past or future relative to the current date with this utc offset
        ref: optional unique identifier of the schema, used to reference the schema in other places
        metadata: Any other information you want to include with the schema, not used by pydantic-core
        serialization: Custom serialization schema
    """
    return _dict_not_none(
        type='date',
        strict=strict,
        le=le,
        ge=ge,
        lt=lt,
        gt=gt,
        now_op=now_op,
        now_utc_offset=now_utc_offset,
        ref=ref,
        metadata=metadata,
        serialization=serialization,
    )


class TimeSchema(TypedDict, total=False):
    type: Required[Literal['time']]
    strict: bool
    le: time
    ge: time
    lt: time
    gt: time
    tz_constraint: Union[Literal['aware', 'naive'], int]
    microseconds_precision: Literal['truncate', 'error']
    ref: str
    metadata: Any
    serialization: SerSchema


def time_schema(
    *,
    strict: bool | None = None,
    le: time | None = None,
    ge: time | None = None,
    lt: time | None = None,
    gt: time | None = None,
    tz_constraint: Literal['aware', 'naive'] | int | None = None,
    microseconds_precision: Literal['truncate', 'error'] = 'truncate',
    ref: str | None = None,
    metadata: Any = None,
    serialization: SerSchema | None = None,
) -> TimeSchema:
    """
    Returns a schema that matches a time value, e.g.:

    ```py
    from datetime import time
    from pydantic_core import SchemaValidator, core_schema

    schema = core_schema.time_schema(le=time(12, 0, 0), ge=time(6, 0, 0))
    v = SchemaValidator(schema)
    assert v.validate_python(time(9, 0, 0)) == time(9, 0, 0)
    ```

    Args:
        strict: Whether the value should be a time or a value that can be converted to a time
        le: The value must be less than or equal to this time
        ge: The value must be greater than or equal to this time
        lt: The value must be strictly less than this time
        gt: The value must be strictly greater than this time
        tz_constraint: The value must be timezone aware or naive, or an int to indicate required tz offset
        microseconds_precision: The behavior when seconds have more than 6 digits or microseconds is too large
        ref: optional unique identifier of the schema, used to reference the schema in other places
        metadata: Any other information you want to include with the schema, not used by pydantic-core
        serialization: Custom serialization schema
    """
    return _dict_not_none(
        type='time',
        strict=strict,
        le=le,
        ge=ge,
        lt=lt,
        gt=gt,
        tz_constraint=tz_constraint,
        microseconds_precision=microseconds_precision,
        ref=ref,
        metadata=metadata,
        serialization=serialization,
    )


class DatetimeSchema(TypedDict, total=False):
    type: Required[Literal['datetime']]
    strict: bool
    le: datetime
    ge: datetime
    lt: datetime
    gt: datetime
    now_op: Literal['past', 'future']
    tz_constraint: Union[Literal['aware', 'naive'], int]
    # defaults to current local utc offset from `time.localtime().tm_gmtoff`
    # value is restricted to -86_400 < offset < 86_400 by bounds in generate_self_schema.py
    now_utc_offset: int
    microseconds_precision: Literal['truncate', 'error'] = ('truncate',)
    ref: str
    metadata: Any
    serialization: SerSchema


def datetime_schema(
    *,
    strict: bool | None = None,
    le: datetime | None = None,
    ge: datetime | None = None,
    lt: datetime | None = None,
    gt: datetime | None = None,
    now_op: Literal['past', 'future'] | None = None,
    tz_constraint: Literal['aware', 'naive'] | int | None = None,
    now_utc_offset: int | None = None,
    microseconds_precision: Literal['truncate', 'error'] = 'truncate',
    ref: str | None = None,
    metadata: Any = None,
    serialization: SerSchema | None = None,
) -> DatetimeSchema:
    """
    Returns a schema that matches a datetime value, e.g.:

    ```py
    from datetime import datetime
    from pydantic_core import SchemaValidator, core_schema

    schema = core_schema.datetime_schema()
    v = SchemaValidator(schema)
    now = datetime.now()
    assert v.validate_python(str(now)) == now
    ```

    Args:
        strict: Whether the value should be a datetime or a value that can be converted to a datetime
        le: The value must be less than or equal to this datetime
        ge: The value must be greater than or equal to this datetime
        lt: The value must be strictly less than this datetime
        gt: The value must be strictly greater than this datetime
        now_op: The value must be in the past or future relative to the current datetime
        tz_constraint: The value must be timezone aware or naive, or an int to indicate required tz offset
            TODO: use of a tzinfo where offset changes based on the datetime is not yet supported
        now_utc_offset: The value must be in the past or future relative to the current datetime with this utc offset
        microseconds_precision: The behavior when seconds have more than 6 digits or microseconds is too large
        ref: optional unique identifier of the schema, used to reference the schema in other places
        metadata: Any other information you want to include with the schema, not used by pydantic-core
        serialization: Custom serialization schema
    """
    return _dict_not_none(
        type='datetime',
        strict=strict,
        le=le,
        ge=ge,
        lt=lt,
        gt=gt,
        now_op=now_op,
        tz_constraint=tz_constraint,
        now_utc_offset=now_utc_offset,
        microseconds_precision=microseconds_precision,
        ref=ref,
        metadata=metadata,
        serialization=serialization,
    )


class TimedeltaSchema(TypedDict, total=False):
    type: Required[Literal['timedelta']]
    strict: bool
    le: timedelta
    ge: timedelta
    lt: timedelta
    gt: timedelta
    microseconds_precision: Literal['truncate', 'error']
    ref: str
    metadata: Any
    serialization: SerSchema


def timedelta_schema(
    *,
    strict: bool | None = None,
    le: timedelta | None = None,
    ge: timedelta | None = None,
    lt: timedelta | None = None,
    gt: timedelta | None = None,
    microseconds_precision: Literal['truncate', 'error'] = 'truncate',
    ref: str | None = None,
    metadata: Any = None,
    serialization: SerSchema | None = None,
) -> TimedeltaSchema:
    """
    Returns a schema that matches a timedelta value, e.g.:

    ```py
    from datetime import timedelta
    from pydantic_core import SchemaValidator, core_schema

    schema = core_schema.timedelta_schema(le=timedelta(days=1), ge=timedelta(days=0))
    v = SchemaValidator(schema)
    assert v.validate_python(timedelta(hours=12)) == timedelta(hours=12)
    ```

    Args:
        strict: Whether the value should be a timedelta or a value that can be converted to a timedelta
        le: The value must be less than or equal to this timedelta
        ge: The value must be greater than or equal to this timedelta
        lt: The value must be strictly less than this timedelta
        gt: The value must be strictly greater than this timedelta
        microseconds_precision: The behavior when seconds have more than 6 digits or microseconds is too large
        ref: optional unique identifier of the schema, used to reference the schema in other places
        metadata: Any other information you want to include with the schema, not used by pydantic-core
        serialization: Custom serialization schema
    """
    return _dict_not_none(
        type='timedelta',
        strict=strict,
        le=le,
        ge=ge,
        lt=lt,
        gt=gt,
        microseconds_precision=microseconds_precision,
        ref=ref,
        metadata=metadata,
        serialization=serialization,
    )


class LiteralSchema(TypedDict, total=False):
    type: Required[Literal['literal']]
    expected: Required[List[Any]]
    ref: str
    metadata: Any
    serialization: SerSchema


def literal_schema(
    expected: list[Any], *, ref: str | None = None, metadata: Any = None, serialization: SerSchema | None = None
) -> LiteralSchema:
    """
    Returns a schema that matches a literal value, e.g.:

    ```py
    from pydantic_core import SchemaValidator, core_schema

    schema = core_schema.literal_schema(['hello', 'world'])
    v = SchemaValidator(schema)
    assert v.validate_python('hello') == 'hello'
    ```

    Args:
        expected: The value must be one of these values
        ref: optional unique identifier of the schema, used to reference the schema in other places
        metadata: Any other information you want to include with the schema, not used by pydantic-core
        serialization: Custom serialization schema
    """
    return _dict_not_none(type='literal', expected=expected, ref=ref, metadata=metadata, serialization=serialization)


# must match input/parse_json.rs::JsonType::try_from
JsonType = Literal['null', 'bool', 'int', 'float', 'str', 'list', 'dict']


class IsInstanceSchema(TypedDict, total=False):
    type: Required[Literal['is-instance']]
    cls: Required[Any]
    cls_repr: str
    ref: str
    metadata: Any
    serialization: SerSchema


def is_instance_schema(
    cls: Any,
    *,
    cls_repr: str | None = None,
    ref: str | None = None,
    metadata: Any = None,
    serialization: SerSchema | None = None,
) -> IsInstanceSchema:
    """
    Returns a schema that checks if a value is an instance of a class, equivalent to python's `isinstnace` method, e.g.:

    ```py
    from pydantic_core import SchemaValidator, core_schema

    class A:
        pass

    schema = core_schema.is_instance_schema(cls=A)
    v = SchemaValidator(schema)
    v.validate_python(A())
    ```

    Args:
        cls: The value must be an instance of this class
        cls_repr: If provided this string is used in the validator name instead of `repr(cls)`
        ref: optional unique identifier of the schema, used to reference the schema in other places
        metadata: Any other information you want to include with the schema, not used by pydantic-core
        serialization: Custom serialization schema
    """
    return _dict_not_none(
        type='is-instance', cls=cls, cls_repr=cls_repr, ref=ref, metadata=metadata, serialization=serialization
    )


class IsSubclassSchema(TypedDict, total=False):
    type: Required[Literal['is-subclass']]
    cls: Required[Type[Any]]
    cls_repr: str
    ref: str
    metadata: Any
    serialization: SerSchema


def is_subclass_schema(
    cls: Type[Any],
    *,
    cls_repr: str | None = None,
    ref: str | None = None,
    metadata: Any = None,
    serialization: SerSchema | None = None,
) -> IsInstanceSchema:
    """
    Returns a schema that checks if a value is a subtype of a class, equivalent to python's `issubclass` method, e.g.:

    ```py
    from pydantic_core import SchemaValidator, core_schema

    class A:
        pass

    class B(A):
        pass

    schema = core_schema.is_subclass_schema(cls=A)
    v = SchemaValidator(schema)
    v.validate_python(B)
    ```

    Args:
        cls: The value must be a subclass of this class
        cls_repr: If provided this string is used in the validator name instead of `repr(cls)`
        ref: optional unique identifier of the schema, used to reference the schema in other places
        metadata: Any other information you want to include with the schema, not used by pydantic-core
        serialization: Custom serialization schema
    """
    return _dict_not_none(
        type='is-subclass', cls=cls, cls_repr=cls_repr, ref=ref, metadata=metadata, serialization=serialization
    )


class CallableSchema(TypedDict, total=False):
    type: Required[Literal['callable']]
    ref: str
    metadata: Any
    serialization: SerSchema


def callable_schema(
    *, ref: str | None = None, metadata: Any = None, serialization: SerSchema | None = None
) -> CallableSchema:
    """
    Returns a schema that checks if a value is callable, equivalent to python's `callable` method, e.g.:

    ```py
    from pydantic_core import SchemaValidator, core_schema

    schema = core_schema.callable_schema()
    v = SchemaValidator(schema)
    v.validate_python(min)
    ```

    Args:
        ref: optional unique identifier of the schema, used to reference the schema in other places
        metadata: Any other information you want to include with the schema, not used by pydantic-core
        serialization: Custom serialization schema
    """
    return _dict_not_none(type='callable', ref=ref, metadata=metadata, serialization=serialization)


class UuidSchema(TypedDict, total=False):
    type: Required[Literal['uuid']]
    version: Literal[1, 3, 4, 5]
    strict: bool
    ref: str
    metadata: Any
    serialization: SerSchema


def uuid_schema(
    *,
    version: Literal[1, 3, 4, 5] | None = None,
    strict: bool | None = None,
    ref: str | None = None,
    metadata: Any = None,
    serialization: SerSchema | None = None,
) -> UuidSchema:
    return _dict_not_none(
        type='uuid', version=version, strict=strict, ref=ref, metadata=metadata, serialization=serialization
    )


class IncExSeqSerSchema(TypedDict, total=False):
    type: Required[Literal['include-exclude-sequence']]
    include: Set[int]
    exclude: Set[int]


def filter_seq_schema(*, include: Set[int] | None = None, exclude: Set[int] | None = None) -> IncExSeqSerSchema:
    return _dict_not_none(type='include-exclude-sequence', include=include, exclude=exclude)


IncExSeqOrElseSerSchema = Union[IncExSeqSerSchema, SerSchema]


class ListSchema(TypedDict, total=False):
    type: Required[Literal['list']]
    items_schema: CoreSchema
    min_length: int
    max_length: int
    strict: bool
    ref: str
    metadata: Any
    serialization: IncExSeqOrElseSerSchema


def list_schema(
    items_schema: CoreSchema | None = None,
    *,
    min_length: int | None = None,
    max_length: int | None = None,
    strict: bool | None = None,
    ref: str | None = None,
    metadata: Any = None,
    serialization: IncExSeqOrElseSerSchema | None = None,
) -> ListSchema:
    """
    Returns a schema that matches a list value, e.g.:

    ```py
    from pydantic_core import SchemaValidator, core_schema

    schema = core_schema.list_schema(core_schema.int_schema(), min_length=0, max_length=10)
    v = SchemaValidator(schema)
    assert v.validate_python(['4']) == [4]
    ```

    Args:
        items_schema: The value must be a list of items that match this schema
        min_length: The value must be a list with at least this many items
        max_length: The value must be a list with at most this many items
        strict: The value must be a list with exactly this many items
        ref: optional unique identifier of the schema, used to reference the schema in other places
        metadata: Any other information you want to include with the schema, not used by pydantic-core
        serialization: Custom serialization schema
    """
    return _dict_not_none(
        type='list',
        items_schema=items_schema,
        min_length=min_length,
        max_length=max_length,
        strict=strict,
        ref=ref,
        metadata=metadata,
        serialization=serialization,
    )


class TuplePositionalSchema(TypedDict, total=False):
    type: Required[Literal['tuple-positional']]
    items_schema: Required[List[CoreSchema]]
    extra_schema: CoreSchema
    strict: bool
    ref: str
    metadata: Any
    serialization: IncExSeqOrElseSerSchema


def tuple_positional_schema(
    items_schema: list[CoreSchema],
    *,
    extra_schema: CoreSchema | None = None,
    strict: bool | None = None,
    ref: str | None = None,
    metadata: Any = None,
    serialization: IncExSeqOrElseSerSchema | None = None,
) -> TuplePositionalSchema:
    """
    Returns a schema that matches a tuple of schemas, e.g.:

    ```py
    from pydantic_core import SchemaValidator, core_schema

    schema = core_schema.tuple_positional_schema(
        [core_schema.int_schema(), core_schema.str_schema()]
    )
    v = SchemaValidator(schema)
    assert v.validate_python((1, 'hello')) == (1, 'hello')
    ```

    Args:
        items_schema: The value must be a tuple with items that match these schemas
        extra_schema: The value must be a tuple with items that match this schema
            This was inspired by JSON schema's `prefixItems` and `items` fields.
            In python's `typing.Tuple`, you can't specify a type for "extra" items -- they must all be the same type
            if the length is variable. So this field won't be set from a `typing.Tuple` annotation on a pydantic model.
        strict: The value must be a tuple with exactly this many items
        ref: optional unique identifier of the schema, used to reference the schema in other places
        metadata: Any other information you want to include with the schema, not used by pydantic-core
        serialization: Custom serialization schema
    """
    return _dict_not_none(
        type='tuple-positional',
        items_schema=items_schema,
        extra_schema=extra_schema,
        strict=strict,
        ref=ref,
        metadata=metadata,
        serialization=serialization,
    )


class TupleVariableSchema(TypedDict, total=False):
    type: Required[Literal['tuple-variable']]
    items_schema: CoreSchema
    min_length: int
    max_length: int
    strict: bool
    ref: str
    metadata: Any
    serialization: IncExSeqOrElseSerSchema


def tuple_variable_schema(
    items_schema: CoreSchema | None = None,
    *,
    min_length: int | None = None,
    max_length: int | None = None,
    strict: bool | None = None,
    ref: str | None = None,
    metadata: Any = None,
    serialization: IncExSeqOrElseSerSchema | None = None,
) -> TupleVariableSchema:
    """
    Returns a schema that matches a tuple of a given schema, e.g.:

    ```py
    from pydantic_core import SchemaValidator, core_schema

    schema = core_schema.tuple_variable_schema(
        items_schema=core_schema.int_schema(), min_length=0, max_length=10
    )
    v = SchemaValidator(schema)
    assert v.validate_python(('1', 2, 3)) == (1, 2, 3)
    ```

    Args:
        items_schema: The value must be a tuple with items that match this schema
        min_length: The value must be a tuple with at least this many items
        max_length: The value must be a tuple with at most this many items
        strict: The value must be a tuple with exactly this many items
        ref: optional unique identifier of the schema, used to reference the schema in other places
        metadata: Any other information you want to include with the schema, not used by pydantic-core
        serialization: Custom serialization schema
    """
    return _dict_not_none(
        type='tuple-variable',
        items_schema=items_schema,
        min_length=min_length,
        max_length=max_length,
        strict=strict,
        ref=ref,
        metadata=metadata,
        serialization=serialization,
    )


class SetSchema(TypedDict, total=False):
    type: Required[Literal['set']]
    items_schema: CoreSchema
    min_length: int
    max_length: int
    strict: bool
    ref: str
    metadata: Any
    serialization: SerSchema


def set_schema(
    items_schema: CoreSchema | None = None,
    *,
    min_length: int | None = None,
    max_length: int | None = None,
    strict: bool | None = None,
    ref: str | None = None,
    metadata: Any = None,
    serialization: SerSchema | None = None,
) -> SetSchema:
    """
    Returns a schema that matches a set of a given schema, e.g.:

    ```py
    from pydantic_core import SchemaValidator, core_schema

    schema = core_schema.set_schema(
        items_schema=core_schema.int_schema(), min_length=0, max_length=10
    )
    v = SchemaValidator(schema)
    assert v.validate_python({1, '2', 3}) == {1, 2, 3}
    ```

    Args:
        items_schema: The value must be a set with items that match this schema
        min_length: The value must be a set with at least this many items
        max_length: The value must be a set with at most this many items
        strict: The value must be a set with exactly this many items
        ref: optional unique identifier of the schema, used to reference the schema in other places
        metadata: Any other information you want to include with the schema, not used by pydantic-core
        serialization: Custom serialization schema
    """
    return _dict_not_none(
        type='set',
        items_schema=items_schema,
        min_length=min_length,
        max_length=max_length,
        strict=strict,
        ref=ref,
        metadata=metadata,
        serialization=serialization,
    )


class FrozenSetSchema(TypedDict, total=False):
    type: Required[Literal['frozenset']]
    items_schema: CoreSchema
    min_length: int
    max_length: int
    strict: bool
    ref: str
    metadata: Any
    serialization: SerSchema


def frozenset_schema(
    items_schema: CoreSchema | None = None,
    *,
    min_length: int | None = None,
    max_length: int | None = None,
    strict: bool | None = None,
    ref: str | None = None,
    metadata: Any = None,
    serialization: SerSchema | None = None,
) -> FrozenSetSchema:
    """
    Returns a schema that matches a frozenset of a given schema, e.g.:

    ```py
    from pydantic_core import SchemaValidator, core_schema

    schema = core_schema.frozenset_schema(
        items_schema=core_schema.int_schema(), min_length=0, max_length=10
    )
    v = SchemaValidator(schema)
    assert v.validate_python(frozenset(range(3))) == frozenset({0, 1, 2})
    ```

    Args:
        items_schema: The value must be a frozenset with items that match this schema
        min_length: The value must be a frozenset with at least this many items
        max_length: The value must be a frozenset with at most this many items
        strict: The value must be a frozenset with exactly this many items
        ref: optional unique identifier of the schema, used to reference the schema in other places
        metadata: Any other information you want to include with the schema, not used by pydantic-core
        serialization: Custom serialization schema
    """
    return _dict_not_none(
        type='frozenset',
        items_schema=items_schema,
        min_length=min_length,
        max_length=max_length,
        strict=strict,
        ref=ref,
        metadata=metadata,
        serialization=serialization,
    )


class GeneratorSchema(TypedDict, total=False):
    type: Required[Literal['generator']]
    items_schema: CoreSchema
    min_length: int
    max_length: int
    ref: str
    metadata: Any
    serialization: IncExSeqOrElseSerSchema


def generator_schema(
    items_schema: CoreSchema | None = None,
    *,
    min_length: int | None = None,
    max_length: int | None = None,
    ref: str | None = None,
    metadata: Any = None,
    serialization: IncExSeqOrElseSerSchema | None = None,
) -> GeneratorSchema:
    """
    Returns a schema that matches a generator value, e.g.:

    ```py
    from typing import Iterator
    from pydantic_core import SchemaValidator, core_schema

    def gen() -> Iterator[int]:
        yield 1

    schema = core_schema.generator_schema(items_schema=core_schema.int_schema())
    v = SchemaValidator(schema)
    v.validate_python(gen())
    ```

    Unlike other types, validated generators do not raise ValidationErrors eagerly,
    but instead will raise a ValidationError when a violating value is actually read from the generator.
    This is to ensure that "validated" generators retain the benefit of lazy evaluation.

    Args:
        items_schema: The value must be a generator with items that match this schema
        min_length: The value must be a generator that yields at least this many items
        max_length: The value must be a generator that yields at most this many items
        ref: optional unique identifier of the schema, used to reference the schema in other places
        metadata: Any other information you want to include with the schema, not used by pydantic-core
        serialization: Custom serialization schema
    """
    return _dict_not_none(
        type='generator',
        items_schema=items_schema,
        min_length=min_length,
        max_length=max_length,
        ref=ref,
        metadata=metadata,
        serialization=serialization,
    )


IncExDict = Set[Union[int, str]]


class IncExDictSerSchema(TypedDict, total=False):
    type: Required[Literal['include-exclude-dict']]
    include: IncExDict
    exclude: IncExDict


def filter_dict_schema(*, include: IncExDict | None = None, exclude: IncExDict | None = None) -> IncExDictSerSchema:
    return _dict_not_none(type='include-exclude-dict', include=include, exclude=exclude)


IncExDictOrElseSerSchema = Union[IncExDictSerSchema, SerSchema]


class DictSchema(TypedDict, total=False):
    type: Required[Literal['dict']]
    keys_schema: CoreSchema  # default: AnySchema
    values_schema: CoreSchema  # default: AnySchema
    min_length: int
    max_length: int
    strict: bool
    ref: str
    metadata: Any
    serialization: IncExDictOrElseSerSchema


def dict_schema(
    keys_schema: CoreSchema | None = None,
    values_schema: CoreSchema | None = None,
    *,
    min_length: int | None = None,
    max_length: int | None = None,
    strict: bool | None = None,
    ref: str | None = None,
    metadata: Any = None,
    serialization: SerSchema | None = None,
) -> DictSchema:
    """
    Returns a schema that matches a dict value, e.g.:

    ```py
    from pydantic_core import SchemaValidator, core_schema

    schema = core_schema.dict_schema(
        keys_schema=core_schema.str_schema(), values_schema=core_schema.int_schema()
    )
    v = SchemaValidator(schema)
    assert v.validate_python({'a': '1', 'b': 2}) == {'a': 1, 'b': 2}
    ```

    Args:
        keys_schema: The value must be a dict with keys that match this schema
        values_schema: The value must be a dict with values that match this schema
        min_length: The value must be a dict with at least this many items
        max_length: The value must be a dict with at most this many items
        strict: Whether the keys and values should be validated with strict mode
        ref: optional unique identifier of the schema, used to reference the schema in other places
        metadata: Any other information you want to include with the schema, not used by pydantic-core
        serialization: Custom serialization schema
    """
    return _dict_not_none(
        type='dict',
        keys_schema=keys_schema,
        values_schema=values_schema,
        min_length=min_length,
        max_length=max_length,
        strict=strict,
        ref=ref,
        metadata=metadata,
        serialization=serialization,
    )


# (__input_value: Any) -> Any
NoInfoValidatorFunction = Callable[[Any], Any]


class NoInfoValidatorFunctionSchema(TypedDict):
    type: Literal['no-info']
    function: NoInfoValidatorFunction


# (__input_value: Any, __info: ValidationInfo) -> Any
GeneralValidatorFunction = Callable[[Any, ValidationInfo], Any]


class GeneralValidatorFunctionSchema(TypedDict):
    type: Literal['general']
    function: GeneralValidatorFunction


# (__input_value: Any, __info: FieldValidationInfo) -> Any
FieldValidatorFunction = Callable[[Any, FieldValidationInfo], Any]


class FieldValidatorFunctionSchema(TypedDict):
    type: Literal['field']
    function: FieldValidatorFunction
    field_name: str


ValidationFunction = Union[NoInfoValidatorFunctionSchema, FieldValidatorFunctionSchema, GeneralValidatorFunctionSchema]


class _ValidatorFunctionSchema(TypedDict, total=False):
    function: Required[ValidationFunction]
    schema: Required[CoreSchema]
    ref: str
    metadata: Any
    serialization: SerSchema


class BeforeValidatorFunctionSchema(_ValidatorFunctionSchema, total=False):
    type: Required[Literal['function-before']]


def no_info_before_validator_function(
    function: NoInfoValidatorFunction,
    schema: CoreSchema,
    *,
    ref: str | None = None,
    metadata: Any = None,
    serialization: SerSchema | None = None,
) -> BeforeValidatorFunctionSchema:
    """
    Returns a schema that calls a validator function before validating, no info is provided, e.g.:

    ```py
    from pydantic_core import SchemaValidator, core_schema

    def fn(v: bytes) -> str:
        return v.decode() + 'world'

    func_schema = core_schema.no_info_before_validator_function(
        function=fn, schema=core_schema.str_schema()
    )
    schema = core_schema.typed_dict_schema({'a': core_schema.typed_dict_field(func_schema)})

    v = SchemaValidator(schema)
    assert v.validate_python({'a': b'hello '}) == {'a': 'hello world'}
    ```

    Args:
        function: The validator function to call
        schema: The schema to validate the output of the validator function
        ref: optional unique identifier of the schema, used to reference the schema in other places
        metadata: Any other information you want to include with the schema, not used by pydantic-core
        serialization: Custom serialization schema
    """
    return _dict_not_none(
        type='function-before',
        function={'type': 'no-info', 'function': function},
        schema=schema,
        ref=ref,
        metadata=metadata,
        serialization=serialization,
    )


def field_before_validator_function(
    function: FieldValidatorFunction,
    field_name: str,
    schema: CoreSchema,
    *,
    ref: str | None = None,
    metadata: Any = None,
    serialization: SerSchema | None = None,
) -> BeforeValidatorFunctionSchema:
    """
    Returns a schema that calls a validator function before validating the function is called with information
    about the field being validated, e.g.:

    ```py
    from pydantic_core import SchemaValidator, core_schema

    def fn(v: bytes, info: core_schema.FieldValidationInfo) -> str:
        assert info.data is not None
        assert info.field_name is not None
        return v.decode() + 'world'

    func_schema = core_schema.field_before_validator_function(
        function=fn, field_name='a', schema=core_schema.str_schema()
    )
    schema = core_schema.typed_dict_schema({'a': core_schema.typed_dict_field(func_schema)})

    v = SchemaValidator(schema)
    assert v.validate_python({'a': b'hello '}) == {'a': 'hello world'}
    ```

    Args:
        function: The validator function to call
        field_name: The name of the field
        schema: The schema to validate the output of the validator function
        ref: optional unique identifier of the schema, used to reference the schema in other places
        metadata: Any other information you want to include with the schema, not used by pydantic-core
        serialization: Custom serialization schema
    """
    return _dict_not_none(
        type='function-before',
        function={'type': 'field', 'function': function, 'field_name': field_name},
        schema=schema,
        ref=ref,
        metadata=metadata,
        serialization=serialization,
    )


def general_before_validator_function(
    function: GeneralValidatorFunction,
    schema: CoreSchema,
    *,
    ref: str | None = None,
    metadata: Any = None,
    serialization: SerSchema | None = None,
) -> BeforeValidatorFunctionSchema:
    """
    Returns a schema that calls a validator function before validating the provided schema, e.g.:

    ```py
    from typing import Any
    from pydantic_core import SchemaValidator, core_schema

    def fn(v: Any, info: core_schema.ValidationInfo) -> str:
        v_str = str(v)
        assert 'hello' in v_str
        return v_str + 'world'

    schema = core_schema.general_before_validator_function(
        function=fn, schema=core_schema.str_schema()
    )
    v = SchemaValidator(schema)
    assert v.validate_python(b'hello ') == "b'hello 'world"
    ```

    Args:
        function: The validator function to call
        schema: The schema to validate the output of the validator function
        ref: optional unique identifier of the schema, used to reference the schema in other places
        metadata: Any other information you want to include with the schema, not used by pydantic-core
        serialization: Custom serialization schema
    """
    return _dict_not_none(
        type='function-before',
        function={'type': 'general', 'function': function},
        schema=schema,
        ref=ref,
        metadata=metadata,
        serialization=serialization,
    )


class AfterValidatorFunctionSchema(_ValidatorFunctionSchema, total=False):
    type: Required[Literal['function-after']]


def no_info_after_validator_function(
    function: NoInfoValidatorFunction,
    schema: CoreSchema,
    *,
    ref: str | None = None,
    metadata: Any = None,
    serialization: SerSchema | None = None,
) -> AfterValidatorFunctionSchema:
    """
    Returns a schema that calls a validator function after validating, no info is provided, e.g.:

    ```py
    from pydantic_core import SchemaValidator, core_schema

    def fn(v: str) -> str:
        return v + 'world'

    func_schema = core_schema.no_info_after_validator_function(fn, core_schema.str_schema())
    schema = core_schema.typed_dict_schema({'a': core_schema.typed_dict_field(func_schema)})

    v = SchemaValidator(schema)
    assert v.validate_python({'a': b'hello '}) == {'a': 'hello world'}
    ```

    Args:
        function: The validator function to call after the schema is validated
        schema: The schema to validate before the validator function
        ref: optional unique identifier of the schema, used to reference the schema in other places
        metadata: Any other information you want to include with the schema, not used by pydantic-core
        serialization: Custom serialization schema
    """
    return _dict_not_none(
        type='function-after',
        function={'type': 'no-info', 'function': function},
        schema=schema,
        ref=ref,
        metadata=metadata,
        serialization=serialization,
    )


def field_after_validator_function(
    function: FieldValidatorFunction,
    field_name: str,
    schema: CoreSchema,
    *,
    ref: str | None = None,
    metadata: Any = None,
    serialization: SerSchema | None = None,
) -> AfterValidatorFunctionSchema:
    """
    Returns a schema that calls a validator function after validating the function is called with information
    about the field being validated, e.g.:

    ```py
    from pydantic_core import SchemaValidator, core_schema

    def fn(v: str, info: core_schema.FieldValidationInfo) -> str:
        assert info.data is not None
        assert info.field_name is not None
        return v + 'world'

    func_schema = core_schema.field_after_validator_function(
        function=fn, field_name='a', schema=core_schema.str_schema()
    )
    schema = core_schema.typed_dict_schema({'a': core_schema.typed_dict_field(func_schema)})

    v = SchemaValidator(schema)
    assert v.validate_python({'a': b'hello '}) == {'a': 'hello world'}
    ```

    Args:
        function: The validator function to call after the schema is validated
        field_name: The name of the field
        schema: The schema to validate before the validator function
        ref: optional unique identifier of the schema, used to reference the schema in other places
        metadata: Any other information you want to include with the schema, not used by pydantic-core
        serialization: Custom serialization schema
    """
    return _dict_not_none(
        type='function-after',
        function={'type': 'field', 'function': function, 'field_name': field_name},
        schema=schema,
        ref=ref,
        metadata=metadata,
        serialization=serialization,
    )


def general_after_validator_function(
    function: GeneralValidatorFunction,
    schema: CoreSchema,
    *,
    ref: str | None = None,
    metadata: Any = None,
    serialization: SerSchema | None = None,
) -> AfterValidatorFunctionSchema:
    """
    Returns a schema that calls a validator function after validating the provided schema, e.g.:

    ```py
    from pydantic_core import SchemaValidator, core_schema

    def fn(v: str, info: core_schema.ValidationInfo) -> str:
        assert 'hello' in v
        return v + 'world'

    schema = core_schema.general_after_validator_function(
        schema=core_schema.str_schema(), function=fn
    )
    v = SchemaValidator(schema)
    assert v.validate_python('hello ') == 'hello world'
    ```

    Args:
        schema: The schema to validate before the validator function
        function: The validator function to call after the schema is validated
        ref: optional unique identifier of the schema, used to reference the schema in other places
        metadata: Any other information you want to include with the schema, not used by pydantic-core
        serialization: Custom serialization schema
    """
    return _dict_not_none(
        type='function-after',
        function={'type': 'general', 'function': function},
        schema=schema,
        ref=ref,
        metadata=metadata,
        serialization=serialization,
    )


class ValidatorFunctionWrapHandler(Protocol):
    def __call__(self, input_value: Any, outer_location: str | int | None = None) -> Any:  # pragma: no cover
        ...


# (__input_value: Any, __validator: ValidatorFunctionWrapHandler) -> Any
NoInfoWrapValidatorFunction = Callable[[Any, ValidatorFunctionWrapHandler], Any]


class NoInfoWrapValidatorFunctionSchema(TypedDict):
    type: Literal['no-info']
    function: NoInfoWrapValidatorFunction


# (__input_value: Any, __validator: ValidatorFunctionWrapHandler, __info: ValidationInfo) -> Any
GeneralWrapValidatorFunction = Callable[[Any, ValidatorFunctionWrapHandler, ValidationInfo], Any]


class GeneralWrapValidatorFunctionSchema(TypedDict):
    type: Literal['general']
    function: GeneralWrapValidatorFunction


# (__input_value: Any, __validator: ValidatorFunctionWrapHandler, __info: FieldValidationInfo) -> Any
FieldWrapValidatorFunction = Callable[[Any, ValidatorFunctionWrapHandler, FieldValidationInfo], Any]


class FieldWrapValidatorFunctionSchema(TypedDict):
    type: Literal['field']
    function: FieldWrapValidatorFunction
    field_name: str


WrapValidatorFunction = Union[
    NoInfoWrapValidatorFunctionSchema, GeneralWrapValidatorFunctionSchema, FieldWrapValidatorFunctionSchema
]


class WrapValidatorFunctionSchema(TypedDict, total=False):
    type: Required[Literal['function-wrap']]
    function: Required[WrapValidatorFunction]
    schema: Required[CoreSchema]
    ref: str
    metadata: Any
    serialization: SerSchema


def no_info_wrap_validator_function(
    function: NoInfoWrapValidatorFunction,
    schema: CoreSchema,
    *,
    ref: str | None = None,
    metadata: Any = None,
    serialization: SerSchema | None = None,
) -> WrapValidatorFunctionSchema:
    """
    Returns a schema which calls a function with a `validator` callable argument which can
    optionally be used to call inner validation with the function logic, this is much like the
    "onion" implementation of middleware in many popular web frameworks, no info argument is passed, e.g.:

    ```py
    from pydantic_core import SchemaValidator, core_schema

    def fn(
        v: str,
        validator: core_schema.ValidatorFunctionWrapHandler,
    ) -> str:
        return validator(input_value=v) + 'world'

    schema = core_schema.no_info_wrap_validator_function(
        function=fn, schema=core_schema.str_schema()
    )
    v = SchemaValidator(schema)
    assert v.validate_python('hello ') == 'hello world'
    ```

    Args:
        function: The validator function to call
        schema: The schema to validate the output of the validator function
        ref: optional unique identifier of the schema, used to reference the schema in other places
        metadata: Any other information you want to include with the schema, not used by pydantic-core
        serialization: Custom serialization schema
    """
    return _dict_not_none(
        type='function-wrap',
        function={'type': 'no-info', 'function': function},
        schema=schema,
        ref=ref,
        metadata=metadata,
        serialization=serialization,
    )


def general_wrap_validator_function(
    function: GeneralWrapValidatorFunction,
    schema: CoreSchema,
    *,
    ref: str | None = None,
    metadata: Any = None,
    serialization: SerSchema | None = None,
) -> WrapValidatorFunctionSchema:
    """
    Returns a schema which calls a function with a `validator` callable argument which can
    optionally be used to call inner validation with the function logic, this is much like the
    "onion" implementation of middleware in many popular web frameworks, general info is also passed, e.g.:

    ```py
    from pydantic_core import SchemaValidator, core_schema

    def fn(
        v: str,
        validator: core_schema.ValidatorFunctionWrapHandler,
        info: core_schema.ValidationInfo,
    ) -> str:
        return validator(input_value=v) + 'world'

    schema = core_schema.general_wrap_validator_function(
        function=fn, schema=core_schema.str_schema()
    )
    v = SchemaValidator(schema)
    assert v.validate_python('hello ') == 'hello world'
    ```

    Args:
        function: The validator function to call
        schema: The schema to validate the output of the validator function
        ref: optional unique identifier of the schema, used to reference the schema in other places
        metadata: Any other information you want to include with the schema, not used by pydantic-core
        serialization: Custom serialization schema
    """
    return _dict_not_none(
        type='function-wrap',
        function={'type': 'general', 'function': function},
        schema=schema,
        ref=ref,
        metadata=metadata,
        serialization=serialization,
    )


def field_wrap_validator_function(
    function: FieldWrapValidatorFunction,
    field_name: str,
    schema: CoreSchema,
    *,
    ref: str | None = None,
    metadata: Any = None,
    serialization: SerSchema | None = None,
) -> WrapValidatorFunctionSchema:
    """
    Returns a schema applicable to **fields**
    which calls a function with a `validator` callable argument which can
    optionally be used to call inner validation with the function logic, this is much like the
    "onion" implementation of middleware in many popular web frameworks, field info is passed, e.g.:

    ```py
    from pydantic_core import SchemaValidator, core_schema

    def fn(
        v: bytes,
        validator: core_schema.ValidatorFunctionWrapHandler,
        info: core_schema.FieldValidationInfo,
    ) -> str:
        assert info.data is not None
        assert info.field_name is not None
        return validator(v) + 'world'

    func_schema = core_schema.field_wrap_validator_function(
        function=fn, field_name='a', schema=core_schema.str_schema()
    )
    schema = core_schema.typed_dict_schema({'a': core_schema.typed_dict_field(func_schema)})

    v = SchemaValidator(schema)
    assert v.validate_python({'a': b'hello '}) == {'a': 'hello world'}
    ```

    Args:
        function: The validator function to call
        field_name: The name of the field
        schema: The schema to validate the output of the validator function
        ref: optional unique identifier of the schema, used to reference the schema in other places
        metadata: Any other information you want to include with the schema, not used by pydantic-core
        serialization: Custom serialization schema
    """
    return _dict_not_none(
        type='function-wrap',
        function={'type': 'field', 'function': function, 'field_name': field_name},
        schema=schema,
        ref=ref,
        metadata=metadata,
        serialization=serialization,
    )


class PlainValidatorFunctionSchema(TypedDict, total=False):
    type: Required[Literal['function-plain']]
    function: Required[ValidationFunction]
    ref: str
    metadata: Any
    serialization: SerSchema


def no_info_plain_validator_function(
    function: NoInfoValidatorFunction,
    *,
    ref: str | None = None,
    metadata: Any = None,
    serialization: SerSchema | None = None,
) -> PlainValidatorFunctionSchema:
    """
    Returns a schema that uses the provided function for validation, no info is passed, e.g.:

    ```py
    from pydantic_core import SchemaValidator, core_schema

    def fn(v: str) -> str:
        assert 'hello' in v
        return v + 'world'

    schema = core_schema.no_info_plain_validator_function(function=fn)
    v = SchemaValidator(schema)
    assert v.validate_python('hello ') == 'hello world'
    ```

    Args:
        function: The validator function to call
        ref: optional unique identifier of the schema, used to reference the schema in other places
        metadata: Any other information you want to include with the schema, not used by pydantic-core
        serialization: Custom serialization schema
    """
    return _dict_not_none(
        type='function-plain',
        function={'type': 'no-info', 'function': function},
        ref=ref,
        metadata=metadata,
        serialization=serialization,
    )


def general_plain_validator_function(
    function: GeneralValidatorFunction,
    *,
    ref: str | None = None,
    metadata: Any = None,
    serialization: SerSchema | None = None,
) -> PlainValidatorFunctionSchema:
    """
    Returns a schema that uses the provided function for validation, e.g.:

    ```py
    from pydantic_core import SchemaValidator, core_schema

    def fn(v: str, info: core_schema.ValidationInfo) -> str:
        assert 'hello' in v
        return v + 'world'

    schema = core_schema.general_plain_validator_function(function=fn)
    v = SchemaValidator(schema)
    assert v.validate_python('hello ') == 'hello world'
    ```

    Args:
        function: The validator function to call
        ref: optional unique identifier of the schema, used to reference the schema in other places
        metadata: Any other information you want to include with the schema, not used by pydantic-core
        serialization: Custom serialization schema
    """
    return _dict_not_none(
        type='function-plain',
        function={'type': 'general', 'function': function},
        ref=ref,
        metadata=metadata,
        serialization=serialization,
    )


def field_plain_validator_function(
    function: FieldValidatorFunction,
    field_name: str,
    *,
    ref: str | None = None,
    metadata: Any = None,
    serialization: SerSchema | None = None,
) -> PlainValidatorFunctionSchema:
    """
    Returns a schema that uses the provided function for validation, e.g.:

    ```py
    from typing import Any
    from pydantic_core import SchemaValidator, core_schema

    def fn(v: Any, info: core_schema.FieldValidationInfo) -> str:
        assert info.data is not None
        assert info.field_name is not None
        return str(v) + 'world'

    func_schema = core_schema.field_plain_validator_function(function=fn, field_name='a')
    schema = core_schema.typed_dict_schema({'a': core_schema.typed_dict_field(func_schema)})

    v = SchemaValidator(schema)
    assert v.validate_python({'a': 'hello '}) == {'a': 'hello world'}
    ```

    Args:
        function: The validator function to call
        field_name: The name of the field
        ref: optional unique identifier of the schema, used to reference the schema in other places
        metadata: Any other information you want to include with the schema, not used by pydantic-core
        serialization: Custom serialization schema
    """
    return _dict_not_none(
        type='function-plain',
        function={'type': 'field', 'function': function, 'field_name': field_name},
        ref=ref,
        metadata=metadata,
        serialization=serialization,
    )


class WithDefaultSchema(TypedDict, total=False):
    type: Required[Literal['default']]
    schema: Required[CoreSchema]
    default: Any
    default_factory: Callable[[], Any]
    on_error: Literal['raise', 'omit', 'default']  # default: 'raise'
    validate_default: bool  # default: False
    strict: bool
    ref: str
    metadata: Any
    serialization: SerSchema


def with_default_schema(
    schema: CoreSchema,
    *,
    default: Any = PydanticUndefined,
    default_factory: Callable[[], Any] | None = None,
    on_error: Literal['raise', 'omit', 'default'] | None = None,
    validate_default: bool | None = None,
    strict: bool | None = None,
    ref: str | None = None,
    metadata: Any = None,
    serialization: SerSchema | None = None,
) -> WithDefaultSchema:
    """
    Returns a schema that adds a default value to the given schema, e.g.:

    ```py
    from pydantic_core import SchemaValidator, core_schema

    schema = core_schema.with_default_schema(core_schema.str_schema(), default='hello')
    wrapper_schema = core_schema.typed_dict_schema(
        {'a': core_schema.typed_dict_field(schema)}
    )
    v = SchemaValidator(wrapper_schema)
    assert v.validate_python({}) == v.validate_python({'a': 'hello'})
    ```

    Args:
        schema: The schema to add a default value to
        default: The default value to use
        default_factory: A function that returns the default value to use
        on_error: What to do if the schema validation fails. One of 'raise', 'omit', 'default'
        validate_default: Whether the default value should be validated
        strict: Whether the underlying schema should be validated with strict mode
        ref: optional unique identifier of the schema, used to reference the schema in other places
        metadata: Any other information you want to include with the schema, not used by pydantic-core
        serialization: Custom serialization schema
    """
    s = _dict_not_none(
        type='default',
        schema=schema,
        default_factory=default_factory,
        on_error=on_error,
        validate_default=validate_default,
        strict=strict,
        ref=ref,
        metadata=metadata,
        serialization=serialization,
    )
    if default is not PydanticUndefined:
        s['default'] = default
    return s


class NullableSchema(TypedDict, total=False):
    type: Required[Literal['nullable']]
    schema: Required[CoreSchema]
    strict: bool
    ref: str
    metadata: Any
    serialization: SerSchema


def nullable_schema(
    schema: CoreSchema,
    *,
    strict: bool | None = None,
    ref: str | None = None,
    metadata: Any = None,
    serialization: SerSchema | None = None,
) -> NullableSchema:
    """
    Returns a schema that matches a nullable value, e.g.:

    ```py
    from pydantic_core import SchemaValidator, core_schema

    schema = core_schema.nullable_schema(core_schema.str_schema())
    v = SchemaValidator(schema)
    assert v.validate_python(None) is None
    ```

    Args:
        schema: The schema to wrap
        strict: Whether the underlying schema should be validated with strict mode
        ref: optional unique identifier of the schema, used to reference the schema in other places
        metadata: Any other information you want to include with the schema, not used by pydantic-core
        serialization: Custom serialization schema
    """
    return _dict_not_none(
        type='nullable', schema=schema, strict=strict, ref=ref, metadata=metadata, serialization=serialization
    )


class UnionSchema(TypedDict, total=False):
    type: Required[Literal['union']]
    choices: Required[List[Union[CoreSchema, Tuple[CoreSchema, str]]]]
    # default true, whether to automatically collapse unions with one element to the inner validator
    auto_collapse: bool
    custom_error_type: str
    custom_error_message: str
    custom_error_context: Dict[str, Union[str, int, float]]
    strict: bool
    ref: str
    metadata: Any
    serialization: SerSchema


def union_schema(
    choices: list[CoreSchema | tuple[CoreSchema, str]],
    *,
    auto_collapse: bool | None = None,
    custom_error_type: str | None = None,
    custom_error_message: str | None = None,
    custom_error_context: dict[str, str | int] | None = None,
    strict: bool | None = None,
    ref: str | None = None,
    metadata: Any = None,
    serialization: SerSchema | None = None,
) -> UnionSchema:
    """
    Returns a schema that matches a union value, e.g.:

    ```py
    from pydantic_core import SchemaValidator, core_schema

    schema = core_schema.union_schema([core_schema.str_schema(), core_schema.int_schema()])
    v = SchemaValidator(schema)
    assert v.validate_python('hello') == 'hello'
    assert v.validate_python(1) == 1
    ```

    Args:
        choices: The schemas to match. If a tuple, the second item is used as the label for the case.
        auto_collapse: whether to automatically collapse unions with one element to the inner validator, default true
        custom_error_type: The custom error type to use if the validation fails
        custom_error_message: The custom error message to use if the validation fails
        custom_error_context: The custom error context to use if the validation fails
        strict: Whether the underlying schemas should be validated with strict mode
        ref: optional unique identifier of the schema, used to reference the schema in other places
        metadata: Any other information you want to include with the schema, not used by pydantic-core
        serialization: Custom serialization schema
    """
    return _dict_not_none(
        type='union',
        choices=choices,
        auto_collapse=auto_collapse,
        custom_error_type=custom_error_type,
        custom_error_message=custom_error_message,
        custom_error_context=custom_error_context,
        strict=strict,
        ref=ref,
        metadata=metadata,
        serialization=serialization,
    )


class TaggedUnionSchema(TypedDict, total=False):
    type: Required[Literal['tagged-union']]
    choices: Required[Dict[Hashable, CoreSchema]]
    discriminator: Required[Union[str, List[Union[str, int]], List[List[Union[str, int]]], Callable[[Any], Hashable]]]
    custom_error_type: str
    custom_error_message: str
    custom_error_context: Dict[str, Union[str, int, float]]
    strict: bool
    from_attributes: bool  # default: True
    ref: str
    metadata: Any
    serialization: SerSchema


def tagged_union_schema(
    choices: Dict[Hashable, CoreSchema],
    discriminator: str | list[str | int] | list[list[str | int]] | Callable[[Any], Hashable],
    *,
    custom_error_type: str | None = None,
    custom_error_message: str | None = None,
    custom_error_context: dict[str, int | str | float] | None = None,
    strict: bool | None = None,
    from_attributes: bool | None = None,
    ref: str | None = None,
    metadata: Any = None,
    serialization: SerSchema | None = None,
) -> TaggedUnionSchema:
    """
    Returns a schema that matches a tagged union value, e.g.:

    ```py
    from pydantic_core import SchemaValidator, core_schema

    apple_schema = core_schema.typed_dict_schema(
        {
            'foo': core_schema.typed_dict_field(core_schema.str_schema()),
            'bar': core_schema.typed_dict_field(core_schema.int_schema()),
        }
    )
    banana_schema = core_schema.typed_dict_schema(
        {
            'foo': core_schema.typed_dict_field(core_schema.str_schema()),
            'spam': core_schema.typed_dict_field(
                core_schema.list_schema(items_schema=core_schema.int_schema())
            ),
        }
    )
    schema = core_schema.tagged_union_schema(
        choices={
            'apple': apple_schema,
            'banana': banana_schema,
        },
        discriminator='foo',
    )
    v = SchemaValidator(schema)
    assert v.validate_python({'foo': 'apple', 'bar': '123'}) == {'foo': 'apple', 'bar': 123}
    assert v.validate_python({'foo': 'banana', 'spam': [1, 2, 3]}) == {
        'foo': 'banana',
        'spam': [1, 2, 3],
    }
    ```

    Args:
        choices: The schemas to match
            When retrieving a schema from `choices` using the discriminator value, if the value is a str,
            it should be fed back into the `choices` map until a schema is obtained
            (This approach is to prevent multiple ownership of a single schema in Rust)
        discriminator: The discriminator to use to determine the schema to use
            * If `discriminator` is a str, it is the name of the attribute to use as the discriminator
            * If `discriminator` is a list of int/str, it should be used as a "path" to access the discriminator
            * If `discriminator` is a list of lists, each inner list is a path, and the first path that exists is used
            * If `discriminator` is a callable, it should return the discriminator when called on the value to validate;
              the callable can return `None` to indicate that there is no matching discriminator present on the input
        custom_error_type: The custom error type to use if the validation fails
        custom_error_message: The custom error message to use if the validation fails
        custom_error_context: The custom error context to use if the validation fails
        strict: Whether the underlying schemas should be validated with strict mode
        from_attributes: Whether to use the attributes of the object to retrieve the discriminator value
        ref: optional unique identifier of the schema, used to reference the schema in other places
        metadata: Any other information you want to include with the schema, not used by pydantic-core
        serialization: Custom serialization schema
    """
    return _dict_not_none(
        type='tagged-union',
        choices=choices,
        discriminator=discriminator,
        custom_error_type=custom_error_type,
        custom_error_message=custom_error_message,
        custom_error_context=custom_error_context,
        strict=strict,
        from_attributes=from_attributes,
        ref=ref,
        metadata=metadata,
        serialization=serialization,
    )


class ChainSchema(TypedDict, total=False):
    type: Required[Literal['chain']]
    steps: Required[List[CoreSchema]]
    ref: str
    metadata: Any
    serialization: SerSchema


def chain_schema(
    steps: list[CoreSchema], *, ref: str | None = None, metadata: Any = None, serialization: SerSchema | None = None
) -> ChainSchema:
    """
    Returns a schema that chains the provided validation schemas, e.g.:

    ```py
    from pydantic_core import SchemaValidator, core_schema

    def fn(v: str, info: core_schema.ValidationInfo) -> str:
        assert 'hello' in v
        return v + ' world'

    fn_schema = core_schema.general_plain_validator_function(function=fn)
    schema = core_schema.chain_schema(
        [fn_schema, fn_schema, fn_schema, core_schema.str_schema()]
    )
    v = SchemaValidator(schema)
    assert v.validate_python('hello') == 'hello world world world'
    ```

    Args:
        steps: The schemas to chain
        ref: optional unique identifier of the schema, used to reference the schema in other places
        metadata: Any other information you want to include with the schema, not used by pydantic-core
        serialization: Custom serialization schema
    """
    return _dict_not_none(type='chain', steps=steps, ref=ref, metadata=metadata, serialization=serialization)


class LaxOrStrictSchema(TypedDict, total=False):
    type: Required[Literal['lax-or-strict']]
    lax_schema: Required[CoreSchema]
    strict_schema: Required[CoreSchema]
    strict: bool
    ref: str
    metadata: Any
    serialization: SerSchema


def lax_or_strict_schema(
    lax_schema: CoreSchema,
    strict_schema: CoreSchema,
    *,
    strict: bool | None = None,
    ref: str | None = None,
    metadata: Any = None,
    serialization: SerSchema | None = None,
) -> LaxOrStrictSchema:
    """
    Returns a schema that uses the lax or strict schema, e.g.:

    ```py
    from pydantic_core import SchemaValidator, core_schema

    def fn(v: str, info: core_schema.ValidationInfo) -> str:
        assert 'hello' in v
        return v + ' world'

    lax_schema = core_schema.int_schema(strict=False)
    strict_schema = core_schema.int_schema(strict=True)

    schema = core_schema.lax_or_strict_schema(
        lax_schema=lax_schema, strict_schema=strict_schema, strict=True
    )
    v = SchemaValidator(schema)
    assert v.validate_python(123) == 123

    schema = core_schema.lax_or_strict_schema(
        lax_schema=lax_schema, strict_schema=strict_schema, strict=False
    )
    v = SchemaValidator(schema)
    assert v.validate_python('123') == 123
    ```

    Args:
        lax_schema: The lax schema to use
        strict_schema: The strict schema to use
        strict: Whether the strict schema should be used
        ref: optional unique identifier of the schema, used to reference the schema in other places
        metadata: Any other information you want to include with the schema, not used by pydantic-core
        serialization: Custom serialization schema
    """
    return _dict_not_none(
        type='lax-or-strict',
        lax_schema=lax_schema,
        strict_schema=strict_schema,
        strict=strict,
        ref=ref,
        metadata=metadata,
        serialization=serialization,
    )


class JsonOrPythonSchema(TypedDict, total=False):
    type: Required[Literal['json-or-python']]
    json_schema: Required[CoreSchema]
    python_schema: Required[CoreSchema]
    ref: str
    metadata: Any
    serialization: SerSchema


def json_or_python_schema(
    json_schema: CoreSchema,
    python_schema: CoreSchema,
    *,
    ref: str | None = None,
    metadata: Any = None,
    serialization: SerSchema | None = None,
) -> JsonOrPythonSchema:
    """
    Returns a schema that uses the Json or Python schema depending on the input:

    ```py
    from pydantic_core import SchemaValidator, ValidationError, core_schema

    v = SchemaValidator(
        core_schema.json_or_python_schema(
            json_schema=core_schema.int_schema(),
            python_schema=core_schema.int_schema(strict=True),
        )
    )

    assert v.validate_json('"123"') == 123

    try:
        v.validate_python('123')
    except ValidationError:
        pass
    else:
        raise AssertionError('Validation should have failed')
    ```

    Args:
        json_schema: The schema to use for Json inputs
        python_schema: The schema to use for Python inputs
        ref: optional unique identifier of the schema, used to reference the schema in other places
        metadata: Any other information you want to include with the schema, not used by pydantic-core
        serialization: Custom serialization schema
    """
    return _dict_not_none(
        type='json-or-python',
        json_schema=json_schema,
        python_schema=python_schema,
        ref=ref,
        metadata=metadata,
        serialization=serialization,
    )


class TypedDictField(TypedDict, total=False):
    type: Required[Literal['typed-dict-field']]
    schema: Required[CoreSchema]
    required: bool
    validation_alias: Union[str, List[Union[str, int]], List[List[Union[str, int]]]]
    serialization_alias: str
    serialization_exclude: bool  # default: False
    metadata: Any


def typed_dict_field(
    schema: CoreSchema,
    *,
    required: bool | None = None,
    validation_alias: str | list[str | int] | list[list[str | int]] | None = None,
    serialization_alias: str | None = None,
    serialization_exclude: bool | None = None,
    metadata: Any = None,
) -> TypedDictField:
    """
    Returns a schema that matches a typed dict field, e.g.:

    ```py
    from pydantic_core import core_schema

    field = core_schema.typed_dict_field(schema=core_schema.int_schema(), required=True)
    ```

    Args:
        schema: The schema to use for the field
        required: Whether the field is required
        validation_alias: The alias(es) to use to find the field in the validation data
        serialization_alias: The alias to use as a key when serializing
        serialization_exclude: Whether to exclude the field when serializing
        metadata: Any other information you want to include with the schema, not used by pydantic-core
    """
    return _dict_not_none(
        type='typed-dict-field',
        schema=schema,
        required=required,
        validation_alias=validation_alias,
        serialization_alias=serialization_alias,
        serialization_exclude=serialization_exclude,
        metadata=metadata,
    )


class TypedDictSchema(TypedDict, total=False):
    type: Required[Literal['typed-dict']]
    fields: Required[Dict[str, TypedDictField]]
    computed_fields: List[ComputedField]
    strict: bool
    extra_validator: CoreSchema
    # all these values can be set via config, equivalent fields have `typed_dict_` prefix
    extra_behavior: ExtraBehavior
    total: bool  # default: True
    populate_by_name: bool  # replaces `allow_population_by_field_name` in pydantic v1
    ref: str
    metadata: Any
    serialization: SerSchema
    config: CoreConfig


def typed_dict_schema(
    fields: Dict[str, TypedDictField],
    *,
    computed_fields: list[ComputedField] | None = None,
    strict: bool | None = None,
    extra_validator: CoreSchema | None = None,
    extra_behavior: ExtraBehavior | None = None,
    total: bool | None = None,
    populate_by_name: bool | None = None,
    ref: str | None = None,
    metadata: Any = None,
    serialization: SerSchema | None = None,
    config: CoreConfig | None = None,
) -> TypedDictSchema:
    """
    Returns a schema that matches a typed dict, e.g.:

    ```py
    from pydantic_core import SchemaValidator, core_schema

    wrapper_schema = core_schema.typed_dict_schema(
        {'a': core_schema.typed_dict_field(core_schema.str_schema())}
    )
    v = SchemaValidator(wrapper_schema)
    assert v.validate_python({'a': 'hello'}) == {'a': 'hello'}
    ```

    Args:
        fields: The fields to use for the typed dict
        computed_fields: Computed fields to use when serializing the model, only applies when directly inside a model
        strict: Whether the typed dict is strict
        extra_validator: The extra validator to use for the typed dict
        ref: optional unique identifier of the schema, used to reference the schema in other places
        metadata: Any other information you want to include with the schema, not used by pydantic-core
        extra_behavior: The extra behavior to use for the typed dict
        total: Whether the typed dict is total
        populate_by_name: Whether the typed dict should populate by name
        serialization: Custom serialization schema
    """
    return _dict_not_none(
        type='typed-dict',
        fields=fields,
        computed_fields=computed_fields,
        strict=strict,
        extra_validator=extra_validator,
        extra_behavior=extra_behavior,
        total=total,
        populate_by_name=populate_by_name,
        ref=ref,
        metadata=metadata,
        serialization=serialization,
        config=config,
    )


class ModelField(TypedDict, total=False):
    type: Required[Literal['model-field']]
    schema: Required[CoreSchema]
    validation_alias: Union[str, List[Union[str, int]], List[List[Union[str, int]]]]
    serialization_alias: str
    serialization_exclude: bool  # default: False
    frozen: bool
    metadata: Any


def model_field(
    schema: CoreSchema,
    *,
    validation_alias: str | list[str | int] | list[list[str | int]] | None = None,
    serialization_alias: str | None = None,
    serialization_exclude: bool | None = None,
    frozen: bool | None = None,
    metadata: Any = None,
) -> ModelField:
    """
    Returns a schema for a model field, e.g.:

    ```py
    from pydantic_core import core_schema

    field = core_schema.model_field(schema=core_schema.int_schema())
    ```

    Args:
        schema: The schema to use for the field
        validation_alias: The alias(es) to use to find the field in the validation data
        serialization_alias: The alias to use as a key when serializing
        serialization_exclude: Whether to exclude the field when serializing
        frozen: Whether the field is frozen
        metadata: Any other information you want to include with the schema, not used by pydantic-core
    """
    return _dict_not_none(
        type='model-field',
        schema=schema,
        validation_alias=validation_alias,
        serialization_alias=serialization_alias,
        serialization_exclude=serialization_exclude,
        frozen=frozen,
        metadata=metadata,
    )


class ModelFieldsSchema(TypedDict, total=False):
    type: Required[Literal['model-fields']]
    fields: Required[Dict[str, ModelField]]
    model_name: str
    computed_fields: List[ComputedField]
    strict: bool
    extra_validator: CoreSchema
    # all these values can be set via config, equivalent fields have `typed_dict_` prefix
    extra_behavior: ExtraBehavior
    populate_by_name: bool  # replaces `allow_population_by_field_name` in pydantic v1
    from_attributes: bool
    ref: str
    metadata: Any
    serialization: SerSchema


def model_fields_schema(
    fields: Dict[str, ModelField],
    *,
    model_name: str | None = None,
    computed_fields: list[ComputedField] | None = None,
    strict: bool | None = None,
    extra_validator: CoreSchema | None = None,
    extra_behavior: ExtraBehavior | None = None,
    populate_by_name: bool | None = None,
    from_attributes: bool | None = None,
    ref: str | None = None,
    metadata: Any = None,
    serialization: SerSchema | None = None,
) -> ModelFieldsSchema:
    """
    Returns a schema that matches a typed dict, e.g.:

    ```py
    from pydantic_core import SchemaValidator, core_schema

    wrapper_schema = core_schema.model_fields_schema(
        {'a': core_schema.model_field(core_schema.str_schema())}
    )
    v = SchemaValidator(wrapper_schema)
    print(v.validate_python({'a': 'hello'}))
    #> ({'a': 'hello'}, None, {'a'})
    ```

    Args:
        fields: The fields to use for the typed dict
        model_name: The name of the model, used for error messages, defaults to "Model"
        computed_fields: Computed fields to use when serializing the model, only applies when directly inside a model
        strict: Whether the typed dict is strict
        extra_validator: The extra validator to use for the typed dict
        ref: optional unique identifier of the schema, used to reference the schema in other places
        metadata: Any other information you want to include with the schema, not used by pydantic-core
        extra_behavior: The extra behavior to use for the typed dict
        populate_by_name: Whether the typed dict should populate by name
        from_attributes: Whether the typed dict should be populated from attributes
        serialization: Custom serialization schema
    """
    return _dict_not_none(
        type='model-fields',
        fields=fields,
        model_name=model_name,
        computed_fields=computed_fields,
        strict=strict,
        extra_validator=extra_validator,
        extra_behavior=extra_behavior,
        populate_by_name=populate_by_name,
        from_attributes=from_attributes,
        ref=ref,
        metadata=metadata,
        serialization=serialization,
    )


class ModelSchema(TypedDict, total=False):
    type: Required[Literal['model']]
    cls: Required[Type[Any]]
    schema: Required[CoreSchema]
    custom_init: bool
    root_model: bool
    post_init: str
    revalidate_instances: Literal['always', 'never', 'subclass-instances']  # default: 'never'
    strict: bool
    frozen: bool
    extra_behavior: ExtraBehavior
    config: CoreConfig
    ref: str
    metadata: Any
    serialization: SerSchema


def model_schema(
    cls: Type[Any],
    schema: CoreSchema,
    *,
    custom_init: bool | None = None,
    root_model: bool | None = None,
    post_init: str | None = None,
    revalidate_instances: Literal['always', 'never', 'subclass-instances'] | None = None,
    strict: bool | None = None,
    frozen: bool | None = None,
    extra_behavior: ExtraBehavior | None = None,
    config: CoreConfig | None = None,
    ref: str | None = None,
    metadata: Any = None,
    serialization: SerSchema | None = None,
) -> ModelSchema:
    """
    A model schema generally contains a typed-dict schema.
    It will run the typed dict validator, then create a new class
    and set the dict and fields set returned from the typed dict validator
    to `__dict__` and `__pydantic_fields_set__` respectively.

    Example:

    ```py
    from pydantic_core import CoreConfig, SchemaValidator, core_schema

    class MyModel:
        __slots__ = (
            '__dict__',
            '__pydantic_fields_set__',
            '__pydantic_extra__',
            '__pydantic_private__',
        )

    schema = core_schema.model_schema(
        cls=MyModel,
        config=CoreConfig(str_max_length=5),
        schema=core_schema.model_fields_schema(
            fields={'a': core_schema.model_field(core_schema.str_schema())},
        ),
    )
    v = SchemaValidator(schema)
    assert v.isinstance_python({'a': 'hello'}) is True
    assert v.isinstance_python({'a': 'too long'}) is False
    ```

    Args:
        cls: The class to use for the model
        schema: The schema to use for the model
        custom_init: Whether the model has a custom init method
        root_model: Whether the model is a `RootModel`
        post_init: The call after init to use for the model
        revalidate_instances: whether instances of models and dataclasses (including subclass instances)
            should re-validate defaults to config.revalidate_instances, else 'never'
        strict: Whether the model is strict
        frozen: Whether the model is frozen
        extra_behavior: The extra behavior to use for the model, used in serialization
        config: The config to use for the model
        ref: optional unique identifier of the schema, used to reference the schema in other places
        metadata: Any other information you want to include with the schema, not used by pydantic-core
        serialization: Custom serialization schema
    """
    return _dict_not_none(
        type='model',
        cls=cls,
        schema=schema,
        custom_init=custom_init,
        root_model=root_model,
        post_init=post_init,
        revalidate_instances=revalidate_instances,
        strict=strict,
        frozen=frozen,
        extra_behavior=extra_behavior,
        config=config,
        ref=ref,
        metadata=metadata,
        serialization=serialization,
    )


class DataclassField(TypedDict, total=False):
    type: Required[Literal['dataclass-field']]
    name: Required[str]
    schema: Required[CoreSchema]
    kw_only: bool  # default: True
    init_only: bool  # default: False
    frozen: bool  # default: False
    validation_alias: Union[str, List[Union[str, int]], List[List[Union[str, int]]]]
    serialization_alias: str
    serialization_exclude: bool  # default: False
    metadata: Any


def dataclass_field(
    name: str,
    schema: CoreSchema,
    *,
    kw_only: bool | None = None,
    init_only: bool | None = None,
    validation_alias: str | list[str | int] | list[list[str | int]] | None = None,
    serialization_alias: str | None = None,
    serialization_exclude: bool | None = None,
    metadata: Any = None,
    frozen: bool | None = None,
) -> DataclassField:
    """
    Returns a schema for a dataclass field, e.g.:

    ```py
    from pydantic_core import SchemaValidator, core_schema

    field = core_schema.dataclass_field(
        name='a', schema=core_schema.str_schema(), kw_only=False
    )
    schema = core_schema.dataclass_args_schema('Foobar', [field])
    v = SchemaValidator(schema)
    assert v.validate_python({'a': 'hello'}) == ({'a': 'hello'}, None)
    ```

    Args:
        name: The name to use for the argument parameter
        schema: The schema to use for the argument parameter
        kw_only: Whether the field can be set with a positional argument as well as a keyword argument
        init_only: Whether the field should be omitted  from `__dict__` and passed to `__post_init__`
        validation_alias: The alias(es) to use to find the field in the validation data
        serialization_alias: The alias to use as a key when serializing
        serialization_exclude: Whether to exclude the field when serializing
        metadata: Any other information you want to include with the schema, not used by pydantic-core
        frozen: Whether the field is frozen
    """
    return _dict_not_none(
        type='dataclass-field',
        name=name,
        schema=schema,
        kw_only=kw_only,
        init_only=init_only,
        validation_alias=validation_alias,
        serialization_alias=serialization_alias,
        serialization_exclude=serialization_exclude,
        metadata=metadata,
        frozen=frozen,
    )


class DataclassArgsSchema(TypedDict, total=False):
    type: Required[Literal['dataclass-args']]
    dataclass_name: Required[str]
    fields: Required[List[DataclassField]]
    computed_fields: List[ComputedField]
    populate_by_name: bool  # default: False
    collect_init_only: bool  # default: False
    ref: str
    metadata: Any
    serialization: SerSchema
    extra_behavior: ExtraBehavior


def dataclass_args_schema(
    dataclass_name: str,
    fields: list[DataclassField],
    *,
    computed_fields: List[ComputedField] | None = None,
    populate_by_name: bool | None = None,
    collect_init_only: bool | None = None,
    ref: str | None = None,
    metadata: Any = None,
    serialization: SerSchema | None = None,
    extra_behavior: ExtraBehavior | None = None,
) -> DataclassArgsSchema:
    """
    Returns a schema for validating dataclass arguments, e.g.:

    ```py
    from pydantic_core import SchemaValidator, core_schema

    field_a = core_schema.dataclass_field(
        name='a', schema=core_schema.str_schema(), kw_only=False
    )
    field_b = core_schema.dataclass_field(
        name='b', schema=core_schema.bool_schema(), kw_only=False
    )
    schema = core_schema.dataclass_args_schema('Foobar', [field_a, field_b])
    v = SchemaValidator(schema)
    assert v.validate_python({'a': 'hello', 'b': True}) == ({'a': 'hello', 'b': True}, None)
    ```

    Args:
        dataclass_name: The name of the dataclass being validated
        fields: The fields to use for the dataclass
        computed_fields: Computed fields to use when serializing the dataclass
        populate_by_name: Whether to populate by name
        collect_init_only: Whether to collect init only fields into a dict to pass to `__post_init__`
        ref: optional unique identifier of the schema, used to reference the schema in other places
        metadata: Any other information you want to include with the schema, not used by pydantic-core
        serialization: Custom serialization schema
        extra_behavior: How to handle extra fields
    """
    return _dict_not_none(
        type='dataclass-args',
        dataclass_name=dataclass_name,
        fields=fields,
        computed_fields=computed_fields,
        populate_by_name=populate_by_name,
        collect_init_only=collect_init_only,
        ref=ref,
        metadata=metadata,
        serialization=serialization,
        extra_behavior=extra_behavior,
    )


class DataclassSchema(TypedDict, total=False):
    type: Required[Literal['dataclass']]
    cls: Required[Type[Any]]
    schema: Required[CoreSchema]
    fields: Required[List[str]]
    cls_name: str
    post_init: bool  # default: False
    revalidate_instances: Literal['always', 'never', 'subclass-instances']  # default: 'never'
    strict: bool  # default: False
    frozen: bool  # default False
    ref: str
    metadata: Any
    serialization: SerSchema
    slots: bool
    config: CoreConfig


def dataclass_schema(
    cls: Type[Any],
    schema: CoreSchema,
    fields: List[str],
    *,
    cls_name: str | None = None,
    post_init: bool | None = None,
    revalidate_instances: Literal['always', 'never', 'subclass-instances'] | None = None,
    strict: bool | None = None,
    ref: str | None = None,
    metadata: Any = None,
    serialization: SerSchema | None = None,
    frozen: bool | None = None,
    slots: bool | None = None,
    config: CoreConfig | None = None,
) -> DataclassSchema:
    """
    Returns a schema for a dataclass. As with `ModelSchema`, this schema can only be used as a field within
    another schema, not as the root type.

    Args:
        cls: The dataclass type, used to perform subclass checks
        schema: The schema to use for the dataclass fields
        fields: Fields of the dataclass, this is used in serialization and in validation during re-validation
            and while validating assignment
        cls_name: The name to use in error locs, etc; this is useful for generics (default: `cls.__name__`)
        post_init: Whether to call `__post_init__` after validation
        revalidate_instances: whether instances of models and dataclasses (including subclass instances)
            should re-validate defaults to config.revalidate_instances, else 'never'
        strict: Whether to require an exact instance of `cls`
        ref: optional unique identifier of the schema, used to reference the schema in other places
        metadata: Any other information you want to include with the schema, not used by pydantic-core
        serialization: Custom serialization schema
        frozen: Whether the dataclass is frozen
        slots: Whether `slots=True` on the dataclass, means each field is assigned independently, rather than
            simply setting `__dict__`, default false
    """
    return _dict_not_none(
        type='dataclass',
        cls=cls,
        fields=fields,
        cls_name=cls_name,
        schema=schema,
        post_init=post_init,
        revalidate_instances=revalidate_instances,
        strict=strict,
        ref=ref,
        metadata=metadata,
        serialization=serialization,
        frozen=frozen,
        slots=slots,
        config=config,
    )


class ArgumentsParameter(TypedDict, total=False):
    name: Required[str]
    schema: Required[CoreSchema]
    mode: Literal['positional_only', 'positional_or_keyword', 'keyword_only']  # default positional_or_keyword
    alias: Union[str, List[Union[str, int]], List[List[Union[str, int]]]]


def arguments_parameter(
    name: str,
    schema: CoreSchema,
    *,
    mode: Literal['positional_only', 'positional_or_keyword', 'keyword_only'] | None = None,
    alias: str | list[str | int] | list[list[str | int]] | None = None,
) -> ArgumentsParameter:
    """
    Returns a schema that matches an argument parameter, e.g.:

    ```py
    from pydantic_core import SchemaValidator, core_schema

    param = core_schema.arguments_parameter(
        name='a', schema=core_schema.str_schema(), mode='positional_only'
    )
    schema = core_schema.arguments_schema([param])
    v = SchemaValidator(schema)
    assert v.validate_python(('hello',)) == (('hello',), {})
    ```

    Args:
        name: The name to use for the argument parameter
        schema: The schema to use for the argument parameter
        mode: The mode to use for the argument parameter
        alias: The alias to use for the argument parameter
    """
    return _dict_not_none(name=name, schema=schema, mode=mode, alias=alias)


class ArgumentsSchema(TypedDict, total=False):
    type: Required[Literal['arguments']]
    arguments_schema: Required[List[ArgumentsParameter]]
    populate_by_name: bool
    var_args_schema: CoreSchema
    var_kwargs_schema: CoreSchema
    ref: str
    metadata: Any
    serialization: SerSchema


def arguments_schema(
    arguments: list[ArgumentsParameter],
    *,
    populate_by_name: bool | None = None,
    var_args_schema: CoreSchema | None = None,
    var_kwargs_schema: CoreSchema | None = None,
    ref: str | None = None,
    metadata: Any = None,
    serialization: SerSchema | None = None,
) -> ArgumentsSchema:
    """
    Returns a schema that matches an arguments schema, e.g.:

    ```py
    from pydantic_core import SchemaValidator, core_schema

    param_a = core_schema.arguments_parameter(
        name='a', schema=core_schema.str_schema(), mode='positional_only'
    )
    param_b = core_schema.arguments_parameter(
        name='b', schema=core_schema.bool_schema(), mode='positional_only'
    )
    schema = core_schema.arguments_schema([param_a, param_b])
    v = SchemaValidator(schema)
    assert v.validate_python(('hello', True)) == (('hello', True), {})
    ```

    Args:
        arguments: The arguments to use for the arguments schema
        populate_by_name: Whether to populate by name
        var_args_schema: The variable args schema to use for the arguments schema
        var_kwargs_schema: The variable kwargs schema to use for the arguments schema
        ref: optional unique identifier of the schema, used to reference the schema in other places
        metadata: Any other information you want to include with the schema, not used by pydantic-core
        serialization: Custom serialization schema
    """
    return _dict_not_none(
        type='arguments',
        arguments_schema=arguments,
        populate_by_name=populate_by_name,
        var_args_schema=var_args_schema,
        var_kwargs_schema=var_kwargs_schema,
        ref=ref,
        metadata=metadata,
        serialization=serialization,
    )


class CallSchema(TypedDict, total=False):
    type: Required[Literal['call']]
    arguments_schema: Required[CoreSchema]
    function: Required[Callable[..., Any]]
    function_name: str  # default function.__name__
    return_schema: CoreSchema
    ref: str
    metadata: Any
    serialization: SerSchema


def call_schema(
    arguments: CoreSchema,
    function: Callable[..., Any],
    *,
    function_name: str | None = None,
    return_schema: CoreSchema | None = None,
    ref: str | None = None,
    metadata: Any = None,
    serialization: SerSchema | None = None,
) -> CallSchema:
    """
    Returns a schema that matches an arguments schema, then calls a function, e.g.:

    ```py
    from pydantic_core import SchemaValidator, core_schema

    param_a = core_schema.arguments_parameter(
        name='a', schema=core_schema.str_schema(), mode='positional_only'
    )
    param_b = core_schema.arguments_parameter(
        name='b', schema=core_schema.bool_schema(), mode='positional_only'
    )
    args_schema = core_schema.arguments_schema([param_a, param_b])

    schema = core_schema.call_schema(
        arguments=args_schema,
        function=lambda a, b: a + str(not b),
        return_schema=core_schema.str_schema(),
    )
    v = SchemaValidator(schema)
    assert v.validate_python((('hello', True))) == 'helloFalse'
    ```

    Args:
        arguments: The arguments to use for the arguments schema
        function: The function to use for the call schema
        function_name: The function name to use for the call schema, if not provided `function.__name__` is used
        return_schema: The return schema to use for the call schema
        ref: optional unique identifier of the schema, used to reference the schema in other places
        metadata: Any other information you want to include with the schema, not used by pydantic-core
        serialization: Custom serialization schema
    """
    return _dict_not_none(
        type='call',
        arguments_schema=arguments,
        function=function,
        function_name=function_name,
        return_schema=return_schema,
        ref=ref,
        metadata=metadata,
        serialization=serialization,
    )


class CustomErrorSchema(TypedDict, total=False):
    type: Required[Literal['custom-error']]
    schema: Required[CoreSchema]
    custom_error_type: Required[str]
    custom_error_message: str
    custom_error_context: Dict[str, Union[str, int, float]]
    ref: str
    metadata: Any
    serialization: SerSchema


def custom_error_schema(
    schema: CoreSchema,
    custom_error_type: str,
    *,
    custom_error_message: str | None = None,
    custom_error_context: dict[str, Any] | None = None,
    ref: str | None = None,
    metadata: Any = None,
    serialization: SerSchema | None = None,
) -> CustomErrorSchema:
    """
    Returns a schema that matches a custom error value, e.g.:

    ```py
    from pydantic_core import SchemaValidator, core_schema

    schema = core_schema.custom_error_schema(
        schema=core_schema.int_schema(),
        custom_error_type='MyError',
        custom_error_message='Error msg',
    )
    v = SchemaValidator(schema)
    v.validate_python(1)
    ```

    Args:
        schema: The schema to use for the custom error schema
        custom_error_type: The custom error type to use for the custom error schema
        custom_error_message: The custom error message to use for the custom error schema
        custom_error_context: The custom error context to use for the custom error schema
        ref: optional unique identifier of the schema, used to reference the schema in other places
        metadata: Any other information you want to include with the schema, not used by pydantic-core
        serialization: Custom serialization schema
    """
    return _dict_not_none(
        type='custom-error',
        schema=schema,
        custom_error_type=custom_error_type,
        custom_error_message=custom_error_message,
        custom_error_context=custom_error_context,
        ref=ref,
        metadata=metadata,
        serialization=serialization,
    )


class JsonSchema(TypedDict, total=False):
    type: Required[Literal['json']]
    schema: CoreSchema
    ref: str
    metadata: Any
    serialization: SerSchema


def json_schema(
    schema: CoreSchema | None = None,
    *,
    ref: str | None = None,
    metadata: Any = None,
    serialization: SerSchema | None = None,
) -> JsonSchema:
    """
    Returns a schema that matches a JSON value, e.g.:

    ```py
    from pydantic_core import SchemaValidator, core_schema

    dict_schema = core_schema.model_fields_schema(
        {
            'field_a': core_schema.model_field(core_schema.str_schema()),
            'field_b': core_schema.model_field(core_schema.bool_schema()),
        },
    )

    class MyModel:
        __slots__ = (
            '__dict__',
            '__pydantic_fields_set__',
            '__pydantic_extra__',
            '__pydantic_private__',
        )
        field_a: str
        field_b: bool

    json_schema = core_schema.json_schema(schema=dict_schema)
    schema = core_schema.model_schema(cls=MyModel, schema=json_schema)
    v = SchemaValidator(schema)
    m = v.validate_python('{"field_a": "hello", "field_b": true}')
    assert isinstance(m, MyModel)
    ```

    Args:
        schema: The schema to use for the JSON schema
        ref: optional unique identifier of the schema, used to reference the schema in other places
        metadata: Any other information you want to include with the schema, not used by pydantic-core
        serialization: Custom serialization schema
    """
    return _dict_not_none(type='json', schema=schema, ref=ref, metadata=metadata, serialization=serialization)


class UrlSchema(TypedDict, total=False):
    type: Required[Literal['url']]
    max_length: int
    allowed_schemes: List[str]
    host_required: bool  # default False
    default_host: str
    default_port: int
    default_path: str
    strict: bool
    ref: str
    metadata: Any
    serialization: SerSchema


def url_schema(
    *,
    max_length: int | None = None,
    allowed_schemes: list[str] | None = None,
    host_required: bool | None = None,
    default_host: str | None = None,
    default_port: int | None = None,
    default_path: str | None = None,
    strict: bool | None = None,
    ref: str | None = None,
    metadata: Any = None,
    serialization: SerSchema | None = None,
) -> UrlSchema:
    """
    Returns a schema that matches a URL value, e.g.:

    ```py
    from pydantic_core import SchemaValidator, core_schema

    schema = core_schema.url_schema()
    v = SchemaValidator(schema)
    print(v.validate_python('https://example.com'))
    #> https://example.com/
    ```

    Args:
        max_length: The maximum length of the URL
        allowed_schemes: The allowed URL schemes
        host_required: Whether the URL must have a host
        default_host: The default host to use if the URL does not have a host
        default_port: The default port to use if the URL does not have a port
        default_path: The default path to use if the URL does not have a path
        strict: Whether to use strict URL parsing
        ref: optional unique identifier of the schema, used to reference the schema in other places
        metadata: Any other information you want to include with the schema, not used by pydantic-core
        serialization: Custom serialization schema
    """
    return _dict_not_none(
        type='url',
        max_length=max_length,
        allowed_schemes=allowed_schemes,
        host_required=host_required,
        default_host=default_host,
        default_port=default_port,
        default_path=default_path,
        strict=strict,
        ref=ref,
        metadata=metadata,
        serialization=serialization,
    )


class MultiHostUrlSchema(TypedDict, total=False):
    type: Required[Literal['multi-host-url']]
    max_length: int
    allowed_schemes: List[str]
    host_required: bool  # default False
    default_host: str
    default_port: int
    default_path: str
    strict: bool
    ref: str
    metadata: Any
    serialization: SerSchema


def multi_host_url_schema(
    *,
    max_length: int | None = None,
    allowed_schemes: list[str] | None = None,
    host_required: bool | None = None,
    default_host: str | None = None,
    default_port: int | None = None,
    default_path: str | None = None,
    strict: bool | None = None,
    ref: str | None = None,
    metadata: Any = None,
    serialization: SerSchema | None = None,
) -> MultiHostUrlSchema:
    """
    Returns a schema that matches a URL value with possibly multiple hosts, e.g.:

    ```py
    from pydantic_core import SchemaValidator, core_schema

    schema = core_schema.multi_host_url_schema()
    v = SchemaValidator(schema)
    print(v.validate_python('redis://localhost,0.0.0.0,127.0.0.1'))
    #> redis://localhost,0.0.0.0,127.0.0.1
    ```

    Args:
        max_length: The maximum length of the URL
        allowed_schemes: The allowed URL schemes
        host_required: Whether the URL must have a host
        default_host: The default host to use if the URL does not have a host
        default_port: The default port to use if the URL does not have a port
        default_path: The default path to use if the URL does not have a path
        strict: Whether to use strict URL parsing
        ref: optional unique identifier of the schema, used to reference the schema in other places
        metadata: Any other information you want to include with the schema, not used by pydantic-core
        serialization: Custom serialization schema
    """
    return _dict_not_none(
        type='multi-host-url',
        max_length=max_length,
        allowed_schemes=allowed_schemes,
        host_required=host_required,
        default_host=default_host,
        default_port=default_port,
        default_path=default_path,
        strict=strict,
        ref=ref,
        metadata=metadata,
        serialization=serialization,
    )


class DefinitionsSchema(TypedDict, total=False):
    type: Required[Literal['definitions']]
    schema: Required[CoreSchema]
    definitions: Required[List[CoreSchema]]
    metadata: Any
    serialization: SerSchema


def definitions_schema(schema: CoreSchema, definitions: list[CoreSchema]) -> DefinitionsSchema:
    """
    Build a schema that contains both an inner schema and a list of definitions which can be used
    within the inner schema.

    ```py
    from pydantic_core import SchemaValidator, core_schema

    schema = core_schema.definitions_schema(
        core_schema.list_schema(core_schema.definition_reference_schema('foobar')),
        [core_schema.int_schema(ref='foobar')],
    )
    v = SchemaValidator(schema)
    assert v.validate_python([1, 2, '3']) == [1, 2, 3]
    ```

    Args:
        schema: The inner schema
        definitions: List of definitions which can be referenced within inner schema
    """
    return DefinitionsSchema(type='definitions', schema=schema, definitions=definitions)


class DefinitionReferenceSchema(TypedDict, total=False):
    type: Required[Literal['definition-ref']]
    schema_ref: Required[str]
    metadata: Any
    serialization: SerSchema


def definition_reference_schema(
    schema_ref: str, metadata: Any = None, serialization: SerSchema | None = None
) -> DefinitionReferenceSchema:
    """
    Returns a schema that points to a schema stored in "definitions", this is useful for nested recursive
    models and also when you want to define validators separately from the main schema, e.g.:

    ```py
    from pydantic_core import SchemaValidator, core_schema

    schema_definition = core_schema.definition_reference_schema('list-schema')
    schema = core_schema.list_schema(items_schema=schema_definition, ref='list-schema')
    v = SchemaValidator(schema)
    assert v.validate_python([[]]) == [[]]
    ```

    Args:
        schema_ref: The schema ref to use for the definition reference schema
        metadata: Any other information you want to include with the schema, not used by pydantic-core
        serialization: Custom serialization schema
    """
    return _dict_not_none(type='definition-ref', schema_ref=schema_ref, metadata=metadata, serialization=serialization)


MYPY = False
# See https://github.com/python/mypy/issues/14034 for details, in summary mypy is extremely slow to process this
# union which kills performance not just for pydantic, but even for code using pydantic
if not MYPY:
    CoreSchema = Union[
        AnySchema,
        NoneSchema,
        BoolSchema,
        IntSchema,
        FloatSchema,
        DecimalSchema,
        StringSchema,
        BytesSchema,
        DateSchema,
        TimeSchema,
        DatetimeSchema,
        TimedeltaSchema,
        LiteralSchema,
        IsInstanceSchema,
        IsSubclassSchema,
        CallableSchema,
        ListSchema,
        TuplePositionalSchema,
        TupleVariableSchema,
        SetSchema,
        FrozenSetSchema,
        GeneratorSchema,
        DictSchema,
        AfterValidatorFunctionSchema,
        BeforeValidatorFunctionSchema,
        WrapValidatorFunctionSchema,
        PlainValidatorFunctionSchema,
        WithDefaultSchema,
        NullableSchema,
        UnionSchema,
        TaggedUnionSchema,
        ChainSchema,
        LaxOrStrictSchema,
        JsonOrPythonSchema,
        TypedDictSchema,
        ModelFieldsSchema,
        ModelSchema,
        DataclassArgsSchema,
        DataclassSchema,
        ArgumentsSchema,
        CallSchema,
        CustomErrorSchema,
        JsonSchema,
        UrlSchema,
        MultiHostUrlSchema,
        DefinitionsSchema,
        DefinitionReferenceSchema,
        UuidSchema,
    ]
elif False:
    CoreSchema: TypeAlias = Mapping[str, Any]


# to update this, call `pytest -k test_core_schema_type_literal` and copy the output
CoreSchemaType = Literal[
    'any',
    'none',
    'bool',
    'int',
    'float',
    'decimal',
    'str',
    'bytes',
    'date',
    'time',
    'datetime',
    'timedelta',
    'literal',
    'is-instance',
    'is-subclass',
    'callable',
    'list',
    'tuple-positional',
    'tuple-variable',
    'set',
    'frozenset',
    'generator',
    'dict',
    'function-after',
    'function-before',
    'function-wrap',
    'function-plain',
    'default',
    'nullable',
    'union',
    'tagged-union',
    'chain',
    'lax-or-strict',
    'json-or-python',
    'typed-dict',
    'model-fields',
    'model',
    'dataclass-args',
    'dataclass',
    'arguments',
    'call',
    'custom-error',
    'json',
    'url',
    'multi-host-url',
    'definitions',
    'definition-ref',
    'uuid',
]

CoreSchemaFieldType = Literal['model-field', 'dataclass-field', 'typed-dict-field', 'computed-field']


# used in _pydantic_core.pyi::PydanticKnownError
# to update this, call `pytest -k test_all_errors` and copy the output
ErrorType = Literal[
    'no_such_attribute',
    'json_invalid',
    'json_type',
    'recursion_loop',
    'missing',
    'frozen_field',
    'frozen_instance',
    'extra_forbidden',
    'invalid_key',
    'get_attribute_error',
    'model_type',
    'model_attributes_type',
    'dataclass_type',
    'dataclass_exact_type',
    'none_required',
    'greater_than',
    'greater_than_equal',
    'less_than',
    'less_than_equal',
    'multiple_of',
    'finite_number',
    'too_short',
    'too_long',
    'iterable_type',
    'iteration_error',
    'string_type',
    'string_sub_type',
    'string_unicode',
    'string_too_short',
    'string_too_long',
    'string_pattern_mismatch',
    'enum',
    'dict_type',
    'mapping_type',
    'list_type',
    'tuple_type',
    'set_type',
    'bool_type',
    'bool_parsing',
    'int_type',
    'int_parsing',
    'int_parsing_size',
    'int_from_float',
    'float_type',
    'float_parsing',
    'bytes_type',
    'bytes_too_short',
    'bytes_too_long',
    'value_error',
    'assertion_error',
    'literal_error',
    'date_type',
    'date_parsing',
    'date_from_datetime_parsing',
    'date_from_datetime_inexact',
    'date_past',
    'date_future',
    'time_type',
    'time_parsing',
    'datetime_type',
    'datetime_parsing',
    'datetime_object_invalid',
    'datetime_past',
    'datetime_future',
    'timezone_naive',
    'timezone_aware',
    'timezone_offset',
    'time_delta_type',
    'time_delta_parsing',
    'frozen_set_type',
    'is_instance_of',
    'is_subclass_of',
    'callable_type',
    'union_tag_invalid',
    'union_tag_not_found',
    'arguments_type',
    'missing_argument',
    'unexpected_keyword_argument',
    'missing_keyword_only_argument',
    'unexpected_positional_argument',
    'missing_positional_only_argument',
    'multiple_argument_values',
    'url_type',
    'url_parsing',
    'url_syntax_violation',
    'url_too_long',
    'url_scheme',
    'uuid_type',
    'uuid_parsing',
    'uuid_version',
    'decimal_type',
    'decimal_parsing',
    'decimal_max_digits',
    'decimal_max_places',
    'decimal_whole_digits',
]


def _dict_not_none(**kwargs: Any) -> Any:
    return {k: v for k, v in kwargs.items() if v is not None}<|MERGE_RESOLUTION|>--- conflicted
+++ resolved
@@ -8,12 +8,8 @@
 import sys
 from collections.abc import Mapping
 from datetime import date, datetime, time, timedelta
-<<<<<<< HEAD
+from decimal import Decimal
 from typing import TYPE_CHECKING, Any, Callable, Dict, Hashable, List, Set, Tuple, Type, Union
-=======
-from decimal import Decimal
-from typing import TYPE_CHECKING, Any, Callable, Dict, Hashable, List, Set, Type, Union
->>>>>>> 672c2b43
 
 if sys.version_info < (3, 11):
     from typing_extensions import Protocol, Required, TypeAlias
