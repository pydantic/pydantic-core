--- conflicted
+++ resolved
@@ -260,7 +260,6 @@
         SchemaValidator({'type': 'model', 'fields': {'x': {'type': 'str'}}})
 
 
-<<<<<<< HEAD
 def test_fields_required_by_default():
     """By default all fields should be required"""
     v = SchemaValidator(
@@ -352,7 +351,8 @@
         SchemaValidator(
             {'type': 'model', 'fields': {'x': {'schema': {'type': 'str'}, 'required': True, 'default': 'pika'}}}
         )
-=======
+
+
 def test_alias(py_or_json):
     v = py_or_json({'type': 'model', 'fields': {'field_a': {'alias': 'FieldA', 'schema': 'int'}}})
     assert v.validate_test({'FieldA': '123'}) == ({'field_a': 123}, {'field_a'})
@@ -480,5 +480,4 @@
     v = SchemaValidator({'type': 'model', 'fields': {}})
     assert v.validate_python({}) == ({}, set())
     with pytest.raises(ValidationError):
-        v.validate_python('x')
->>>>>>> 7b4213ab
+        v.validate_python('x')