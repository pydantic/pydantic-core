--- conflicted
+++ resolved
@@ -98,17 +98,11 @@
     [
         ({}, [1, 2, 3, 4], [1, 2, 3, 4]),
         ({'min_items': 3}, [1, 2, 3, 4], [1, 2, 3, 4]),
-<<<<<<< HEAD
-        ({'min_items': 3}, [1, 2], Err('Input should have at least 3 items [kind=too_short')),
+        ({'min_items': 3}, [1, 2], Err('Input should have at least 3 items, got 2 items [kind=too_short,')),
+        ({'min_items': 1}, [], Err('Input should have at least 1 item, got 0 items [kind=too_short,')),
         ({'max_items': 4}, [1, 2, 3, 4], [1, 2, 3, 4]),
-        ({'max_items': 3}, [1, 2, 3, 4], Err('Input should have at most 3 items [kind=too_long')),
-=======
-        ({'min_items': 3}, [1, 2], Err('Input must have at least 3 items, got 2 items [kind=too_short,')),
-        ({'min_items': 1}, [], Err('Input must have at least 1 item, got 0 items [kind=too_short,')),
-        ({'max_items': 4}, [1, 2, 3, 4], [1, 2, 3, 4]),
-        ({'max_items': 3}, [1, 2, 3, 4], Err('Input must have at most 3 items, got 4 items [kind=too_long,')),
-        ({'max_items': 1}, [1, 2], Err('Input must have at most 1 item, got 2 items [kind=too_long,')),
->>>>>>> 1749039a
+        ({'max_items': 3}, [1, 2, 3, 4], Err('Input should have at most 3 items, got 4 items [kind=too_long,')),
+        ({'max_items': 1}, [1, 2], Err('Input should have at most 1 item, got 2 items [kind=too_long,')),
     ],
 )
 def test_list_length_constraints(kwargs: Dict[str, Any], input_value, expected):
@@ -128,11 +122,7 @@
         {
             'kind': 'too_short',
             'loc': [],
-<<<<<<< HEAD
-            'message': 'Input should have at least 2 items',
-=======
-            'message': 'Input must have at least 2 items, got 1 item',
->>>>>>> 1749039a
+            'message': 'Input should have at least 2 items, got 1 item',
             'input_value': [1],
             'context': {'min_length': 2, 'input_length': 1},
         }
@@ -145,11 +135,7 @@
         {
             'kind': 'too_long',
             'loc': [],
-<<<<<<< HEAD
-            'message': 'Input should have at most 3 items',
-=======
-            'message': 'Input must have at most 3 items, got 4 items',
->>>>>>> 1749039a
+            'message': 'Input should have at most 3 items, got 4 items',
             'input_value': [1, 2, 3, 4],
             'context': {'max_length': 3, 'input_length': 4},
         }
