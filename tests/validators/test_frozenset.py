import platform
import re
from typing import Any, Dict

import pytest

from pydantic_core import SchemaValidator, ValidationError

from ..conftest import Err, PyAndJson, plain_repr


@pytest.mark.parametrize(
    'input_value,expected',
    [([], frozenset()), ([1, 2, 3], {1, 2, 3}), ([1, 2, '3'], {1, 2, 3}), ([1, 2, 3, 2, 3], {1, 2, 3})],
)
def test_frozenset_ints_both(py_and_json: PyAndJson, input_value, expected):
    v = py_and_json({'type': 'frozenset', 'items_schema': {'type': 'int'}})
    output = v.validate_test(input_value)
    assert output == expected
    assert isinstance(output, frozenset)


@pytest.mark.parametrize(
    'input_value,expected',
    [([], frozenset()), ([1, '2', b'3'], {1, '2', b'3'}), (frozenset([1, '2', b'3']), {1, '2', b'3'})],
)
def test_frozenset_any(input_value, expected):
    v = SchemaValidator({'type': 'frozenset'})
    output = v.validate_python(input_value)
    assert output == expected
    assert isinstance(output, frozenset)


def test_no_copy():
    v = SchemaValidator({'type': 'frozenset'})
    input_value = frozenset([1, 2, 3])
    output = v.validate_python(input_value)
    assert output == input_value
    assert output is input_value
    assert id(output) == id(input_value)


@pytest.mark.parametrize(
    'input_value,expected',
    [
        ([1, 2.5, '3'], {1, 2.5, '3'}),
        ('foo', Err('Input should be a valid frozenset')),
        (1, Err('Input should be a valid frozenset')),
        (1.0, Err('Input should be a valid frozenset')),
        (False, Err('Input should be a valid frozenset')),
    ],
)
def test_frozenset_no_validators_both(py_and_json: PyAndJson, input_value, expected):
    v = py_and_json({'type': 'frozenset'})
    if isinstance(expected, Err):
        with pytest.raises(ValidationError, match=re.escape(expected.message)):
            v.validate_test(input_value)
    else:
        output = v.validate_test(input_value)
        assert output == expected
        assert isinstance(output, frozenset)


@pytest.mark.parametrize(
    'input_value,expected',
    [
        ({1, 2, 3}, frozenset({1, 2, 3})),
        (frozenset(), frozenset()),
        ([1, 2, 3, 2, 3], frozenset({1, 2, 3})),
        ([], frozenset()),
        ((1, 2, 3, 2, 3), frozenset({1, 2, 3})),
        ((), frozenset()),
        (frozenset([1, 2, 3, 2, 3]), frozenset({1, 2, 3})),
        pytest.param(
            {1: 10, 2: 20, '3': '30'}.keys(),
            frozenset({1, 2, 3}),
            marks=pytest.mark.skipif(
                platform.python_implementation() == 'PyPy', reason='dict views not implemented in pyo3 for pypy'
            ),
        ),
        pytest.param(
            {1: 10, 2: 20, '3': '30'}.values(),
            frozenset({10, 20, 30}),
            marks=pytest.mark.skipif(
                platform.python_implementation() == 'PyPy', reason='dict views not implemented in pyo3 for pypy'
            ),
        ),
        ({1: 10, 2: 20, '3': '30'}, Err('Input should be a valid frozenset [kind=frozen_set_type,')),
        ((x for x in [1, 2, '3']), frozenset({1, 2, 3})),
        ({'abc'}, Err('0\n  Input should be a valid integer')),
        ({1, 2, 'wrong'}, Err('Input should be a valid integer')),
        ({1: 2}, Err('1 validation error for frozenset[int]\n  Input should be a valid frozenset')),
        ('abc', Err('Input should be a valid frozenset')),
    ],
)
def test_frozenset_ints_python(input_value, expected):
    v = SchemaValidator({'type': 'frozenset', 'items_schema': {'type': 'int'}})
    if isinstance(expected, Err):
        with pytest.raises(ValidationError, match=re.escape(expected.message)):
            v.validate_python(input_value)
    else:
        output = v.validate_python(input_value)
        assert output == expected
        assert isinstance(output, frozenset)


@pytest.mark.parametrize(
    'input_value,expected',
    [(frozenset([1, 2.5, '3']), {1, 2.5, '3'}), ([1, 2.5, '3'], {1, 2.5, '3'}), ([(1, 2), (3, 4)], {(1, 2), (3, 4)})],
)
def test_frozenset_no_validators_python(input_value, expected):
    v = SchemaValidator({'type': 'frozenset'})
    output = v.validate_python(input_value)
    assert output == expected
    assert isinstance(output, frozenset)


def test_frozenset_multiple_errors():
    v = SchemaValidator({'type': 'frozenset', 'items_schema': {'type': 'int'}})
    with pytest.raises(ValidationError) as exc_info:
        v.validate_python(['a', (1, 2), []])
    assert exc_info.value.errors() == [
        {
            'kind': 'int_parsing',
            'loc': [0],
            'message': 'Input should be a valid integer, unable to parse string as an integer',
            'input_value': 'a',
        },
        {'kind': 'int_type', 'loc': [1], 'message': 'Input should be a valid integer', 'input_value': (1, 2)},
        {'kind': 'int_type', 'loc': [2], 'message': 'Input should be a valid integer', 'input_value': []},
    ]


@pytest.mark.parametrize(
    'kwargs,input_value,expected',
    [
        ({'strict': True}, frozenset(), frozenset()),
        ({'strict': True}, frozenset([1, 2, 3]), {1, 2, 3}),
        ({'strict': True}, {1, 2, 3}, Err('Input should be a valid frozenset')),
        ({'strict': True}, [1, 2, 3, 2, 3], Err('Input should be a valid frozenset [kind=frozen_set_type,')),
        ({'strict': True}, [], Err('Input should be a valid frozenset [kind=frozen_set_type,')),
        ({'strict': True}, (), Err('Input should be a valid frozenset [kind=frozen_set_type,')),
        ({'strict': True}, (1, 2, 3), Err('Input should be a valid frozenset [kind=frozen_set_type,')),
        ({'strict': True}, {1, 2, 3}, Err('Input should be a valid frozenset [kind=frozen_set_type,')),
        ({'strict': True}, 'abc', Err('Input should be a valid frozenset [kind=frozen_set_type,')),
<<<<<<< HEAD
        ({'min_items': 3}, {1, 2, 3}, {1, 2, 3}),
        ({'min_items': 3}, {1, 2}, Err('Input should have at least 3 items, got 2 items [kind=too_short,')),
        ({'min_items': 3}, [1, 2, 2], Err('Input should have at least 3 items, got 2 items [kind=too_short,')),
        ({'max_items': 3}, {1, 2, 3}, {1, 2, 3}),
        ({'max_items': 3}, {1, 2, 3, 4}, Err('Input should have at most 3 items, got 4 items [kind=too_long,')),
        ({'max_items': 3}, [1, 2, 3, 4, 4], Err('Input should have at most 3 items, got 4 items [kind=too_long,')),
=======
        ({'min_length': 3}, {1, 2, 3}, {1, 2, 3}),
        ({'min_length': 3}, {1, 2}, Err('Input should have at least 3 items, got 2 items [kind=too_short,')),
        ({'max_length': 3}, {1, 2, 3}, {1, 2, 3}),
        ({'max_length': 3}, {1, 2, 3, 4}, Err('Input should have at most 3 items, got 4 items [kind=too_long,')),
>>>>>>> 837a6cea
    ],
)
def test_frozenset_kwargs_python(kwargs: Dict[str, Any], input_value, expected):
    v = SchemaValidator({'type': 'frozenset', **kwargs})
    if isinstance(expected, Err):
        with pytest.raises(ValidationError, match=re.escape(expected.message)):
            v.validate_python(input_value)
    else:
        output = v.validate_python(input_value)
        assert output == expected
        assert isinstance(output, frozenset)


@pytest.mark.parametrize('input_value,expected', [({1, 2, 3}, {1, 2, 3}), ([1, 2, 3], [1, 2, 3])])
def test_union_frozenset_list(input_value, expected):
    v = SchemaValidator({'type': 'union', 'choices': [{'type': 'frozenset'}, {'type': 'list'}]})
    if isinstance(expected, Err):
        with pytest.raises(ValidationError, match=re.escape(expected.message)):
            v.validate_python(input_value)
    else:
        v.validate_python(input_value)


@pytest.mark.parametrize(
    'input_value,expected',
    [
        ({1, 2, 3}, {1, 2, 3}),
        ({'a', 'b', 'c'}, {'a', 'b', 'c'}),
        (
            [1, 'a'],
            Err(
                '2 validation errors for union',
                errors=[
                    {
                        'kind': 'int_type',
                        'loc': ['frozenset[int]', 1],
                        'message': 'Input should be a valid integer',
                        'input_value': 'a',
                    },
                    # second because validation on the string choice comes second
                    {
                        'kind': 'str_type',
                        'loc': ['frozenset[str]', 0],
                        'message': 'Input should be a valid string',
                        'input_value': 1,
                    },
                ],
            ),
        ),
    ],
)
def test_union_frozenset_int_frozenset_str(input_value, expected):
    v = SchemaValidator(
        {
            'type': 'union',
            'choices': [
                {'type': 'frozenset', 'items_schema': {'type': 'int', 'strict': True}},
                {'type': 'frozenset', 'items_schema': {'type': 'str', 'strict': True}},
            ],
        }
    )
    if isinstance(expected, Err):
        with pytest.raises(ValidationError, match=re.escape(expected.message)) as exc_info:
            v.validate_python(input_value)
        if expected.errors is not None:
            assert exc_info.value.errors() == expected.errors
    else:
        output = v.validate_python(input_value)
        assert output == expected
        assert isinstance(output, frozenset)


def test_frozenset_as_dict_keys(py_and_json: PyAndJson):
    v = py_and_json({'type': 'dict', 'keys_schema': {'type': 'frozenset'}, 'values_schema': {'type': 'int'}})
    with pytest.raises(ValidationError, match=re.escape('Input should be a valid frozenset')):
        v.validate_test({'foo': 'bar'})


def test_repr():
    v = SchemaValidator({'type': 'frozenset', 'strict': True, 'min_length': 42})
    assert plain_repr(v) == (
        'SchemaValidator('
        'name="frozenset[any]",'
        'validator=FrozenSet(FrozenSetValidator{'
        'strict:true,item_validator:None,size_range:Some((Some(42),None)),name:"frozenset[any]"'
        '}),slots=[])'
    )


def test_generator_error():
    def gen(error: bool):
        yield 1
        yield 2
        if error:
            raise RuntimeError('error')
        yield 3

    v = SchemaValidator({'type': 'frozenset', 'items_schema': {'type': 'int'}})
    r = v.validate_python(gen(False))
    assert r == {1, 2, 3}
    assert isinstance(r, frozenset)

    with pytest.raises(ValidationError, match=r'Error iterating over object \[kind=iteration_error,'):
        v.validate_python(gen(True))


@pytest.mark.skipif(platform.python_implementation() == 'PyPy', reason='dict views not implemented in pyo3 for pypy')
@pytest.mark.parametrize(
    'input_value,items_schema,expected',
    [
        pytest.param(
            {1: 10, 2: 20, '3': '30'}.items(),
            {'type': 'tuple', 'items_schema': {'type': 'any'}},
            frozenset(((1, 10), (2, 20), ('3', '30'))),
            id='Tuple[Any, Any]',
        ),
        pytest.param(
            {1: 10, 2: 20, '3': '30'}.items(),
            {'type': 'tuple', 'items_schema': {'type': 'int'}},
            frozenset(((1, 10), (2, 20), (3, 30))),
            id='Tuple[int, int]',
        ),
        pytest.param({1: 10, 2: 20, '3': '30'}.items(), {'type': 'any'}, {(1, 10), (2, 20), ('3', '30')}, id='Any'),
    ],
)
def test_frozenset_from_dict_items(input_value, items_schema, expected):
    v = SchemaValidator({'type': 'frozenset', 'items_schema': items_schema})
    output = v.validate_python(input_value)
    assert isinstance(output, frozenset)
    assert output == expected<|MERGE_RESOLUTION|>--- conflicted
+++ resolved
@@ -143,19 +143,12 @@
         ({'strict': True}, (1, 2, 3), Err('Input should be a valid frozenset [kind=frozen_set_type,')),
         ({'strict': True}, {1, 2, 3}, Err('Input should be a valid frozenset [kind=frozen_set_type,')),
         ({'strict': True}, 'abc', Err('Input should be a valid frozenset [kind=frozen_set_type,')),
-<<<<<<< HEAD
         ({'min_items': 3}, {1, 2, 3}, {1, 2, 3}),
         ({'min_items': 3}, {1, 2}, Err('Input should have at least 3 items, got 2 items [kind=too_short,')),
         ({'min_items': 3}, [1, 2, 2], Err('Input should have at least 3 items, got 2 items [kind=too_short,')),
         ({'max_items': 3}, {1, 2, 3}, {1, 2, 3}),
         ({'max_items': 3}, {1, 2, 3, 4}, Err('Input should have at most 3 items, got 4 items [kind=too_long,')),
         ({'max_items': 3}, [1, 2, 3, 4, 4], Err('Input should have at most 3 items, got 4 items [kind=too_long,')),
-=======
-        ({'min_length': 3}, {1, 2, 3}, {1, 2, 3}),
-        ({'min_length': 3}, {1, 2}, Err('Input should have at least 3 items, got 2 items [kind=too_short,')),
-        ({'max_length': 3}, {1, 2, 3}, {1, 2, 3}),
-        ({'max_length': 3}, {1, 2, 3, 4}, Err('Input should have at most 3 items, got 4 items [kind=too_long,')),
->>>>>>> 837a6cea
     ],
 )
 def test_frozenset_kwargs_python(kwargs: Dict[str, Any], input_value, expected):
