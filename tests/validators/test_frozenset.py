import re
from typing import Any, Dict

import pytest

from pydantic_core import SchemaValidator, ValidationError

from ..conftest import Err, PyAndJson, plain_repr


@pytest.mark.parametrize(
    'input_value,expected',
    [([], frozenset()), ([1, 2, 3], {1, 2, 3}), ([1, 2, '3'], {1, 2, 3}), ([1, 2, 3, 2, 3], {1, 2, 3})],
)
def test_frozenset_ints_both(py_and_json: PyAndJson, input_value, expected):
    v = py_and_json({'type': 'frozenset', 'items_schema': {'type': 'int'}})
    output = v.validate_test(input_value)
    assert output == expected
    assert isinstance(output, frozenset)


@pytest.mark.parametrize(
    'input_value,expected',
    [([], frozenset()), ([1, '2', b'3'], {1, '2', b'3'}), (frozenset([1, '2', b'3']), {1, '2', b'3'})],
)
def test_frozenset_any(input_value, expected):
    v = SchemaValidator('frozenset')
    output = v.validate_python(input_value)
    assert output == expected
    assert isinstance(output, frozenset)


def test_no_copy():
    v = SchemaValidator('frozenset')
    input_value = frozenset([1, 2, 3])
    output = v.validate_python(input_value)
    assert output == input_value
    assert output is input_value
    assert id(output) == id(input_value)


@pytest.mark.parametrize(
    'input_value,expected',
    [
        ([1, 2.5, '3'], {1, 2.5, '3'}),
        ('foo', Err('Input should be a valid frozenset')),
        (1, Err('Input should be a valid frozenset')),
        (1.0, Err('Input should be a valid frozenset')),
        (False, Err('Input should be a valid frozenset')),
    ],
)
def test_frozenset_no_validators_both(py_and_json: PyAndJson, input_value, expected):
    v = py_and_json({'type': 'frozenset'})
    if isinstance(expected, Err):
        with pytest.raises(ValidationError, match=re.escape(expected.message)):
            v.validate_test(input_value)
    else:
        output = v.validate_test(input_value)
        assert output == expected
        assert isinstance(output, frozenset)


@pytest.mark.parametrize(
    'input_value,expected',
    [
        ({1, 2, 3}, {1, 2, 3}),
        (frozenset(), frozenset()),
        ([1, 2, 3, 2, 3], {1, 2, 3}),
        ([], frozenset()),
        ((1, 2, 3, 2, 3), {1, 2, 3}),
        ((), frozenset()),
        (frozenset([1, 2, 3, 2, 3]), {1, 2, 3}),
        ({'abc'}, Err('0\n  Input should be a valid integer')),
        ({1, 2, 'wrong'}, Err('Input should be a valid integer')),
        ({1: 2}, Err('1 validation error for frozenset[int]\n  Input should be a valid frozenset')),
        ('abc', Err('Input should be a valid frozenset')),
        # Technically correct, but does anyone actually need this? I think needs a new type in pyo3
        pytest.param({1: 10, 2: 20, 3: 30}.keys(), {1, 2, 3}, marks=pytest.mark.xfail(raises=ValidationError)),
    ],
)
def test_frozenset_ints_python(input_value, expected):
    v = SchemaValidator({'type': 'frozenset', 'items_schema': {'type': 'int'}})
    if isinstance(expected, Err):
        with pytest.raises(ValidationError, match=re.escape(expected.message)):
            v.validate_python(input_value)
    else:
        output = v.validate_python(input_value)
        assert output == expected
        assert isinstance(output, frozenset)


@pytest.mark.parametrize('input_value,expected', [([1, 2.5, '3'], {1, 2.5, '3'}), ([(1, 2), (3, 4)], {(1, 2), (3, 4)})])
def test_frozenset_no_validators_python(input_value, expected):
    v = SchemaValidator({'type': 'frozenset'})
    output = v.validate_python(input_value)
    assert output == expected
    assert isinstance(output, frozenset)


def test_frozenset_multiple_errors():
    v = SchemaValidator({'type': 'frozenset', 'items_schema': {'type': 'int'}})
    with pytest.raises(ValidationError) as exc_info:
        v.validate_python(['a', (1, 2), []])
    assert exc_info.value.errors() == [
        {
            'kind': 'int_parsing',
            'loc': [0],
            'message': 'Input should be a valid integer, unable to parse string as an integer',
            'input_value': 'a',
        },
        {'kind': 'int_type', 'loc': [1], 'message': 'Input should be a valid integer', 'input_value': (1, 2)},
        {'kind': 'int_type', 'loc': [2], 'message': 'Input should be a valid integer', 'input_value': []},
    ]


@pytest.mark.parametrize(
    'kwargs,input_value,expected',
    [
        ({'strict': True}, frozenset(), frozenset()),
        ({'strict': True}, frozenset([1, 2, 3]), {1, 2, 3}),
        ({'strict': True}, {1, 2, 3}, Err('Input should be a valid frozenset')),
        ({'strict': True}, [1, 2, 3, 2, 3], Err('Input should be a valid frozenset [kind=frozen_set_type,')),
        ({'strict': True}, [], Err('Input should be a valid frozenset [kind=frozen_set_type,')),
        ({'strict': True}, (), Err('Input should be a valid frozenset [kind=frozen_set_type,')),
        ({'strict': True}, (1, 2, 3), Err('Input should be a valid frozenset [kind=frozen_set_type,')),
        ({'strict': True}, {1, 2, 3}, Err('Input should be a valid frozenset [kind=frozen_set_type,')),
        ({'strict': True}, 'abc', Err('Input should be a valid frozenset [kind=frozen_set_type,')),
        ({'min_items': 3}, {1, 2, 3}, {1, 2, 3}),
<<<<<<< HEAD
        ({'min_items': 3}, {1, 2}, Err('Input should have at least 3 items [kind=too_short,')),
        ({'max_items': 3}, {1, 2, 3}, {1, 2, 3}),
        ({'max_items': 3}, {1, 2, 3, 4}, Err('Input should have at most 3 items [kind=too_long,')),
=======
        ({'min_items': 3}, {1, 2}, Err('Input must have at least 3 items, got 2 items [kind=too_short,')),
        ({'max_items': 3}, {1, 2, 3}, {1, 2, 3}),
        ({'max_items': 3}, {1, 2, 3, 4}, Err('Input must have at most 3 items, got 4 items [kind=too_long,')),
>>>>>>> 1749039a
    ],
)
def test_frozenset_kwargs_python(kwargs: Dict[str, Any], input_value, expected):
    v = SchemaValidator({'type': 'frozenset', **kwargs})
    if isinstance(expected, Err):
        with pytest.raises(ValidationError, match=re.escape(expected.message)):
            v.validate_python(input_value)
    else:
        output = v.validate_python(input_value)
        assert output == expected
        assert isinstance(output, frozenset)


@pytest.mark.parametrize('input_value,expected', [({1, 2, 3}, {1, 2, 3}), ([1, 2, 3], [1, 2, 3])])
def test_union_frozenset_list(input_value, expected):
    v = SchemaValidator({'type': 'union', 'choices': [{'type': 'frozenset'}, {'type': 'list'}]})
    if isinstance(expected, Err):
        with pytest.raises(ValidationError, match=re.escape(expected.message)):
            v.validate_python(input_value)
    else:
        v.validate_python(input_value)


@pytest.mark.parametrize(
    'input_value,expected',
    [
        ({1, 2, 3}, {1, 2, 3}),
        ({'a', 'b', 'c'}, {'a', 'b', 'c'}),
        (
            [1, 'a'],
            Err(
                '2 validation errors for union',
                errors=[
                    {
                        'kind': 'int_type',
                        'loc': ['frozenset[int]', 1],
                        'message': 'Input should be a valid integer',
                        'input_value': 'a',
                    },
                    # second because validation on the string choice comes second
                    {
                        'kind': 'str_type',
                        'loc': ['frozenset[str]', 0],
                        'message': 'Input should be a valid string',
                        'input_value': 1,
                    },
                ],
            ),
        ),
    ],
)
def test_union_frozenset_int_frozenset_str(input_value, expected):
    v = SchemaValidator(
        {
            'type': 'union',
            'choices': [
                {'type': 'frozenset', 'items_schema': {'type': 'int', 'strict': True}},
                {'type': 'frozenset', 'items_schema': {'type': 'str', 'strict': True}},
            ],
        }
    )
    if isinstance(expected, Err):
        with pytest.raises(ValidationError, match=re.escape(expected.message)) as exc_info:
            v.validate_python(input_value)
        if expected.errors is not None:
            assert exc_info.value.errors() == expected.errors
    else:
        output = v.validate_python(input_value)
        assert output == expected
        assert isinstance(output, frozenset)


def test_frozenset_as_dict_keys(py_and_json: PyAndJson):
    v = py_and_json({'type': 'dict', 'keys_schema': {'type': 'frozenset'}, 'values_schema': 'int'})
    with pytest.raises(ValidationError, match=re.escape('Input should be a valid frozenset')):
        v.validate_test({'foo': 'bar'})


def test_repr():
    v = SchemaValidator({'type': 'frozenset', 'strict': True, 'min_items': 42})
    assert plain_repr(v) == (
        'SchemaValidator('
        'name="frozenset[any]",'
        'validator=FrozenSet(FrozenSetValidator{'
        'strict:true,item_validator:None,size_range:Some((Some(42),None)),name:"frozenset[any]"'
        '}))'
    )<|MERGE_RESOLUTION|>--- conflicted
+++ resolved
@@ -126,15 +126,9 @@
         ({'strict': True}, {1, 2, 3}, Err('Input should be a valid frozenset [kind=frozen_set_type,')),
         ({'strict': True}, 'abc', Err('Input should be a valid frozenset [kind=frozen_set_type,')),
         ({'min_items': 3}, {1, 2, 3}, {1, 2, 3}),
-<<<<<<< HEAD
-        ({'min_items': 3}, {1, 2}, Err('Input should have at least 3 items [kind=too_short,')),
+        ({'min_items': 3}, {1, 2}, Err('Input should have at least 3 items, got 2 items [kind=too_short,')),
         ({'max_items': 3}, {1, 2, 3}, {1, 2, 3}),
-        ({'max_items': 3}, {1, 2, 3, 4}, Err('Input should have at most 3 items [kind=too_long,')),
-=======
-        ({'min_items': 3}, {1, 2}, Err('Input must have at least 3 items, got 2 items [kind=too_short,')),
-        ({'max_items': 3}, {1, 2, 3}, {1, 2, 3}),
-        ({'max_items': 3}, {1, 2, 3, 4}, Err('Input must have at most 3 items, got 4 items [kind=too_long,')),
->>>>>>> 1749039a
+        ({'max_items': 3}, {1, 2, 3, 4}, Err('Input should have at most 3 items, got 4 items [kind=too_long,')),
     ],
 )
 def test_frozenset_kwargs_python(kwargs: Dict[str, Any], input_value, expected):
