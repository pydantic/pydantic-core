--- conflicted
+++ resolved
@@ -233,28 +233,9 @@
     ]
 
 
-<<<<<<< HEAD
-def test_no_choices(pydantic_version):
-    with pytest.raises(SchemaError) as exc_info:
-        validate_core_schema({'type': 'union'})
-
-    assert str(exc_info.value) == (
-        'Invalid Schema:\n'
-        'union.choices\n'
-        "  Field required [type=missing, input_value={'type': 'union'}, input_type=dict]\n"
-        f'    For further information visit https://errors.pydantic.dev/{pydantic_version}/v/missing'
-    )
-    assert exc_info.value.error_count() == 1
-    assert exc_info.value.errors() == [
-        {'input': {'type': 'union'}, 'loc': ('union', 'choices'), 'msg': 'Field required', 'type': 'missing'}
-    ]
-
-
 @pytest.mark.xfail(
     platform.python_implementation() == 'PyPy' and sys.version_info[:2] == (3, 11), reason='pypy 3.11 type formatting'
 )
-=======
->>>>>>> 0b898d2e
 def test_empty_choices():
     msg = r'Error building "union" validator:\s+SchemaError: One or more union choices required'
     with pytest.raises(SchemaError, match=msg):
