import json
import platform
import re
import sys
from collections import deque
from operator import attrgetter
from pathlib import Path

import pytest

from pydantic_core import (
    PydanticOmit,
    PydanticSerializationError,
    PydanticSerializationUnexpectedValue,
    SchemaSerializer,
    core_schema,
)


def repr_function(value, _info):
    return repr(value)


@pytest.mark.parametrize(
    'value,expected_python,expected_json',
    [(None, 'None', b'"None"'), (1, '1', b'"1"'), ([1, 2, 3], '[1, 2, 3]', b'"[1, 2, 3]"')],
)
def test_function_general(value, expected_python, expected_json):
    s = SchemaSerializer(
        core_schema.any_schema(
            serialization=core_schema.plain_serializer_function_ser_schema(repr_function, info_arg=True)
        )
    )
    assert s.to_python(value) == expected_python
    assert s.to_json(value) == expected_json
    assert s.to_python(value, mode='json') == json.loads(expected_json)


def repr_function_no_info(value):
    return repr(value)


@pytest.mark.parametrize(
    'value,expected_python,expected_json',
    [(None, 'None', b'"None"'), (1, '1', b'"1"'), ([1, 2, 3], '[1, 2, 3]', b'"[1, 2, 3]"')],
)
def test_function_no_info(value, expected_python, expected_json):
    s = SchemaSerializer(
        core_schema.any_schema(serialization=core_schema.plain_serializer_function_ser_schema(repr_function_no_info))
    )
    assert s.to_python(value) == expected_python
    assert s.to_json(value) == expected_json
    assert s.to_python(value, mode='json') == json.loads(expected_json)


def test_function_args():
    f_info = None

    def double(value, info):
        nonlocal f_info
        f_info = vars(info)
        return value * 2

    s = SchemaSerializer(
        core_schema.any_schema(serialization=core_schema.plain_serializer_function_ser_schema(double, info_arg=True))
    )
    assert s.to_python(4) == 8
    # insert_assert(f_info)
    assert f_info == {
        'mode': 'python',
        'by_alias': True,
        'exclude_unset': False,
        'exclude_defaults': False,
        'exclude_none': False,
        'round_trip': False,
        'serialize_as_any': False,
    }
    assert s.to_python('x') == 'xx'

    assert s.to_python(4, mode='foobar') == 8
    # insert_assert(f_info)
    assert f_info == {
        'mode': 'foobar',
        'by_alias': True,
        'exclude_unset': False,
        'exclude_defaults': False,
        'exclude_none': False,
        'round_trip': False,
        'serialize_as_any': False,
    }

    assert s.to_json(42) == b'84'
    # insert_assert(f_info)
    assert f_info == {
        'mode': 'json',
        'by_alias': True,
        'exclude_unset': False,
        'exclude_defaults': False,
        'exclude_none': False,
        'round_trip': False,
        'serialize_as_any': False,
    }

    assert s.to_python(7, mode='json', by_alias=False, exclude_unset=True) == 14
    # insert_assert(f_info)
    assert f_info == {
        'mode': 'json',
        'by_alias': False,
        'exclude_unset': True,
        'exclude_defaults': False,
        'exclude_none': False,
        'round_trip': False,
        'serialize_as_any': False,
    }

    assert s.to_python(1, include={1, 2, 3}, exclude={'foo': {'bar'}}) == 2
    # insert_assert(f_info)
    assert f_info == {
        'include': {3, 2, 1},
        'exclude': {'foo': {'bar'}},
        'mode': 'python',
        'by_alias': True,
        'exclude_unset': False,
        'exclude_defaults': False,
        'exclude_none': False,
        'round_trip': False,
        'serialize_as_any': False,
    }

    assert s.to_python(1, context='context') == 2
    # insert_assert(f_info)
    assert f_info == {
        'context': 'context',
        'mode': 'python',
        'by_alias': True,
        'exclude_unset': False,
        'exclude_defaults': False,
        'exclude_none': False,
        'round_trip': False,
    }


def test_function_error():
    def raise_error(value, _info):
        raise TypeError('foo')

    s = SchemaSerializer(
        core_schema.any_schema(
            serialization=core_schema.plain_serializer_function_ser_schema(raise_error, info_arg=True)
        )
    )

    msg = 'Error calling function `raise_error`: TypeError: foo$'
    with pytest.raises(PydanticSerializationError, match=msg) as exc_info:
        s.to_python('abc')
    assert isinstance(exc_info.value.__cause__, TypeError)

    with pytest.raises(PydanticSerializationError, match=msg) as exc_info:
        s.to_python('abc', mode='json')
    assert isinstance(exc_info.value.__cause__, TypeError)

    with pytest.raises(PydanticSerializationError, match=msg):
        s.to_json('foo')


def test_function_error_keys():
    def raise_error(value, _info):
        raise TypeError('foo')

    s = SchemaSerializer(
        core_schema.dict_schema(
            core_schema.any_schema(
                serialization=core_schema.plain_serializer_function_ser_schema(raise_error, info_arg=True)
            ),
            core_schema.int_schema(),
        )
    )

    msg = 'Error calling function `raise_error`: TypeError: foo$'
    with pytest.raises(PydanticSerializationError, match=msg) as exc_info:
        s.to_python({'abc': 1})
    assert isinstance(exc_info.value.__cause__, TypeError)

    with pytest.raises(PydanticSerializationError, match=msg) as exc_info:
        s.to_python({'abc': 1}, mode='json')
    assert isinstance(exc_info.value.__cause__, TypeError)

    with pytest.raises(PydanticSerializationError, match=msg):
        s.to_json({'abc': 1})


def test_function_known_type():
    def append_42(value, _info):
        if isinstance(value, list):
            value.append(42)
        return value

    s = SchemaSerializer(
        core_schema.any_schema(
            serialization=core_schema.plain_serializer_function_ser_schema(
                append_42, info_arg=True, return_schema=core_schema.list_schema(core_schema.int_schema())
            )
        )
    )
    assert s.to_python([1, 2, 3]) == [1, 2, 3, 42]
    assert s.to_python([1, 2, 3], mode='json') == [1, 2, 3, 42]
    assert s.to_json([1, 2, 3]) == b'[1,2,3,42]'

    msg = r'Expected `list\[int\]` but got `str` - serialized value may not be as expected'
    with pytest.warns(UserWarning, match=msg):
        assert s.to_python('abc') == 'abc'

    with pytest.warns(UserWarning, match=msg):
        assert s.to_python('abc', mode='json') == 'abc'

    with pytest.warns(UserWarning, match=msg):
        assert s.to_json('abc') == b'"abc"'


def test_function_args_str():
    def append_args(value, info):
        return f'{value} info={info}'

    s = SchemaSerializer(
        core_schema.any_schema(
            serialization=core_schema.plain_serializer_function_ser_schema(
                append_args, info_arg=True, return_schema=core_schema.str_schema()
            )
        )
    )
    assert s.to_python(123) == (
<<<<<<< HEAD
        "123 info=SerializationInfo(include=None, exclude=None, mode='python', by_alias=True, exclude_unset=False, "
        'exclude_defaults=False, exclude_none=False, round_trip=False, serialize_as_any=False)'
    )
    assert s.to_python(123, mode='other') == (
        "123 info=SerializationInfo(include=None, exclude=None, mode='other', by_alias=True, exclude_unset=False, "
        'exclude_defaults=False, exclude_none=False, round_trip=False, serialize_as_any=False)'
    )
    assert s.to_python(123, include={'x'}) == (
        "123 info=SerializationInfo(include={'x'}, exclude=None, mode='python', by_alias=True, exclude_unset=False, "
        'exclude_defaults=False, exclude_none=False, round_trip=False, serialize_as_any=False)'
    )
    assert s.to_python(123, mode='json', exclude={1: {2}}) == (
        "123 info=SerializationInfo(include=None, exclude={1: {2}}, mode='json', by_alias=True, exclude_unset=False, "
        'exclude_defaults=False, exclude_none=False, round_trip=False, serialize_as_any=False)'
    )
    assert s.to_json(123) == (
        b"\"123 info=SerializationInfo(include=None, exclude=None, mode='json', by_alias=True, exclude_unset=False, "
        b'exclude_defaults=False, exclude_none=False, round_trip=False, serialize_as_any=False)"'
=======
        "123 info=SerializationInfo(include=None, exclude=None, context=None, mode='python', by_alias=True, exclude_unset=False, "
        'exclude_defaults=False, exclude_none=False, round_trip=False)'
    )
    assert s.to_python(123, mode='other') == (
        "123 info=SerializationInfo(include=None, exclude=None, context=None, mode='other', by_alias=True, exclude_unset=False, "
        'exclude_defaults=False, exclude_none=False, round_trip=False)'
    )
    assert s.to_python(123, include={'x'}) == (
        "123 info=SerializationInfo(include={'x'}, exclude=None, context=None, mode='python', by_alias=True, exclude_unset=False, "
        'exclude_defaults=False, exclude_none=False, round_trip=False)'
    )
    assert s.to_python(123, context='context') == (
        "123 info=SerializationInfo(include=None, exclude=None, context='context', mode='python', by_alias=True, exclude_unset=False, "
        'exclude_defaults=False, exclude_none=False, round_trip=False)'
    )
    assert s.to_python(123, mode='json', exclude={1: {2}}) == (
        "123 info=SerializationInfo(include=None, exclude={1: {2}}, context=None, mode='json', by_alias=True, exclude_unset=False, "
        'exclude_defaults=False, exclude_none=False, round_trip=False)'
    )
    assert s.to_json(123) == (
        b"\"123 info=SerializationInfo(include=None, exclude=None, context=None, mode='json', by_alias=True, exclude_unset=False, "
        b'exclude_defaults=False, exclude_none=False, round_trip=False)"'
>>>>>>> 4a533aa9
    )


def test_dict_keys():
    def fmt(value, _info):
        return f'<{value}>'

    s = SchemaSerializer(
        core_schema.dict_schema(
            core_schema.int_schema(serialization=core_schema.plain_serializer_function_ser_schema(fmt, info_arg=True))
        )
    )
    assert s.to_python({1: True}) == {'<1>': True}


def test_function_as_key():
    s = SchemaSerializer(
        core_schema.dict_schema(
            core_schema.any_schema(
                serialization=core_schema.plain_serializer_function_ser_schema(repr_function, info_arg=True)
            ),
            core_schema.any_schema(),
        )
    )
    assert s.to_python({123: 4}) == {'123': 4}
    assert s.to_python({123: 4}, mode='json') == {'123': 4}
    assert s.to_json({123: 4}) == b'{"123":4}'


def test_function_only_json():
    def double(value, _):
        return value * 2

    s = SchemaSerializer(
        core_schema.any_schema(
            serialization=core_schema.plain_serializer_function_ser_schema(double, info_arg=True, when_used='json')
        )
    )
    assert s.to_python(4) == 4
    assert s.to_python(4, mode='foobar') == 4

    assert s.to_python(4, mode='json') == 8
    assert s.to_json(4) == b'8'


def test_function_unless_none():
    s = SchemaSerializer(
        core_schema.any_schema(
            serialization=core_schema.plain_serializer_function_ser_schema(
                repr_function, info_arg=True, when_used='unless-none'
            )
        )
    )
    assert s.to_python(4) == '4'
    assert s.to_python(None) is None

    assert s.to_python(4, mode='json') == '4'
    assert s.to_python(None, mode='json') is None
    assert s.to_json(4) == b'"4"'
    assert s.to_json(None) == b'null'


def test_wrong_return_type():
    s = SchemaSerializer(
        core_schema.any_schema(
            serialization=core_schema.plain_serializer_function_ser_schema(
                repr_function, info_arg=True, return_schema=core_schema.int_schema()
            )
        )
    )
    with pytest.warns(UserWarning, match='Expected `int` but got `str` - serialized value may not be as expected'):
        assert s.to_python(123) == '123'
    with pytest.warns(UserWarning, match='Expected `int` but got `str` - serialized value may not be as expected'):
        assert s.to_python(123, mode='json') == '123'
    with pytest.warns(UserWarning, match='Expected `int` but got `str` - serialized value may not be as expected'):
        assert s.to_json(123) == b'"123"'


def test_function_wrap():
    def f(value, serializer, _info):
        return f'result={serializer(len(value))} repr={serializer!r}'

    s = SchemaSerializer(
        core_schema.int_schema(serialization=core_schema.wrap_serializer_function_ser_schema(f, info_arg=True))
    )
    assert s.to_python('foo') == 'result=3 repr=SerializationCallable(serializer=int)'
    assert s.to_python('foo', mode='json') == 'result=3 repr=SerializationCallable(serializer=int)'
    assert s.to_json('foo') == b'"result=3 repr=SerializationCallable(serializer=int)"'


def test_function_wrap_return_scheam():
    def f(value, serializer):
        if value == 42:
            return 42
        return f'result={serializer(value)}'

    s = SchemaSerializer(
        core_schema.int_schema(
            serialization=core_schema.wrap_serializer_function_ser_schema(f, return_schema=core_schema.str_schema())
        )
    )
    assert s.to_python(3) == 'result=3'
    assert s.to_python(3, mode='json') == 'result=3'
    assert s.to_json(3) == b'"result=3"'
    with pytest.warns(UserWarning, match='Expected `str` but got `int` - serialized value may not be as expected'):
        assert s.to_python(42) == 42
    with pytest.warns(UserWarning, match='Expected `str` but got `int` - serialized value may not be as expected'):
        assert s.to_python(42, mode='json') == 42
    with pytest.warns(UserWarning, match='Expected `str` but got `int` - serialized value may not be as expected'):
        assert s.to_json(42) == b'42'


def test_function_wrap_no_info():
    def f(value, serializer):
        return f'result={serializer(len(value))} repr={serializer!r}'

    s = SchemaSerializer(core_schema.int_schema(serialization=core_schema.wrap_serializer_function_ser_schema(f)))
    assert s.to_python('foo') == 'result=3 repr=SerializationCallable(serializer=int)'
    assert s.to_python('foo', mode='json') == 'result=3 repr=SerializationCallable(serializer=int)'
    assert s.to_json('foo') == b'"result=3 repr=SerializationCallable(serializer=int)"'


def test_function_wrap_custom_schema():
    def f(value, serializer, _info):
        return f'result={serializer(len(value))} repr={serializer!r}'

    s = SchemaSerializer(
        core_schema.any_schema(
            serialization=core_schema.wrap_serializer_function_ser_schema(
                f, info_arg=True, schema=core_schema.int_schema()
            )
        )
    )
    assert s.to_python('foo') == 'result=3 repr=SerializationCallable(serializer=int)'
    assert s.to_python('foo', mode='json') == 'result=3 repr=SerializationCallable(serializer=int)'
    assert s.to_json('foo') == b'"result=3 repr=SerializationCallable(serializer=int)"'


class Foobar:
    def __str__(self):
        return 'foobar!'


def test_function_wrap_fallback():
    def f(value, serializer, _info):
        return f'result={serializer(value)}'

    def fallback(v):
        return f'fallback:{v}'

    s = SchemaSerializer(
        core_schema.any_schema(
            serialization=core_schema.wrap_serializer_function_ser_schema(
                f, info_arg=True, schema=core_schema.any_schema()
            )
        )
    )
    assert s.to_python('foo') == 'result=foo'
    assert s.to_python('foo', mode='json') == 'result=foo'
    assert s.to_json('foo') == b'"result=foo"'

    assert s.to_python(Foobar()) == 'result=foobar!'
    with pytest.raises(PydanticSerializationError, match='Unable to serialize unknown type:'):
        s.to_python(Foobar(), mode='json')
    with pytest.raises(PydanticSerializationError, match='Unable to serialize unknown type:'):
        s.to_json(Foobar())

    assert s.to_python(Foobar(), fallback=fallback) == 'result=fallback:foobar!'
    assert s.to_python(Foobar(), mode='json', fallback=fallback) == 'result=fallback:foobar!'
    assert s.to_json(Foobar(), fallback=fallback) == b'"result=fallback:foobar!"'


def test_deque():
    def serialize_deque(value, serializer, info: core_schema.SerializationInfo):
        items = []
        for index, item in enumerate(value):
            try:
                v = serializer(item, index)
            except PydanticOmit:
                pass
            else:
                items.append(v)
        if info.mode_is_json():
            return items
        else:
            return deque(items)

    s = SchemaSerializer(
        core_schema.any_schema(
            serialization=core_schema.wrap_serializer_function_ser_schema(
                serialize_deque, info_arg=True, schema=core_schema.any_schema()
            )
        )
    )
    assert s.to_python(deque([1, 2, 3])) == deque([1, 2, 3])
    assert s.to_python(deque([1, 2, 3]), exclude={2}) == deque([1, 2])
    assert s.to_python(deque([1, 2, 3]), include={0}) == deque([1])
    assert s.to_python(deque([1, 2, 3]), mode='json') == [1, 2, 3]
    assert s.to_python(deque([1, 2, 3]), mode='json', exclude={2}) == [1, 2]
    assert s.to_json(deque([1, 2, 3])) == b'[1,2,3]'
    assert s.to_json(deque([1, 2, 3]), exclude={2}) == b'[1,2]'


def test_custom_mapping():
    def serialize_custom_mapping(value, serializer, _info):
        items = {}
        for k, v in value.items():
            try:
                v = serializer(v, k)
            except PydanticOmit:
                pass
            else:
                items[k] = v
        return ' '.join(f'{k}={v}' for k, v in items.items())

    s = SchemaSerializer(
        core_schema.any_schema(
            serialization=core_schema.wrap_serializer_function_ser_schema(
                serialize_custom_mapping, info_arg=True, schema=core_schema.int_schema()
            )
        )
    )
    assert s.to_python({'a': 1, 'b': 2}) == 'a=1 b=2'
    assert s.to_python({'a': 1, 'b': 2}, exclude={'b'}) == 'a=1'
    assert s.to_python({'a': 1, 'b': 2}, mode='json') == 'a=1 b=2'
    assert s.to_python({'a': 1, 'b': 2}, mode='json', include={'a'}) == 'a=1'
    assert s.to_json({'a': 1, 'b': 2}) == b'"a=1 b=2"'
    assert s.to_json({'a': 1, 'b': 2}, exclude={'b'}) == b'"a=1"'


def test_function_wrap_model():
    calls = 0

    def wrap_function(value, handler, _info):
        nonlocal calls
        calls += 1
        return handler(value)

    class MyModel:
        def __init__(self, **kwargs):
            self.__dict__.update(kwargs)

    s = SchemaSerializer(
        core_schema.model_schema(
            MyModel,
            core_schema.typed_dict_schema(
                {
                    'a': core_schema.typed_dict_field(core_schema.any_schema()),
                    'b': core_schema.typed_dict_field(core_schema.any_schema()),
                    'c': core_schema.typed_dict_field(core_schema.any_schema(), serialization_exclude=True),
                }
            ),
            serialization=core_schema.wrap_serializer_function_ser_schema(wrap_function, info_arg=True),
        )
    )
    m = MyModel(a=1, b=b'foobar', c='excluded')
    assert calls == 0
    assert s.to_python(m) == {'a': 1, 'b': b'foobar'}
    assert calls == 1
    assert s.to_python(m, mode='json') == {'a': 1, 'b': 'foobar'}
    assert calls == 2
    assert s.to_json(m) == b'{"a":1,"b":"foobar"}'
    assert calls == 3

    assert s.to_python(m, exclude={'b'}) == {'a': 1}
    assert calls == 4
    assert s.to_python(m, mode='json', exclude={'b'}) == {'a': 1}
    assert calls == 5
    assert s.to_json(m, exclude={'b'}) == b'{"a":1}'
    assert calls == 6


def test_function_plain_model():
    calls = 0

    def wrap_function(value, _info):
        nonlocal calls
        calls += 1
        return value.__dict__

    class MyModel:
        def __init__(self, **kwargs):
            self.__dict__.update(kwargs)

    s = SchemaSerializer(
        core_schema.model_schema(
            MyModel,
            core_schema.typed_dict_schema(
                {
                    'a': core_schema.typed_dict_field(core_schema.any_schema()),
                    'b': core_schema.typed_dict_field(core_schema.any_schema()),
                    'c': core_schema.typed_dict_field(core_schema.any_schema(), serialization_exclude=True),
                }
            ),
            serialization=core_schema.plain_serializer_function_ser_schema(wrap_function, info_arg=True),
        )
    )
    m = MyModel(a=1, b=b'foobar', c='not excluded')
    assert calls == 0
    assert s.to_python(m) == {'a': 1, 'b': b'foobar', 'c': 'not excluded'}
    assert calls == 1
    assert s.to_python(m, mode='json') == {'a': 1, 'b': 'foobar', 'c': 'not excluded'}
    assert calls == 2
    assert s.to_json(m) == b'{"a":1,"b":"foobar","c":"not excluded"}'
    assert calls == 3

    assert s.to_python(m, exclude={'b'}) == {'a': 1, 'b': b'foobar', 'c': 'not excluded'}
    assert calls == 4
    assert s.to_python(m, mode='json', exclude={'b'}) == {'a': 1, 'b': 'foobar', 'c': 'not excluded'}
    assert calls == 5
    assert s.to_json(m, exclude={'b'}) == b'{"a":1,"b":"foobar","c":"not excluded"}'
    assert calls == 6


@pytest.mark.skipif(sys.platform == 'win32', reason='Path output different on windows')
def test_wrap_return_type():
    def to_path(value, handler, _info):
        return Path(handler(value)).with_suffix('.new')

    s = SchemaSerializer(
        core_schema.str_schema(
            serialization=core_schema.wrap_serializer_function_ser_schema(
                to_path, info_arg=True, return_schema=core_schema.any_schema()
            )
        )
    )
    assert s.to_python('foobar') == Path('foobar.new')
    assert s.to_python('foobar', mode='json') == 'foobar.new'
    assert s.to_json('foobar') == b'"foobar.new"'


def test_raise_unexpected():
    def raise_unexpected(_value):
        raise PydanticSerializationUnexpectedValue('unexpected')

    s = SchemaSerializer(
        core_schema.any_schema(serialization=core_schema.plain_serializer_function_ser_schema(raise_unexpected))
    )
    with pytest.warns(UserWarning, match=r'PydanticSerializationUnexpectedValue\(unexpected\)'):
        assert s.to_python('foo') == 'foo'

    with pytest.warns(UserWarning, match=r'PydanticSerializationUnexpectedValue\(unexpected\)'):
        assert s.to_json('foo') == b'"foo"'


def test_pydantic_serialization_unexpected_value():
    v = PydanticSerializationUnexpectedValue('abc')
    assert str(v) == 'abc'
    assert repr(v) == 'PydanticSerializationUnexpectedValue(abc)'
    v = PydanticSerializationUnexpectedValue()
    assert str(v) == 'Unexpected Value'
    assert repr(v) == 'PydanticSerializationUnexpectedValue(Unexpected Value)'


def test_function_after_preserves_wrapped_serialization():
    def f(value, _info):
        return value

    s = SchemaSerializer(core_schema.with_info_after_validator_function(f, core_schema.int_schema()))
    with pytest.warns(UserWarning, match='Expected `int` but got `str` - serialized value may not be as expected'):
        assert s.to_python('abc') == 'abc'


def test_function_wrap_preserves_wrapped_serialization():
    def f(value, handler, _info):
        return handler(value)

    s = SchemaSerializer(core_schema.with_info_wrap_validator_function(f, core_schema.int_schema()))
    with pytest.warns(UserWarning, match='Expected `int` but got `str` - serialized value may not be as expected'):
        assert s.to_python('abc') == 'abc'


@pytest.mark.skipif(
    platform.python_implementation() == 'PyPy' or sys.platform in {'emscripten', 'win32'},
    reason='fails on pypy, emscripten and windows',
)
def test_recursive_call():
    def bad_recursive(value):
        return s.to_python(value)

    s = SchemaSerializer(
        core_schema.any_schema(serialization=core_schema.plain_serializer_function_ser_schema(bad_recursive))
    )
    with pytest.raises(PydanticSerializationError) as exc_info:
        s.to_python(42)
    # insert_assert(str(exc_info.value))
    assert str(exc_info.value) == 'Error calling function `bad_recursive`: RecursionError'

    with pytest.raises(PydanticSerializationError) as exc_info:
        s.to_python(42, mode='json')
    # insert_assert(str(exc_info.value))
    assert str(exc_info.value) == 'Error calling function `bad_recursive`: RecursionError'

    with pytest.raises(PydanticSerializationError) as exc_info:
        s.to_json(42)
    # insert_assert(str(exc_info.value))
    assert str(exc_info.value) == (
        'Error serializing to JSON: PydanticSerializationError: Error calling function `bad_recursive`: RecursionError'
    )


def test_serialize_pattern():
    ser = core_schema.plain_serializer_function_ser_schema(
        attrgetter('pattern'), when_used='json', return_schema=core_schema.str_schema()
    )
    s = SchemaSerializer(core_schema.any_schema(serialization=ser))

    pattern = re.compile('^regex$')
    assert s.to_python(pattern) == pattern
    assert s.to_python(pattern, mode='json') == '^regex$'
    assert s.to_json(pattern) == b'"^regex$"'<|MERGE_RESOLUTION|>--- conflicted
+++ resolved
@@ -229,49 +229,28 @@
         )
     )
     assert s.to_python(123) == (
-<<<<<<< HEAD
-        "123 info=SerializationInfo(include=None, exclude=None, mode='python', by_alias=True, exclude_unset=False, "
+        "123 info=SerializationInfo(include=None, exclude=None, context=None, mode='python', by_alias=True, exclude_unset=False, "
         'exclude_defaults=False, exclude_none=False, round_trip=False, serialize_as_any=False)'
-    )
-    assert s.to_python(123, mode='other') == (
-        "123 info=SerializationInfo(include=None, exclude=None, mode='other', by_alias=True, exclude_unset=False, "
-        'exclude_defaults=False, exclude_none=False, round_trip=False, serialize_as_any=False)'
-    )
-    assert s.to_python(123, include={'x'}) == (
-        "123 info=SerializationInfo(include={'x'}, exclude=None, mode='python', by_alias=True, exclude_unset=False, "
-        'exclude_defaults=False, exclude_none=False, round_trip=False, serialize_as_any=False)'
-    )
-    assert s.to_python(123, mode='json', exclude={1: {2}}) == (
-        "123 info=SerializationInfo(include=None, exclude={1: {2}}, mode='json', by_alias=True, exclude_unset=False, "
-        'exclude_defaults=False, exclude_none=False, round_trip=False, serialize_as_any=False)'
-    )
-    assert s.to_json(123) == (
-        b"\"123 info=SerializationInfo(include=None, exclude=None, mode='json', by_alias=True, exclude_unset=False, "
-        b'exclude_defaults=False, exclude_none=False, round_trip=False, serialize_as_any=False)"'
-=======
-        "123 info=SerializationInfo(include=None, exclude=None, context=None, mode='python', by_alias=True, exclude_unset=False, "
-        'exclude_defaults=False, exclude_none=False, round_trip=False)'
     )
     assert s.to_python(123, mode='other') == (
         "123 info=SerializationInfo(include=None, exclude=None, context=None, mode='other', by_alias=True, exclude_unset=False, "
-        'exclude_defaults=False, exclude_none=False, round_trip=False)'
+        'exclude_defaults=False, exclude_none=False, round_trip=False, serialize_as_any=False)'
     )
     assert s.to_python(123, include={'x'}) == (
         "123 info=SerializationInfo(include={'x'}, exclude=None, context=None, mode='python', by_alias=True, exclude_unset=False, "
-        'exclude_defaults=False, exclude_none=False, round_trip=False)'
+        'exclude_defaults=False, exclude_none=False, round_trip=False, serialize_as_any=False)'
     )
     assert s.to_python(123, context='context') == (
         "123 info=SerializationInfo(include=None, exclude=None, context='context', mode='python', by_alias=True, exclude_unset=False, "
-        'exclude_defaults=False, exclude_none=False, round_trip=False)'
+        'exclude_defaults=False, exclude_none=False, round_trip=False, serialize_as_any=False)'
     )
     assert s.to_python(123, mode='json', exclude={1: {2}}) == (
         "123 info=SerializationInfo(include=None, exclude={1: {2}}, context=None, mode='json', by_alias=True, exclude_unset=False, "
-        'exclude_defaults=False, exclude_none=False, round_trip=False)'
+        'exclude_defaults=False, exclude_none=False, round_trip=False, serialize_as_any=False)'
     )
     assert s.to_json(123) == (
         b"\"123 info=SerializationInfo(include=None, exclude=None, context=None, mode='json', by_alias=True, exclude_unset=False, "
-        b'exclude_defaults=False, exclude_none=False, round_trip=False)"'
->>>>>>> 4a533aa9
+        b'exclude_defaults=False, exclude_none=False, round_trip=False, serialize_as_any=False)"'
     )
 
 
