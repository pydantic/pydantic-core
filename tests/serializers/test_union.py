import dataclasses
import json
import re
import uuid
from decimal import Decimal
from typing import Any, ClassVar, Union

import pytest
from typing_extensions import Literal

from pydantic_core import PydanticSerializationUnexpectedValue, SchemaSerializer, core_schema


class BaseModel:
    def __init__(self, **kwargs) -> None:
        for name, value in kwargs.items():
            setattr(self, name, value)


@pytest.mark.parametrize('bool_case_label', [False, True])
@pytest.mark.parametrize('int_case_label', [False, True])
@pytest.mark.parametrize('input_value,expected_value', [(True, True), (False, False), (1, 1), (123, 123), (-42, -42)])
def test_union_bool_int(input_value, expected_value, bool_case_label, int_case_label):
    bool_case = core_schema.bool_schema() if not bool_case_label else (core_schema.bool_schema(), 'my_bool_label')
    int_case = core_schema.int_schema() if not int_case_label else (core_schema.int_schema(), 'my_int_label')
    s = SchemaSerializer(core_schema.union_schema([bool_case, int_case]))

    assert s.to_python(input_value) == expected_value
    assert s.to_python(input_value, mode='json') == expected_value
    assert s.to_json(input_value) == json.dumps(expected_value).encode()


def test_union_error():
    s = SchemaSerializer(core_schema.union_schema([core_schema.bool_schema(), core_schema.int_schema()]))
    msg = "Expected `Union[bool, int]` but got `str` with value `'a string'` - serialized value may not be as expected"
    with pytest.warns(UserWarning, match=re.escape(msg)):
        assert s.to_python('a string') == 'a string'


class ModelA:
    def __init__(self, a, b):
        self.a = a
        self.b = b


class ModelB:
    def __init__(self, c, d):
        self.c = c
        self.d = d


@pytest.fixture(scope='module')
def model_serializer() -> SchemaSerializer:
    return SchemaSerializer(
        {
            'type': 'union',
            'choices': [
                {
                    'type': 'model',
                    'cls': ModelA,
                    'schema': {
                        'type': 'model-fields',
                        'fields': {
                            'a': {'type': 'model-field', 'schema': {'type': 'bytes'}},
                            'b': {
                                'type': 'model-field',
                                'schema': {
                                    'type': 'float',
                                    'serialization': {
                                        'type': 'format',
                                        'formatting_string': '0.1f',
                                        'when_used': 'unless-none',
                                    },
                                },
                            },
                        },
                    },
                },
                {
                    'type': 'model',
                    'cls': ModelB,
                    'schema': {
                        'type': 'model-fields',
                        'fields': {
                            'c': {'type': 'model-field', 'schema': {'type': 'bytes'}},
                            'd': {
                                'type': 'model-field',
                                'schema': {
                                    'type': 'float',
                                    'serialization': {
                                        'type': 'format',
                                        'formatting_string': '0.2f',
                                        'when_used': 'unless-none',
                                    },
                                },
                            },
                        },
                    },
                },
            ],
        }
    )


class SubclassA(ModelA):
    pass


@pytest.mark.parametrize('input_value', [ModelA(b'bite', 2.3456), SubclassA(b'bite', 2.3456)])
def test_model_a(model_serializer: SchemaSerializer, input_value):
    assert model_serializer.to_python(input_value) == {'a': b'bite', 'b': '2.3'}
    assert model_serializer.to_python(input_value, mode='json') == {'a': 'bite', 'b': '2.3'}
    assert model_serializer.to_json(input_value) == b'{"a":"bite","b":"2.3"}'


class SubclassB(ModelB):
    pass


@pytest.mark.parametrize('input_value', [ModelB(b'bite', 2.3456), SubclassB(b'bite', 2.3456)])
def test_model_b(model_serializer: SchemaSerializer, input_value):
    assert model_serializer.to_python(input_value) == {'c': b'bite', 'd': '2.35'}
    assert model_serializer.to_python(input_value, mode='json') == {'c': 'bite', 'd': '2.35'}
    assert model_serializer.to_json(input_value) == b'{"c":"bite","d":"2.35"}'


def test_keys():
    s = SchemaSerializer(
        core_schema.dict_schema(
            core_schema.union_schema(
                [
                    core_schema.int_schema(),
                    core_schema.float_schema(serialization=core_schema.format_ser_schema('0.0f')),
                ]
            ),
            core_schema.int_schema(),
        )
    )
    assert s.to_python({1: 2, 2.111: 3}) == {1: 2, 2.111: 3}
    assert s.to_python({1: 2, 2.111: 3}, mode='json') == {'1': 2, '2': 3}
    assert s.to_json({1: 2, 2.111: 3}) == b'{"1":2,"2":3}'


def test_union_of_functions():
    def repr_function(value, _info):
        if value == 'unexpected':
            raise PydanticSerializationUnexpectedValue()
        return f'func: {value!r}'

    s = SchemaSerializer(
        core_schema.union_schema(
            [
                core_schema.any_schema(
                    serialization=core_schema.plain_serializer_function_ser_schema(repr_function, info_arg=True)
                ),
                core_schema.float_schema(serialization=core_schema.format_ser_schema('_^14')),
            ]
        )
    )
    assert s.to_python('foobar') == "func: 'foobar'"
    assert s.to_python('foobar', mode='json') == "func: 'foobar'"
    assert s.to_json('foobar') == b'"func: \'foobar\'"'

    assert s.to_python('unexpected') == 'unexpected'
    assert s.to_python('unexpected', mode='json') == '__unexpected__'
    assert s.to_json('unexpected') == b'"__unexpected__"'


def test_typed_dict_literal():
    s = SchemaSerializer(
        core_schema.union_schema(
            [
                core_schema.typed_dict_schema(
                    dict(
                        pet_type=core_schema.typed_dict_field(core_schema.literal_schema(['cat'])),
                        sound=core_schema.typed_dict_field(
                            core_schema.int_schema(serialization=core_schema.format_ser_schema('04d'))
                        ),
                    )
                ),
                core_schema.typed_dict_schema(
                    dict(
                        pet_type=core_schema.typed_dict_field(core_schema.literal_schema(['dog'])),
                        sound=core_schema.typed_dict_field(
                            core_schema.float_schema(serialization=core_schema.format_ser_schema('0.3f'))
                        ),
                    )
                ),
            ]
        )
    )

    assert s.to_python(dict(pet_type='cat', sound=3), mode='json') == {'pet_type': 'cat', 'sound': '0003'}
    assert s.to_python(dict(pet_type='dog', sound=3), mode='json') == {'pet_type': 'dog', 'sound': '3.000'}


def test_typed_dict_missing():
    s = SchemaSerializer(
        core_schema.union_schema(
            [
                core_schema.typed_dict_schema(dict(foo=core_schema.typed_dict_field(core_schema.int_schema()))),
                core_schema.typed_dict_schema(
                    dict(
                        foo=core_schema.typed_dict_field(
                            core_schema.int_schema(
                                serialization=core_schema.format_ser_schema('04d', when_used='always')
                            )
                        ),
                        bar=core_schema.typed_dict_field(core_schema.int_schema()),
                    )
                ),
            ]
        )
    )

    assert s.to_python(dict(foo=1)) == {'foo': 1}
    assert s.to_python(dict(foo=1), mode='json') == {'foo': 1}
    assert s.to_json(dict(foo=1)) == b'{"foo":1}'

    assert s.to_python(dict(foo=1, bar=2)) == {'foo': '0001', 'bar': 2}
    assert s.to_python(dict(foo=1, bar=2), mode='json') == {'foo': '0001', 'bar': 2}
    assert s.to_json(dict(foo=1, bar=2)) == b'{"foo":"0001","bar":2}'


def test_typed_dict_extra():
    """
    TODO, needs tests for each case
    """
    s = SchemaSerializer(
        core_schema.union_schema(
            [
                core_schema.typed_dict_schema(
                    dict(
                        foo=core_schema.typed_dict_field(core_schema.int_schema()),
                        bar=core_schema.typed_dict_field(core_schema.int_schema()),
                    )
                ),
                core_schema.typed_dict_schema(
                    dict(
                        foo=core_schema.typed_dict_field(
                            core_schema.int_schema(serialization=core_schema.format_ser_schema('04d'))
                        )
                    )
                ),
            ]
        )
    )

    assert s.to_python(dict(foo=1, bar=2)) == {'foo': 1, 'bar': 2}
    assert s.to_python(dict(foo=1, bar=2), mode='json') == {'foo': 1, 'bar': 2}
    assert s.to_json(dict(foo=1, bar=2)) == b'{"foo":1,"bar":2}'
    assert s.to_python(dict(foo=1)) == {'foo': 1}
    assert s.to_python(dict(foo=1), mode='json') == {'foo': '0001'}
    assert s.to_json(dict(foo=1)) == b'{"foo":"0001"}'


def test_typed_dict_different_fields():
    """
    TODO, needs tests for each case
    """
    s = SchemaSerializer(
        core_schema.union_schema(
            [
                core_schema.typed_dict_schema(
                    dict(
                        foo=core_schema.typed_dict_field(core_schema.int_schema()),
                        bar=core_schema.typed_dict_field(core_schema.int_schema()),
                    )
                ),
                core_schema.typed_dict_schema(
                    dict(
                        spam=core_schema.typed_dict_field(core_schema.int_schema()),
                        ham=core_schema.typed_dict_field(
                            core_schema.int_schema(serialization=core_schema.format_ser_schema('04d'))
                        ),
                    )
                ),
            ]
        )
    )

    assert s.to_python(dict(foo=1, bar=2)) == {'foo': 1, 'bar': 2}
    assert s.to_python(dict(foo=1, bar=2), mode='json') == {'foo': 1, 'bar': 2}
    assert s.to_json(dict(foo=1, bar=2)) == b'{"foo":1,"bar":2}'
    assert s.to_python(dict(spam=1, ham=2)) == {'spam': 1, 'ham': 2}
    assert s.to_python(dict(spam=1, ham=2), mode='json') == {'spam': 1, 'ham': '0002'}
    assert s.to_json(dict(spam=1, ham=2)) == b'{"spam":1,"ham":"0002"}'


def test_dataclass_union():
    @dataclasses.dataclass
    class BaseUser:
        name: str

    @dataclasses.dataclass
    class User(BaseUser):
        surname: str

    @dataclasses.dataclass
    class DBUser(User):
        password_hash: str

    @dataclasses.dataclass
    class Item:
        name: str
        price: float

    user_schema = core_schema.dataclass_schema(
        User,
        core_schema.dataclass_args_schema(
            'User',
            [
                core_schema.dataclass_field(name='name', schema=core_schema.str_schema()),
                core_schema.dataclass_field(name='surname', schema=core_schema.str_schema()),
            ],
        ),
        ['name', 'surname'],
    )
    item_schema = core_schema.dataclass_schema(
        Item,
        core_schema.dataclass_args_schema(
            'Item',
            [
                core_schema.dataclass_field(name='name', schema=core_schema.str_schema()),
                core_schema.dataclass_field(name='price', schema=core_schema.float_schema()),
            ],
        ),
        ['name', 'price'],
    )
    s = SchemaSerializer(core_schema.union_schema([user_schema, item_schema]))
    assert s.to_python(User(name='foo', surname='bar')) == {'name': 'foo', 'surname': 'bar'}
    assert s.to_python(DBUser(name='foo', surname='bar', password_hash='x')) == {'name': 'foo', 'surname': 'bar'}
    assert s.to_json(DBUser(name='foo', surname='bar', password_hash='x')) == b'{"name":"foo","surname":"bar"}'


def test_model_union():
    class BaseUser:
        def __init__(self, name: str):
            self.name = name

    class User(BaseUser):
        def __init__(self, name: str, surname: str):
            super().__init__(name)
            self.surname = surname

    class DBUser(User):
        def __init__(self, name: str, surname: str, password_hash: str):
            super().__init__(name, surname)
            self.password_hash = password_hash

    class Item:
        def __init__(self, name: str, price: float):
            self.name = name
            self.price = price

    user_schema = core_schema.model_schema(
        User,
        core_schema.model_fields_schema(
            {
                'name': core_schema.model_field(schema=core_schema.str_schema()),
                'surname': core_schema.model_field(schema=core_schema.str_schema()),
            }
        ),
    )
    item_schema = core_schema.model_schema(
        Item,
        core_schema.model_fields_schema(
            {
                'name': core_schema.model_field(schema=core_schema.str_schema()),
                'price': core_schema.model_field(schema=core_schema.float_schema()),
            }
        ),
    )
    s = SchemaSerializer(core_schema.union_schema([user_schema, item_schema]))
    assert s.to_python(User(name='foo', surname='bar')) == {'name': 'foo', 'surname': 'bar'}
    assert s.to_python(DBUser(name='foo', surname='bar', password_hash='x')) == {'name': 'foo', 'surname': 'bar'}
    assert s.to_json(DBUser(name='foo', surname='bar', password_hash='x')) == b'{"name":"foo","surname":"bar"}'


@pytest.mark.parametrize(('data', 'json_value'), [(False, 'false'), ('abc', '"abc"')])
def test_union_literal_with_other_type(data, json_value):
    class Model(BaseModel):
        value: Union[Literal[False], str]
        value_types_reversed: Union[str, Literal[False]]

    s = SchemaSerializer(
        core_schema.model_schema(
            Model,
            core_schema.model_fields_schema(
                {
                    'value': core_schema.model_field(
                        core_schema.union_schema([core_schema.literal_schema([False]), core_schema.str_schema()])
                    ),
                    'value_types_reversed': core_schema.model_field(
                        core_schema.union_schema([core_schema.str_schema(), core_schema.literal_schema([False])])
                    ),
                }
            ),
        )
    )

    m = Model(value=data, value_types_reversed=data)

    assert s.to_python(m) == {'value': data, 'value_types_reversed': data}
    assert s.to_json(m) == f'{{"value":{json_value},"value_types_reversed":{json_value}}}'.encode()


def test_union_serializes_model_subclass_from_definition() -> None:
    class BaseModel:
        __slots__ = '__dict__', '__pydantic_fields_set__', '__pydantic_extra__', '__pydantic_private__'

        def __init__(self, **kwargs: Any):
            for key, value in kwargs.items():
                setattr(self, key, value)

    class User(BaseModel):
        name: str

    class DBUser(User):
        password: str
        __pydantic_serializer__: ClassVar[SchemaSerializer]

    DBUser.__pydantic_serializer__ = SchemaSerializer(
        core_schema.model_schema(
            DBUser,
            core_schema.model_fields_schema(
                {
                    'name': core_schema.model_field(core_schema.str_schema()),
                    'password': core_schema.model_field(core_schema.str_schema()),
                }
            ),
        )
    )

    class Item(BaseModel):
        price: float

    s = SchemaSerializer(
        core_schema.definitions_schema(
            core_schema.union_schema(
                [core_schema.definition_reference_schema('User'), core_schema.definition_reference_schema('Item')]
            ),
            [
                core_schema.model_schema(
                    User,
                    core_schema.model_fields_schema({'name': core_schema.model_field(core_schema.str_schema())}),
                    ref='User',
                ),
                core_schema.model_schema(
                    Item,
                    core_schema.model_fields_schema({'price': core_schema.model_field(core_schema.float_schema())}),
                    ref='Item',
                ),
            ],
        )
    )

    assert s.to_python(DBUser(name='John', password='secret')) == {'name': 'John'}


def test_union_serializes_list_of_model_subclass_from_definition() -> None:
    class BaseModel:
        __slots__ = '__dict__', '__pydantic_fields_set__', '__pydantic_extra__', '__pydantic_private__'

        def __init__(self, **kwargs: Any):
            for key, value in kwargs.items():
                setattr(self, key, value)

    class User(BaseModel):
        name: str

    class DBUser(User):
        password: str
        __pydantic_serializer__: ClassVar[SchemaSerializer]

    DBUser.__pydantic_serializer__ = SchemaSerializer(
        core_schema.model_schema(
            DBUser,
            core_schema.model_fields_schema(
                {
                    'name': core_schema.model_field(core_schema.str_schema()),
                    'password': core_schema.model_field(core_schema.str_schema()),
                }
            ),
        )
    )

    class Item(BaseModel):
        price: float

    s = SchemaSerializer(
        core_schema.definitions_schema(
            core_schema.union_schema(
                [
                    core_schema.list_schema(core_schema.definition_reference_schema('User'), strict=False),
                    core_schema.list_schema(core_schema.definition_reference_schema('Item'), strict=False),
                ]
            ),
            [
                core_schema.model_schema(
                    User,
                    core_schema.model_fields_schema({'name': core_schema.model_field(core_schema.str_schema())}),
                    ref='User',
                ),
                core_schema.model_schema(
                    Item,
                    core_schema.model_fields_schema({'price': core_schema.model_field(core_schema.float_schema())}),
                    ref='Item',
                ),
            ],
        )
    )

    assert s.to_python([DBUser(name='John', password='secret')]) == [{'name': 'John'}]


EXAMPLE_UUID = uuid.uuid4()


class IntSubclass(int):
    pass


@pytest.mark.parametrize('reverse', [False, True])
@pytest.mark.parametrize(
    'core_schema_left,core_schema_right,input_value,expected_value',
    [
        (core_schema.int_schema(), core_schema.bool_schema(), True, True),
        (core_schema.int_schema(), core_schema.bool_schema(), 1, 1),
        (core_schema.str_schema(), core_schema.int_schema(), 1, 1),
        (core_schema.str_schema(), core_schema.int_schema(), '1', '1'),
        (core_schema.int_schema(), core_schema.bool_schema(), IntSubclass(1), 1),
        (
            core_schema.decimal_schema(),
            core_schema.int_schema(),
            Decimal('1'),
            Decimal('1'),
        ),
        (core_schema.decimal_schema(), core_schema.int_schema(), 1, 1),
        (
            core_schema.decimal_schema(),
            core_schema.float_schema(),
            Decimal('1.'),
            Decimal('1.'),
        ),
        (
            core_schema.decimal_schema(),
            core_schema.str_schema(),
            Decimal('_1'),
            Decimal('_1'),
        ),
        (
            core_schema.decimal_schema(),
            core_schema.str_schema(),
            '_1',
            '_1',
        ),
        (
            core_schema.uuid_schema(),
            core_schema.str_schema(),
            EXAMPLE_UUID,
            EXAMPLE_UUID,
        ),
        (
            core_schema.uuid_schema(),
            core_schema.str_schema(),
            str(EXAMPLE_UUID),
            str(EXAMPLE_UUID),
        ),
    ],
)
def test_union_serializer_picks_exact_type_over_subclass(
    core_schema_left, core_schema_right, input_value, expected_value, reverse
):
    s = SchemaSerializer(
        core_schema.union_schema(
            [core_schema_right, core_schema_left] if reverse else [core_schema_left, core_schema_right]
        )
    )
    assert s.to_python(input_value) == expected_value


@pytest.mark.parametrize('reverse', [False, True])
@pytest.mark.parametrize(
    'core_schema_left,core_schema_right,input_value,expected_value',
    [
        (core_schema.int_schema(), core_schema.bool_schema(), True, True),
        (core_schema.int_schema(), core_schema.bool_schema(), 1, 1),
        (core_schema.str_schema(), core_schema.int_schema(), 1, 1),
        (core_schema.str_schema(), core_schema.int_schema(), '1', '1'),
        (core_schema.int_schema(), core_schema.bool_schema(), IntSubclass(1), 1),
        (
            core_schema.decimal_schema(),
            core_schema.int_schema(),
            Decimal('1'),
            '1',
        ),
        (core_schema.decimal_schema(), core_schema.int_schema(), 1, 1),
        (
            core_schema.decimal_schema(),
            core_schema.float_schema(),
            Decimal('1.'),
            '1',
        ),
        (
            core_schema.decimal_schema(),
            core_schema.str_schema(),
            Decimal('_1'),
            '1',
        ),
        (
            core_schema.decimal_schema(),
            core_schema.str_schema(),
            '_1',
            '_1',
        ),
    ],
)
def test_union_serializer_picks_exact_type_over_subclass_json(
    core_schema_left, core_schema_right, input_value, expected_value, reverse
):
    s = SchemaSerializer(
        core_schema.union_schema(
            [core_schema_right, core_schema_left] if reverse else [core_schema_left, core_schema_right]
        )
    )
    assert s.to_python(input_value, mode='json') == expected_value
    assert s.to_json(input_value) == json.dumps(expected_value).encode()


<<<<<<< HEAD
def test_union_float_int() -> None:
    s = SchemaSerializer(core_schema.union_schema([core_schema.float_schema(), core_schema.int_schema()]))

    assert s.to_python(1) == 1
    assert json.loads(s.to_json(1)) == 1

    s = SchemaSerializer(core_schema.union_schema([core_schema.int_schema(), core_schema.float_schema()]))

    assert s.to_python(1) == 1
    assert json.loads(s.to_json(1)) == 1
=======
def test_custom_serializer() -> None:
    s = SchemaSerializer(
        core_schema.union_schema(
            [
                core_schema.dict_schema(
                    keys_schema=core_schema.any_schema(),
                    values_schema=core_schema.any_schema(),
                    serialization=core_schema.plain_serializer_function_ser_schema(lambda x: x['id']),
                ),
                core_schema.list_schema(
                    items_schema=core_schema.dict_schema(
                        keys_schema=core_schema.any_schema(),
                        values_schema=core_schema.any_schema(),
                        serialization=core_schema.plain_serializer_function_ser_schema(lambda x: x['id']),
                    )
                ),
            ]
        )
    )
    print(s)
    assert s.to_python([{'id': 1}, {'id': 2}]) == [1, 2]
    assert s.to_python({'id': 1}) == 1
>>>>>>> fd81a757
<|MERGE_RESOLUTION|>--- conflicted
+++ resolved
@@ -628,7 +628,6 @@
     assert s.to_json(input_value) == json.dumps(expected_value).encode()
 
 
-<<<<<<< HEAD
 def test_union_float_int() -> None:
     s = SchemaSerializer(core_schema.union_schema([core_schema.float_schema(), core_schema.int_schema()]))
 
@@ -639,7 +638,8 @@
 
     assert s.to_python(1) == 1
     assert json.loads(s.to_json(1)) == 1
-=======
+
+
 def test_custom_serializer() -> None:
     s = SchemaSerializer(
         core_schema.union_schema(
@@ -661,5 +661,4 @@
     )
     print(s)
     assert s.to_python([{'id': 1}, {'id': 2}]) == [1, 2]
-    assert s.to_python({'id': 1}) == 1
->>>>>>> fd81a757
+    assert s.to_python({'id': 1}) == 1