import dataclasses
import json
import re
import uuid
from decimal import Decimal
from typing import Any, ClassVar, Union

import pytest
from typing_extensions import Literal

from pydantic_core import PydanticSerializationUnexpectedValue, SchemaSerializer, core_schema


class BaseModel:
    def __init__(self, **kwargs) -> None:
        for name, value in kwargs.items():
            setattr(self, name, value)


@pytest.mark.parametrize('bool_case_label', [False, True])
@pytest.mark.parametrize('int_case_label', [False, True])
@pytest.mark.parametrize('input_value,expected_value', [(True, True), (False, False), (1, 1), (123, 123), (-42, -42)])
def test_union_bool_int(input_value, expected_value, bool_case_label, int_case_label):
    bool_case = core_schema.bool_schema() if not bool_case_label else (core_schema.bool_schema(), 'my_bool_label')
    int_case = core_schema.int_schema() if not int_case_label else (core_schema.int_schema(), 'my_int_label')
    s = SchemaSerializer(core_schema.union_schema([bool_case, int_case]))

    assert s.to_python(input_value) == expected_value
    assert s.to_python(input_value, mode='json') == expected_value
    assert s.to_json(input_value) == json.dumps(expected_value).encode()


def test_union_error():
    s = SchemaSerializer(core_schema.union_schema([core_schema.bool_schema(), core_schema.int_schema()]))
    msg = "Expected `Union[bool, int]` but got `str` with value `'a string'` - serialized value may not be as expected"
    with pytest.warns(UserWarning, match=re.escape(msg)):
        assert s.to_python('a string') == 'a string'


class ModelA:
    def __init__(self, a, b):
        self.a = a
        self.b = b


class ModelB:
    def __init__(self, c, d):
        self.c = c
        self.d = d


@pytest.fixture(scope='module')
def model_serializer() -> SchemaSerializer:
    return SchemaSerializer(
        {
            'type': 'union',
            'choices': [
                {
                    'type': 'model',
                    'cls': ModelA,
                    'schema': {
                        'type': 'model-fields',
                        'fields': {
                            'a': {'type': 'model-field', 'schema': {'type': 'bytes'}},
                            'b': {
                                'type': 'model-field',
                                'schema': {
                                    'type': 'float',
                                    'serialization': {
                                        'type': 'format',
                                        'formatting_string': '0.1f',
                                        'when_used': 'unless-none',
                                    },
                                },
                            },
                        },
                    },
                },
                {
                    'type': 'model',
                    'cls': ModelB,
                    'schema': {
                        'type': 'model-fields',
                        'fields': {
                            'c': {'type': 'model-field', 'schema': {'type': 'bytes'}},
                            'd': {
                                'type': 'model-field',
                                'schema': {
                                    'type': 'float',
                                    'serialization': {
                                        'type': 'format',
                                        'formatting_string': '0.2f',
                                        'when_used': 'unless-none',
                                    },
                                },
                            },
                        },
                    },
                },
            ],
        }
    )


class SubclassA(ModelA):
    pass


@pytest.mark.parametrize('input_value', [ModelA(b'bite', 2.3456), SubclassA(b'bite', 2.3456)])
def test_model_a(model_serializer: SchemaSerializer, input_value):
    assert model_serializer.to_python(input_value) == {'a': b'bite', 'b': '2.3'}
    assert model_serializer.to_python(input_value, mode='json') == {'a': 'bite', 'b': '2.3'}
    assert model_serializer.to_json(input_value) == b'{"a":"bite","b":"2.3"}'


class SubclassB(ModelB):
    pass


@pytest.mark.parametrize('input_value', [ModelB(b'bite', 2.3456), SubclassB(b'bite', 2.3456)])
def test_model_b(model_serializer: SchemaSerializer, input_value):
    assert model_serializer.to_python(input_value) == {'c': b'bite', 'd': '2.35'}
    assert model_serializer.to_python(input_value, mode='json') == {'c': 'bite', 'd': '2.35'}
    assert model_serializer.to_json(input_value) == b'{"c":"bite","d":"2.35"}'


def test_keys():
    s = SchemaSerializer(
        core_schema.dict_schema(
            core_schema.union_schema(
                [
                    core_schema.int_schema(),
                    core_schema.float_schema(serialization=core_schema.format_ser_schema('0.0f')),
                ]
            ),
            core_schema.int_schema(),
        )
    )
    assert s.to_python({1: 2, 2.111: 3}) == {1: 2, 2.111: 3}
    assert s.to_python({1: 2, 2.111: 3}, mode='json') == {'1': 2, '2': 3}
    assert s.to_json({1: 2, 2.111: 3}) == b'{"1":2,"2":3}'


def test_union_of_functions():
    def repr_function(value, _info):
        if value == 'unexpected':
            raise PydanticSerializationUnexpectedValue()
        return f'func: {value!r}'

    s = SchemaSerializer(
        core_schema.union_schema(
            [
                core_schema.any_schema(
                    serialization=core_schema.plain_serializer_function_ser_schema(repr_function, info_arg=True)
                ),
                core_schema.float_schema(serialization=core_schema.format_ser_schema('_^14')),
            ]
        )
    )
    assert s.to_python('foobar') == "func: 'foobar'"
    assert s.to_python('foobar', mode='json') == "func: 'foobar'"
    assert s.to_json('foobar') == b'"func: \'foobar\'"'

    assert s.to_python('unexpected') == 'unexpected'
    assert s.to_python('unexpected', mode='json') == '__unexpected__'
    assert s.to_json('unexpected') == b'"__unexpected__"'


def test_typed_dict_literal():
    s = SchemaSerializer(
        core_schema.union_schema(
            [
                core_schema.typed_dict_schema(
                    dict(
                        pet_type=core_schema.typed_dict_field(core_schema.literal_schema(['cat'])),
                        sound=core_schema.typed_dict_field(
                            core_schema.int_schema(serialization=core_schema.format_ser_schema('04d'))
                        ),
                    )
                ),
                core_schema.typed_dict_schema(
                    dict(
                        pet_type=core_schema.typed_dict_field(core_schema.literal_schema(['dog'])),
                        sound=core_schema.typed_dict_field(
                            core_schema.float_schema(serialization=core_schema.format_ser_schema('0.3f'))
                        ),
                    )
                ),
            ]
        )
    )

    assert s.to_python(dict(pet_type='cat', sound=3), mode='json') == {'pet_type': 'cat', 'sound': '0003'}
    assert s.to_python(dict(pet_type='dog', sound=3), mode='json') == {'pet_type': 'dog', 'sound': '3.000'}


def test_typed_dict_missing():
    s = SchemaSerializer(
        core_schema.union_schema(
            [
                core_schema.typed_dict_schema(dict(foo=core_schema.typed_dict_field(core_schema.int_schema()))),
                core_schema.typed_dict_schema(
                    dict(
                        foo=core_schema.typed_dict_field(
                            core_schema.int_schema(
                                serialization=core_schema.format_ser_schema('04d', when_used='always')
                            )
                        ),
                        bar=core_schema.typed_dict_field(core_schema.int_schema()),
                    )
                ),
            ]
        )
    )

    assert s.to_python(dict(foo=1)) == {'foo': 1}
    assert s.to_python(dict(foo=1), mode='json') == {'foo': 1}
    assert s.to_json(dict(foo=1)) == b'{"foo":1}'

    assert s.to_python(dict(foo=1, bar=2)) == {'foo': '0001', 'bar': 2}
    assert s.to_python(dict(foo=1, bar=2), mode='json') == {'foo': '0001', 'bar': 2}
    assert s.to_json(dict(foo=1, bar=2)) == b'{"foo":"0001","bar":2}'


def test_typed_dict_extra():
    """
    TODO, needs tests for each case
    """
    s = SchemaSerializer(
        core_schema.union_schema(
            [
                core_schema.typed_dict_schema(
                    dict(
                        foo=core_schema.typed_dict_field(core_schema.int_schema()),
                        bar=core_schema.typed_dict_field(core_schema.int_schema()),
                    )
                ),
                core_schema.typed_dict_schema(
                    dict(
                        foo=core_schema.typed_dict_field(
                            core_schema.int_schema(serialization=core_schema.format_ser_schema('04d'))
                        )
                    )
                ),
            ]
        )
    )

    assert s.to_python(dict(foo=1, bar=2)) == {'foo': 1, 'bar': 2}
    assert s.to_python(dict(foo=1, bar=2), mode='json') == {'foo': 1, 'bar': 2}
    assert s.to_json(dict(foo=1, bar=2)) == b'{"foo":1,"bar":2}'
    assert s.to_python(dict(foo=1)) == {'foo': 1}
    assert s.to_python(dict(foo=1), mode='json') == {'foo': '0001'}
    assert s.to_json(dict(foo=1)) == b'{"foo":"0001"}'


def test_typed_dict_different_fields():
    """
    TODO, needs tests for each case
    """
    s = SchemaSerializer(
        core_schema.union_schema(
            [
                core_schema.typed_dict_schema(
                    dict(
                        foo=core_schema.typed_dict_field(core_schema.int_schema()),
                        bar=core_schema.typed_dict_field(core_schema.int_schema()),
                    )
                ),
                core_schema.typed_dict_schema(
                    dict(
                        spam=core_schema.typed_dict_field(core_schema.int_schema()),
                        ham=core_schema.typed_dict_field(
                            core_schema.int_schema(serialization=core_schema.format_ser_schema('04d'))
                        ),
                    )
                ),
            ]
        )
    )

    assert s.to_python(dict(foo=1, bar=2)) == {'foo': 1, 'bar': 2}
    assert s.to_python(dict(foo=1, bar=2), mode='json') == {'foo': 1, 'bar': 2}
    assert s.to_json(dict(foo=1, bar=2)) == b'{"foo":1,"bar":2}'
    assert s.to_python(dict(spam=1, ham=2)) == {'spam': 1, 'ham': 2}
    assert s.to_python(dict(spam=1, ham=2), mode='json') == {'spam': 1, 'ham': '0002'}
    assert s.to_json(dict(spam=1, ham=2)) == b'{"spam":1,"ham":"0002"}'


def test_dataclass_union():
    @dataclasses.dataclass
    class BaseUser:
        name: str

    @dataclasses.dataclass
    class User(BaseUser):
        surname: str

    @dataclasses.dataclass
    class DBUser(User):
        password_hash: str

    @dataclasses.dataclass
    class Item:
        name: str
        price: float

    user_schema = core_schema.dataclass_schema(
        User,
        core_schema.dataclass_args_schema(
            'User',
            [
                core_schema.dataclass_field(name='name', schema=core_schema.str_schema()),
                core_schema.dataclass_field(name='surname', schema=core_schema.str_schema()),
            ],
        ),
        ['name', 'surname'],
    )
    item_schema = core_schema.dataclass_schema(
        Item,
        core_schema.dataclass_args_schema(
            'Item',
            [
                core_schema.dataclass_field(name='name', schema=core_schema.str_schema()),
                core_schema.dataclass_field(name='price', schema=core_schema.float_schema()),
            ],
        ),
        ['name', 'price'],
    )
    s = SchemaSerializer(core_schema.union_schema([user_schema, item_schema]))
    assert s.to_python(User(name='foo', surname='bar')) == {'name': 'foo', 'surname': 'bar'}
    assert s.to_python(DBUser(name='foo', surname='bar', password_hash='x')) == {'name': 'foo', 'surname': 'bar'}
    assert s.to_json(DBUser(name='foo', surname='bar', password_hash='x')) == b'{"name":"foo","surname":"bar"}'


def test_model_union():
    class BaseUser:
        def __init__(self, name: str):
            self.name = name

    class User(BaseUser):
        def __init__(self, name: str, surname: str):
            super().__init__(name)
            self.surname = surname

    class DBUser(User):
        def __init__(self, name: str, surname: str, password_hash: str):
            super().__init__(name, surname)
            self.password_hash = password_hash

    class Item:
        def __init__(self, name: str, price: float):
            self.name = name
            self.price = price

    user_schema = core_schema.model_schema(
        User,
        core_schema.model_fields_schema(
            {
                'name': core_schema.model_field(schema=core_schema.str_schema()),
                'surname': core_schema.model_field(schema=core_schema.str_schema()),
            }
        ),
    )
    item_schema = core_schema.model_schema(
        Item,
        core_schema.model_fields_schema(
            {
                'name': core_schema.model_field(schema=core_schema.str_schema()),
                'price': core_schema.model_field(schema=core_schema.float_schema()),
            }
        ),
    )
    s = SchemaSerializer(core_schema.union_schema([user_schema, item_schema]))
    assert s.to_python(User(name='foo', surname='bar')) == {'name': 'foo', 'surname': 'bar'}
    assert s.to_python(DBUser(name='foo', surname='bar', password_hash='x')) == {'name': 'foo', 'surname': 'bar'}
    assert s.to_json(DBUser(name='foo', surname='bar', password_hash='x')) == b'{"name":"foo","surname":"bar"}'


@pytest.mark.parametrize(('data', 'json_value'), [(False, 'false'), ('abc', '"abc"')])
def test_union_literal_with_other_type(data, json_value):
    class Model(BaseModel):
        value: Union[Literal[False], str]
        value_types_reversed: Union[str, Literal[False]]

    s = SchemaSerializer(
        core_schema.model_schema(
            Model,
            core_schema.model_fields_schema(
                {
                    'value': core_schema.model_field(
                        core_schema.union_schema([core_schema.literal_schema([False]), core_schema.str_schema()])
                    ),
                    'value_types_reversed': core_schema.model_field(
                        core_schema.union_schema([core_schema.str_schema(), core_schema.literal_schema([False])])
                    ),
                }
            ),
        )
    )

    m = Model(value=data, value_types_reversed=data)

    assert s.to_python(m) == {'value': data, 'value_types_reversed': data}
    assert s.to_json(m) == f'{{"value":{json_value},"value_types_reversed":{json_value}}}'.encode()


def test_union_serializes_model_subclass_from_definition() -> None:
    class BaseModel:
        __slots__ = '__dict__', '__pydantic_fields_set__', '__pydantic_extra__', '__pydantic_private__'

        def __init__(self, **kwargs: Any):
            for key, value in kwargs.items():
                setattr(self, key, value)

    class User(BaseModel):
        name: str

    class DBUser(User):
        password: str
        __pydantic_serializer__: ClassVar[SchemaSerializer]

    DBUser.__pydantic_serializer__ = SchemaSerializer(
        core_schema.model_schema(
            DBUser,
            core_schema.model_fields_schema(
                {
                    'name': core_schema.model_field(core_schema.str_schema()),
                    'password': core_schema.model_field(core_schema.str_schema()),
                }
            ),
        )
    )

    class Item(BaseModel):
        price: float

    s = SchemaSerializer(
        core_schema.definitions_schema(
            core_schema.union_schema(
                [core_schema.definition_reference_schema('User'), core_schema.definition_reference_schema('Item')]
            ),
            [
                core_schema.model_schema(
                    User,
                    core_schema.model_fields_schema({'name': core_schema.model_field(core_schema.str_schema())}),
                    ref='User',
                ),
                core_schema.model_schema(
                    Item,
                    core_schema.model_fields_schema({'price': core_schema.model_field(core_schema.float_schema())}),
                    ref='Item',
                ),
            ],
        )
    )

    assert s.to_python(DBUser(name='John', password='secret')) == {'name': 'John'}


def test_union_serializes_list_of_model_subclass_from_definition() -> None:
    class BaseModel:
        __slots__ = '__dict__', '__pydantic_fields_set__', '__pydantic_extra__', '__pydantic_private__'

        def __init__(self, **kwargs: Any):
            for key, value in kwargs.items():
                setattr(self, key, value)

    class User(BaseModel):
        name: str

    class DBUser(User):
        password: str
        __pydantic_serializer__: ClassVar[SchemaSerializer]

    DBUser.__pydantic_serializer__ = SchemaSerializer(
        core_schema.model_schema(
            DBUser,
            core_schema.model_fields_schema(
                {
                    'name': core_schema.model_field(core_schema.str_schema()),
                    'password': core_schema.model_field(core_schema.str_schema()),
                }
            ),
        )
    )

    class Item(BaseModel):
        price: float

    s = SchemaSerializer(
        core_schema.definitions_schema(
            core_schema.union_schema(
                [
                    core_schema.list_schema(core_schema.definition_reference_schema('User'), strict=False),
                    core_schema.list_schema(core_schema.definition_reference_schema('Item'), strict=False),
                ]
            ),
            [
                core_schema.model_schema(
                    User,
                    core_schema.model_fields_schema({'name': core_schema.model_field(core_schema.str_schema())}),
                    ref='User',
                ),
                core_schema.model_schema(
                    Item,
                    core_schema.model_fields_schema({'price': core_schema.model_field(core_schema.float_schema())}),
                    ref='Item',
                ),
            ],
        )
    )

    assert s.to_python([DBUser(name='John', password='secret')]) == [{'name': 'John'}]


EXAMPLE_UUID = uuid.uuid4()


class IntSubclass(int):
    pass


@pytest.mark.parametrize('reverse', [False, True])
@pytest.mark.parametrize(
    'core_schema_left,core_schema_right,input_value,expected_value',
    [
        (core_schema.int_schema(), core_schema.bool_schema(), True, True),
        (core_schema.int_schema(), core_schema.bool_schema(), 1, 1),
        (core_schema.str_schema(), core_schema.int_schema(), 1, 1),
        (core_schema.str_schema(), core_schema.int_schema(), '1', '1'),
        (core_schema.int_schema(), core_schema.bool_schema(), IntSubclass(1), 1),
        (
            core_schema.decimal_schema(),
            core_schema.int_schema(),
            Decimal('1'),
            Decimal('1'),
        ),
        (core_schema.decimal_schema(), core_schema.int_schema(), 1, 1),
        (
            core_schema.decimal_schema(),
            core_schema.float_schema(),
            Decimal('1.'),
            Decimal('1.'),
        ),
        (
            core_schema.decimal_schema(),
            core_schema.str_schema(),
            Decimal('_1'),
            Decimal('_1'),
        ),
        (
            core_schema.decimal_schema(),
            core_schema.str_schema(),
            '_1',
            '_1',
        ),
        (
            core_schema.uuid_schema(),
            core_schema.str_schema(),
            EXAMPLE_UUID,
            EXAMPLE_UUID,
        ),
        (
            core_schema.uuid_schema(),
            core_schema.str_schema(),
            str(EXAMPLE_UUID),
            str(EXAMPLE_UUID),
        ),
    ],
)
def test_union_serializer_picks_exact_type_over_subclass(
    core_schema_left, core_schema_right, input_value, expected_value, reverse
):
    s = SchemaSerializer(
        core_schema.union_schema(
            [core_schema_right, core_schema_left] if reverse else [core_schema_left, core_schema_right]
        )
    )
    assert s.to_python(input_value) == expected_value


@pytest.mark.parametrize('reverse', [False, True])
@pytest.mark.parametrize(
    'core_schema_left,core_schema_right,input_value,expected_value',
    [
        (core_schema.int_schema(), core_schema.bool_schema(), True, True),
        (core_schema.int_schema(), core_schema.bool_schema(), 1, 1),
        (core_schema.str_schema(), core_schema.int_schema(), 1, 1),
        (core_schema.str_schema(), core_schema.int_schema(), '1', '1'),
        (core_schema.int_schema(), core_schema.bool_schema(), IntSubclass(1), 1),
        (
            core_schema.decimal_schema(),
            core_schema.int_schema(),
            Decimal('1'),
            '1',
        ),
        (core_schema.decimal_schema(), core_schema.int_schema(), 1, 1),
        (
            core_schema.decimal_schema(),
            core_schema.float_schema(),
            Decimal('1.'),
            '1',
        ),
        (
            core_schema.decimal_schema(),
            core_schema.str_schema(),
            Decimal('_1'),
            '1',
        ),
        (
            core_schema.decimal_schema(),
            core_schema.str_schema(),
            '_1',
            '_1',
        ),
    ],
)
def test_union_serializer_picks_exact_type_over_subclass_json(
    core_schema_left, core_schema_right, input_value, expected_value, reverse
):
    s = SchemaSerializer(
        core_schema.union_schema(
            [core_schema_right, core_schema_left] if reverse else [core_schema_left, core_schema_right]
        )
    )
    assert s.to_python(input_value, mode='json') == expected_value
    assert s.to_json(input_value) == json.dumps(expected_value).encode()


<<<<<<< HEAD
def test_tagged_union() -> None:
    @dataclasses.dataclass
    class ModelA:
        field: int
        tag: Literal['a'] = 'a'

    @dataclasses.dataclass
    class ModelB:
        field: int
        tag: Literal['b'] = 'b'

    s = SchemaSerializer(
        core_schema.tagged_union_schema(
            choices={
                'a': core_schema.dataclass_schema(
                    ModelA,
                    core_schema.dataclass_args_schema(
                        'ModelA',
                        [
                            core_schema.dataclass_field(name='field', schema=core_schema.int_schema()),
                            core_schema.dataclass_field(name='tag', schema=core_schema.literal_schema(['a'])),
                        ],
                    ),
                    ['field', 'tag'],
                ),
                'b': core_schema.dataclass_schema(
                    ModelB,
                    core_schema.dataclass_args_schema(
                        'ModelB',
                        [
                            core_schema.dataclass_field(name='field', schema=core_schema.int_schema()),
                            core_schema.dataclass_field(name='tag', schema=core_schema.literal_schema(['b'])),
                        ],
                    ),
                    ['field', 'tag'],
                ),
            },
            discriminator='tag',
        )
    )

    assert 'TaggedUnionSerializer' in repr(s)

    model_a = ModelA(field=1)
    model_b = ModelB(field=1)
    assert s.to_python(model_a) == {'field': 1, 'tag': 'a'}
    assert s.to_python(model_b) == {'field': 1, 'tag': 'b'}
=======
def test_union_float_int() -> None:
    s = SchemaSerializer(core_schema.union_schema([core_schema.float_schema(), core_schema.int_schema()]))

    assert s.to_python(1) == 1
    assert json.loads(s.to_json(1)) == 1

    s = SchemaSerializer(core_schema.union_schema([core_schema.int_schema(), core_schema.float_schema()]))

    assert s.to_python(1) == 1
    assert json.loads(s.to_json(1)) == 1
>>>>>>> 39a6b104


def test_custom_serializer() -> None:
    s = SchemaSerializer(
        core_schema.union_schema(
            [
                core_schema.dict_schema(
                    keys_schema=core_schema.any_schema(),
                    values_schema=core_schema.any_schema(),
                    serialization=core_schema.plain_serializer_function_ser_schema(lambda x: x['id']),
                ),
                core_schema.list_schema(
                    items_schema=core_schema.dict_schema(
                        keys_schema=core_schema.any_schema(),
                        values_schema=core_schema.any_schema(),
                        serialization=core_schema.plain_serializer_function_ser_schema(lambda x: x['id']),
                    )
                ),
            ]
        )
    )
    print(s)
    assert s.to_python([{'id': 1}, {'id': 2}]) == [1, 2]
    assert s.to_python({'id': 1}) == 1<|MERGE_RESOLUTION|>--- conflicted
+++ resolved
@@ -628,7 +628,6 @@
     assert s.to_json(input_value) == json.dumps(expected_value).encode()
 
 
-<<<<<<< HEAD
 def test_tagged_union() -> None:
     @dataclasses.dataclass
     class ModelA:
@@ -676,7 +675,8 @@
     model_b = ModelB(field=1)
     assert s.to_python(model_a) == {'field': 1, 'tag': 'a'}
     assert s.to_python(model_b) == {'field': 1, 'tag': 'b'}
-=======
+
+
 def test_union_float_int() -> None:
     s = SchemaSerializer(core_schema.union_schema([core_schema.float_schema(), core_schema.int_schema()]))
 
@@ -687,7 +687,6 @@
 
     assert s.to_python(1) == 1
     assert json.loads(s.to_json(1)) == 1
->>>>>>> 39a6b104
 
 
 def test_custom_serializer() -> None:
