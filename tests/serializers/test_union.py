--- conflicted
+++ resolved
@@ -628,7 +628,6 @@
     assert s.to_json(input_value) == json.dumps(expected_value).encode()
 
 
-<<<<<<< HEAD
 def test_tagged_union() -> None:
     @dataclasses.dataclass
     class ModelA:
@@ -676,7 +675,8 @@
     model_b = ModelB(field=1)
     assert s.to_python(model_a) == {'field': 1, 'tag': 'a'}
     assert s.to_python(model_b) == {'field': 1, 'tag': 'b'}
-=======
+
+
 def test_custom_serializer() -> None:
     s = SchemaSerializer(
         core_schema.union_schema(
@@ -698,5 +698,4 @@
     )
     print(s)
     assert s.to_python([{'id': 1}, {'id': 2}]) == [1, 2]
-    assert s.to_python({'id': 1}) == 1
->>>>>>> fd81a757
+    assert s.to_python({'id': 1}) == 1