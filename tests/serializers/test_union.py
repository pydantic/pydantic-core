--- conflicted
+++ resolved
@@ -765,7 +765,6 @@
     assert s.to_python(model_b) == {'field': 1, 'TAG': 'b'}
 
 
-<<<<<<< HEAD
 def test_union_model_wrap_serializer():
     def wrap_serializer(value, handler):
         return handler(value)
@@ -828,7 +827,8 @@
     assert model_serializer.to_python(input_value) == {'a': {}}
     assert model_serializer.to_python(input_value, mode='json') == {'a': {}}
     assert model_serializer.to_json(input_value) == b'{"a":{}}'
-=======
+
+
 class ModelDog:
     def __init__(self, type_: Literal['dog']) -> None:
         self.type_ = 'dog'
@@ -1108,5 +1108,4 @@
     )
 
     assert v.to_python({'type': 'a', 'a': 1}, warnings='error') == {'type': 'a', 'a': 1}
-    assert v.to_python({'type': 'b', 'b': 'foo'}, warnings='error') == {'type': 'b', 'b': 'foo'}
->>>>>>> cd0346d6
+    assert v.to_python({'type': 'b', 'b': 'foo'}, warnings='error') == {'type': 'b', 'b': 'foo'}