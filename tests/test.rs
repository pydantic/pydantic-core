--- conflicted
+++ resolved
@@ -80,11 +80,7 @@
             let serialized: Vec<u8> = SchemaSerializer::py_new(py, schema, None)
                 .unwrap()
                 .to_json(
-<<<<<<< HEAD
-                    py, a, None, None, None, true, false, false, false, false, true, None, false,
-=======
-                    py, a, None, None, None, true, false, false, false, false, true, None, None,
->>>>>>> 4a533aa9
+                    py, a, None, None, None, true, false, false, false, false, true, None, false, None,
                 )
                 .unwrap()
                 .extract(py)
