--- conflicted
+++ resolved
@@ -31,156 +31,6 @@
     return args, kwargs
 
 
-<<<<<<< HEAD
-@pytest.mark.parametrize(
-    'function,args_kwargs,expected_schema',
-    [
-        [core_schema.any_schema, args(), {'type': 'any'}],
-        [core_schema.any_schema, args(extra=['foot', 'spa']), {'type': 'any', 'extra': ['foot', 'spa']}],
-        [core_schema.none_schema, args(), {'type': 'none'}],
-        [core_schema.bool_schema, args(), {'type': 'bool'}],
-        [core_schema.bool_schema, args(strict=True), {'type': 'bool', 'strict': True}],
-        [core_schema.int_schema, args(), {'type': 'int'}],
-        [core_schema.int_schema, args(extra={'fred'}), {'type': 'int', 'extra': {'fred'}}],
-        [
-            core_schema.int_schema,
-            args(multiple_of=5, gt=10, lt=20),
-            {'type': 'int', 'multiple_of': 5, 'gt': 10, 'lt': 20},
-        ],
-        [core_schema.float_schema, args(), {'type': 'float'}],
-        [core_schema.float_schema, args(multiple_of=5, gt=1.2), {'type': 'float', 'multiple_of': 5, 'gt': 1.2}],
-        [core_schema.string_schema, args(), {'type': 'str'}],
-        [
-            core_schema.string_schema,
-            args(min_length=5, max_length=10),
-            {'type': 'str', 'min_length': 5, 'max_length': 10},
-        ],
-        [core_schema.bytes_schema, args(), {'type': 'bytes'}],
-        [core_schema.bytes_schema, args(min_length=5, ref='xx'), {'type': 'bytes', 'min_length': 5, 'ref': 'xx'}],
-        [core_schema.date_schema, args(), {'type': 'date'}],
-        [core_schema.date_schema, args(gt=date(2020, 1, 1)), {'type': 'date', 'gt': date(2020, 1, 1)}],
-        [core_schema.time_schema, args(), {'type': 'time'}],
-        [core_schema.datetime_schema, args(), {'type': 'datetime'}],
-        [core_schema.timedelta_schema, args(), {'type': 'timedelta'}],
-        [core_schema.literal_schema, args('a', 'b'), {'type': 'literal', 'expected': ('a', 'b')}],
-        [core_schema.is_instance_schema, args(int), {'type': 'is-instance', 'cls': int}],
-        [core_schema.callable_schema, args(), {'type': 'callable'}],
-        [core_schema.list_schema, args(), {'type': 'list'}],
-        [core_schema.list_schema, args({'type': 'int'}), {'type': 'list', 'items_schema': {'type': 'int'}}],
-        [
-            core_schema.tuple_positional_schema,
-            args({'type': 'int'}),
-            {'type': 'tuple', 'mode': 'positional', 'items_schema': ({'type': 'int'},)},
-        ],
-        [
-            core_schema.tuple_variable_schema,
-            args({'type': 'int'}),
-            {'type': 'tuple', 'mode': 'variable', 'items_schema': {'type': 'int'}},
-        ],
-        [
-            core_schema.set_schema,
-            args({'type': 'int'}, min_length=4),
-            {'type': 'set', 'items_schema': {'type': 'int'}, 'min_length': 4},
-        ],
-        [
-            core_schema.frozenset_schema,
-            args({'type': 'int'}, max_length=5),
-            {'type': 'frozenset', 'items_schema': {'type': 'int'}, 'max_length': 5},
-        ],
-        [core_schema.generator_schema, args({'type': 'int'}), {'type': 'generator', 'items_schema': {'type': 'int'}}],
-        [core_schema.dict_schema, args(), {'type': 'dict'}],
-        [
-            core_schema.dict_schema,
-            args({'type': 'str'}, {'type': 'int'}),
-            {'type': 'dict', 'keys_schema': {'type': 'str'}, 'values_schema': {'type': 'int'}},
-        ],
-        [
-            core_schema.function_before_schema,
-            args(val_function, {'type': 'int'}),
-            {'type': 'function', 'mode': 'before', 'function': val_function, 'schema': {'type': 'int'}},
-        ],
-        [
-            core_schema.function_after_schema,
-            args({'type': 'int'}, val_function),
-            {'type': 'function', 'mode': 'after', 'function': val_function, 'schema': {'type': 'int'}},
-        ],
-        [
-            core_schema.function_wrap_schema,
-            args(val_function, {'type': 'int'}),
-            {'type': 'function', 'mode': 'wrap', 'function': val_function, 'schema': {'type': 'int'}},
-        ],
-        [
-            core_schema.function_plain_schema,
-            args(val_function),
-            {'type': 'function', 'mode': 'plain', 'function': val_function},
-        ],
-        [
-            core_schema.with_default_schema,
-            args({'type': 'int'}, default=5),
-            {'type': 'default', 'schema': {'type': 'int'}, 'default': 5},
-        ],
-        [
-            core_schema.with_default_schema,
-            args({'type': 'int'}, default=None),
-            {'type': 'default', 'schema': {'type': 'int'}, 'default': None},
-        ],
-        [
-            core_schema.with_default_schema,
-            args({'type': 'int'}, default_factory=make_5),
-            {'type': 'default', 'schema': {'type': 'int'}, 'default_factory': make_5},
-        ],
-        [core_schema.nullable_schema, args({'type': 'int'}), {'type': 'nullable', 'schema': {'type': 'int'}}],
-        [
-            core_schema.union_schema,
-            args({'type': 'int'}, {'type': 'str'}),
-            {'type': 'union', 'choices': ({'type': 'int'}, {'type': 'str'})},
-        ],
-        [
-            core_schema.union_schema,
-            args({'type': 'int'}, {'type': 'str'}, custom_error_type='foobar', custom_error_message='This is Foobar'),
-            {
-                'type': 'union',
-                'choices': ({'type': 'int'}, {'type': 'str'}),
-                'custom_error_type': 'foobar',
-                'custom_error_message': 'This is Foobar',
-            },
-        ],
-        [
-            core_schema.tagged_union_schema,
-            args({'foo': {'type': 'int'}, 'bar': {'type': 'str'}}, 'foo'),
-            {
-                'type': 'tagged-union',
-                'choices': {'foo': {'type': 'int'}, 'bar': {'type': 'str'}},
-                'discriminator': 'foo',
-            },
-        ],
-        [
-            core_schema.chain_schema,
-            args({'type': 'int'}, {'type': 'str'}),
-            {'type': 'chain', 'steps': ({'type': 'int'}, {'type': 'str'})},
-        ],
-        [
-            core_schema.typed_dict_field,
-            args({'type': 'int'}, required=True),
-            {'schema': {'type': 'int'}, 'required': True},
-        ],
-        [
-            core_schema.typed_dict_schema,
-            args({'foo': core_schema.typed_dict_field({'type': 'int'})}),
-            {'type': 'typed-dict', 'fields': {'foo': {'schema': {'type': 'int'}}}},
-        ],
-        [
-            core_schema.model_schema,
-            args(MyModel, {'type': 'int'}),
-            {'type': 'model', 'cls': MyModel, 'schema': {'type': 'int'}},
-        ],
-        [core_schema.arguments_parameter, args('foo', {'type': 'int'}), {'name': 'foo', 'schema': {'type': 'int'}}],
-        [
-            core_schema.arguments_schema,
-            args(
-                core_schema.arguments_parameter('foo', {'type': 'int'}),
-                core_schema.arguments_parameter('bar', {'type': 'str'}),
-=======
 all_schema_functions = [
     (core_schema.any_schema, args(), {'type': 'any'}),
     (core_schema.any_schema, args(extra=['foot', 'spa']), {'type': 'any', 'extra': ['foot', 'spa']}),
@@ -301,9 +151,9 @@
         {'type': 'typed-dict', 'fields': {'foo': {'schema': {'type': 'int'}}}},
     ),
     (
-        core_schema.new_class_schema,
+        core_schema.model_schema,
         args(MyModel, {'type': 'int'}),
-        {'type': 'new-class', 'cls': MyModel, 'schema': {'type': 'int'}},
+        {'type': 'model', 'cls': MyModel, 'schema': {'type': 'int'}},
     ),
     (core_schema.arguments_parameter, args('foo', {'type': 'int'}), {'name': 'foo', 'schema': {'type': 'int'}}),
     (
@@ -318,7 +168,6 @@
             'arguments_schema': (
                 {'name': 'foo', 'schema': {'type': 'int'}},
                 {'name': 'bar', 'schema': {'type': 'str'}},
->>>>>>> 138386be
             ),
             'serialization': {'type': 'format', 'formatting_string': 's'},
         },
