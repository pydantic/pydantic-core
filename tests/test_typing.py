from datetime import date, datetime, time

from pydantic_core import SchemaError, SchemaValidator
from pydantic_core.core_schema import CoreSchema


class Foo:
    bar: str


def foo(bar: str) -> None:
    ...


def test_schema_typing() -> None:
    # this gets run by pyright, but we also check that it executes
    schema: CoreSchema = {
        'type': 'union',
        'choices': [{'type': 'int'}, {'type': 'int', 'ge': 1}, {'type': 'float', 'lt': 1.0}],
    }
    SchemaValidator(schema)
    schema: CoreSchema = {
        'type': 'tagged-union',
        'discriminator': 'kind',
        'choices': {
            'apple': {'type': 'typed-dict', 'fields': {'pips': {'schema': {'type': 'int'}}}},
            'banana': {'type': 'typed-dict', 'fields': {'curvature': {'schema': {'type': 'float'}}}},
        },
    }
    SchemaValidator(schema)
    schema: CoreSchema = {'type': 'int', 'ge': 1}
    SchemaValidator(schema)
    schema: CoreSchema = {'type': 'float', 'lt': 1.0}
    SchemaValidator(schema)
    schema: CoreSchema = {'type': 'str', 'pattern': r'http://.*'}
    SchemaValidator(schema)
    schema: CoreSchema = {'type': 'bool', 'strict': False}
    SchemaValidator(schema)
    schema: CoreSchema = {'type': 'literal', 'expected': [1, '1']}
    SchemaValidator(schema)
    schema: CoreSchema = {'type': 'any'}
    SchemaValidator(schema)
    schema: CoreSchema = {'type': 'none'}
    SchemaValidator(schema)
    schema: CoreSchema = {'type': 'bytes'}
    SchemaValidator(schema)
<<<<<<< HEAD
    schema: Schema = {'type': 'list', 'items_schema': {'type': 'str'}, 'min_length': 3}
    SchemaValidator(schema)
    schema: Schema = {'type': 'set', 'items_schema': {'type': 'str'}, 'max_length': 3}
    SchemaValidator(schema)
    schema: Schema = {'type': 'tuple', 'mode': 'variable', 'items_schema': {'type': 'str'}, 'max_length': 3}
=======
    schema: CoreSchema = {'type': 'list', 'items_schema': {'type': 'str'}, 'min_items': 3}
    SchemaValidator(schema)
    schema: CoreSchema = {'type': 'set', 'items_schema': {'type': 'str'}, 'max_items': 3}
    SchemaValidator(schema)
    schema: CoreSchema = {'type': 'tuple', 'mode': 'variable', 'items_schema': {'type': 'str'}, 'max_items': 3}
>>>>>>> feac27e0
    SchemaValidator(schema)
    schema: CoreSchema = {'type': 'tuple', 'mode': 'positional', 'items_schema': [{'type': 'str'}, {'type': 'int'}]}
    SchemaValidator(schema)
<<<<<<< HEAD
    schema: Schema = {'type': 'frozenset', 'items_schema': {'type': 'str'}, 'max_length': 3}
=======
    schema: CoreSchema = {'type': 'frozenset', 'items_schema': {'type': 'str'}, 'max_items': 3}
>>>>>>> feac27e0
    SchemaValidator(schema)
    schema: CoreSchema = {'type': 'dict', 'keys_schema': {'type': 'str'}, 'values_schema': {'type': 'any'}}
    SchemaValidator(schema)
    schema: CoreSchema = {
        'type': 'new-class',
        'class_type': Foo,
        'schema': {'type': 'typed-dict', 'return_fields_set': True, 'fields': {'bar': {'schema': {'type': 'str'}}}},
    }
    SchemaValidator(schema)
    schema: CoreSchema = {
        'type': 'typed-dict',
        'fields': {
            'a': {'schema': {'type': 'str'}},
            'b': {'schema': {'type': 'str'}, 'alias': 'foobar'},
            'c': {'schema': {'type': 'str'}, 'alias': [['foobar', 0, 'bar'], ['foo']]},
            'd': {'schema': {'type': 'default', 'schema': {'type': 'str'}, 'default': 'spam'}},
        },
    }
    SchemaValidator(schema)
    schema: CoreSchema = {'type': 'function', 'mode': 'wrap', 'function': foo, 'schema': {'type': 'str'}}
    SchemaValidator(schema)
    schema: CoreSchema = {'type': 'function', 'mode': 'plain', 'function': foo}
    SchemaValidator(schema)
    schema: CoreSchema = {
        'ref': 'Branch',
        'type': 'typed-dict',
        'fields': {
            'name': {'schema': {'type': 'str'}},
            'sub_branch': {
                'schema': {
                    'type': 'default',
                    'schema': {
                        'type': 'union',
                        'choices': [{'type': 'none'}, {'type': 'recursive-ref', 'schema_ref': 'Branch'}],
                    },
                    'default': None,
                }
            },
        },
    }
    SchemaValidator(schema)
    schema: CoreSchema = {'type': 'date', 'le': date.today()}
    SchemaValidator(schema)
    schema: CoreSchema = {'type': 'time', 'lt': time(12, 13, 14)}
    SchemaValidator(schema)
    schema: CoreSchema = {'type': 'datetime', 'ge': datetime.now()}
    SchemaValidator(schema)
    schema: CoreSchema = {'type': 'is-instance', 'class_': Foo}
    SchemaValidator(schema)
    schema: CoreSchema = {'type': 'callable'}
    SchemaValidator(schema)

    schema: CoreSchema = {
        'type': 'arguments',
        'arguments_schema': [
            {'name': 'a', 'mode': 'positional_only', 'schema': {'type': 'int'}},
            {'name': 'b', 'schema': {'type': 'str'}},
            {'name': 'c', 'mode': 'keyword_only', 'schema': {'type': 'bool'}},
        ],
    }
    SchemaValidator(schema)

    schema: CoreSchema = {'type': 'call', 'arguments_schema': {'type': 'any'}, 'function': foo}
    SchemaValidator(schema)


def test_schema_typing_error() -> None:
    _: CoreSchema = {'type': 'wrong'}  # type: ignore


def test_schema_validator() -> None:
    SchemaValidator({'type': 'int'})


def test_schema_validator_wrong() -> None:
    # use this instead of pytest.raises since pyright complains about input when pytest isn't installed
    try:
        SchemaValidator({'type': 'bad'})  # type: ignore
    except SchemaError:
        pass
    else:
        raise AssertionError('SchemaValidator did not raise SchemaError')<|MERGE_RESOLUTION|>--- conflicted
+++ resolved
@@ -44,27 +44,15 @@
     SchemaValidator(schema)
     schema: CoreSchema = {'type': 'bytes'}
     SchemaValidator(schema)
-<<<<<<< HEAD
-    schema: Schema = {'type': 'list', 'items_schema': {'type': 'str'}, 'min_length': 3}
-    SchemaValidator(schema)
-    schema: Schema = {'type': 'set', 'items_schema': {'type': 'str'}, 'max_length': 3}
-    SchemaValidator(schema)
-    schema: Schema = {'type': 'tuple', 'mode': 'variable', 'items_schema': {'type': 'str'}, 'max_length': 3}
-=======
     schema: CoreSchema = {'type': 'list', 'items_schema': {'type': 'str'}, 'min_items': 3}
     SchemaValidator(schema)
     schema: CoreSchema = {'type': 'set', 'items_schema': {'type': 'str'}, 'max_items': 3}
     SchemaValidator(schema)
     schema: CoreSchema = {'type': 'tuple', 'mode': 'variable', 'items_schema': {'type': 'str'}, 'max_items': 3}
->>>>>>> feac27e0
     SchemaValidator(schema)
     schema: CoreSchema = {'type': 'tuple', 'mode': 'positional', 'items_schema': [{'type': 'str'}, {'type': 'int'}]}
     SchemaValidator(schema)
-<<<<<<< HEAD
-    schema: Schema = {'type': 'frozenset', 'items_schema': {'type': 'str'}, 'max_length': 3}
-=======
     schema: CoreSchema = {'type': 'frozenset', 'items_schema': {'type': 'str'}, 'max_items': 3}
->>>>>>> feac27e0
     SchemaValidator(schema)
     schema: CoreSchema = {'type': 'dict', 'keys_schema': {'type': 'str'}, 'values_schema': {'type': 'any'}}
     SchemaValidator(schema)
