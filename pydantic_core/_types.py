from __future__ import annotations

import sys
from datetime import date, datetime, time, timedelta
from typing import Any, Callable, Dict, List, Type, Union

if sys.version_info < (3, 11):
    from typing_extensions import NotRequired, Required
else:
    from typing import NotRequired, Required

if sys.version_info < (3, 8):
    from typing_extensions import Literal, TypedDict
else:
    from typing import Literal, TypedDict


class AnySchema(TypedDict):
    type: Literal['any']


class BoolSchema(TypedDict, total=False):
    type: Required[Literal['bool']]
    strict: bool
    ref: str


class Config(TypedDict, total=False):
    strict: bool
    # higher priority configs take precedence of over lower, if priority matches the two configs are merged, default 0
    config_choose_priority: int
    # if configs are merged, which should take precedence, default 0, default means child takes precedence
    config_merge_priority: int
    # settings related to typed_dicts only
    typed_dict_extra_behavior: Literal['allow', 'forbid', 'ignore']
    typed_dict_full: bool  # default: True
    typed_dict_populate_by_name: bool  # replaces `allow_population_by_field_name` in pydantic v1
    # used on typed-dicts and tagged union keys
    from_attributes: bool
    # fields related to string fields only
    str_max_length: int
    str_min_length: int
    str_strip_whitespace: bool
    str_to_lower: bool
    str_to_upper: bool


class DictSchema(TypedDict, total=False):
    type: Required[Literal['dict']]
    keys_schema: Schema  # default: AnySchema
    values_schema: Schema  # default: AnySchema
    min_items: int
    max_items: int
    strict: bool
    ref: str


class FloatSchema(TypedDict, total=False):
    type: Required[Literal['float']]
    multiple_of: float
    le: float
    ge: float
    lt: float
    gt: float
    strict: bool
    ref: str


class FunctionSchema(TypedDict):
    type: Literal['function']
    mode: Literal['before', 'after', 'wrap']
    function: Callable[..., Any]
    schema: Schema
    ref: NotRequired[str]


class FunctionPlainSchema(TypedDict):
    type: Literal['function']
    mode: Literal['plain']
    function: Callable[..., Any]
    ref: NotRequired[str]


class IntSchema(TypedDict, total=False):
    type: Required[Literal['int']]
    multiple_of: int
    le: int
    ge: int
    lt: int
    gt: int
    strict: bool
    ref: str


class ListSchema(TypedDict, total=False):
    type: Required[Literal['list']]
    items_schema: Schema  # default: AnySchema
    min_items: int
    max_items: int
    strict: bool
    ref: str


class LiteralSchema(TypedDict):
    type: Literal['literal']
    expected: List[Any]
    ref: NotRequired[str]


class ModelClassSchema(TypedDict):
    type: Literal['model-class']
    class_type: type
    schema: TypedDictSchema
    ref: NotRequired[str]
    config: NotRequired[Config]


class TypedDictField(TypedDict, total=False):
    schema: Required[Schema]
    required: bool
    default: Any
    default_factory: Callable[[], Any]
    alias: Union[str, List[Union[str, int]], List[List[Union[str, int]]]]


class TypedDictSchema(TypedDict, total=False):
    type: Required[Literal['typed-dict']]
    fields: Required[Dict[str, TypedDictField]]
    strict: bool
    extra_validator: Schema
    return_fields_set: bool
    ref: str
    # all these values can be set via config, equivalent fields have `typed_dict_` prefix
    extra_behavior: Literal['allow', 'forbid', 'ignore']
    full: bool  # default: True
    populate_by_name: bool  # replaces `allow_population_by_field_name` in pydantic v1
    from_attributes: bool


class NoneSchema(TypedDict):
    type: Literal['none']
    ref: NotRequired[str]


class NullableSchema(TypedDict, total=False):
    type: Required[Literal['nullable']]
    schema: Required[Schema]
    strict: bool
    ref: str


class RecursiveReferenceSchema(TypedDict):
    type: Literal['recursive-ref']
    schema_ref: str


class SetSchema(TypedDict, total=False):
    type: Required[Literal['set']]
    items_schema: Schema  # default: AnySchema
    min_items: int
    max_items: int
    strict: bool
    ref: str


class FrozenSetSchema(TypedDict, total=False):
    type: Required[Literal['frozenset']]
    items_schema: Schema  # default: AnySchema
    min_items: int
    max_items: int
    strict: bool
    ref: str


class StringSchema(TypedDict, total=False):
    type: Required[Literal['str']]
    pattern: str
    max_length: int
    min_length: int
    strip_whitespace: bool
    to_lower: bool
    to_upper: bool
    strict: bool
    ref: str


class UnionSchema(TypedDict, total=False):
    type: Required[Literal['union']]
    choices: Required[List[Schema]]
    strict: bool
    ref: str


class TaggedUnionSchema(TypedDict):
    type: Literal['tagged-union']
    choices: Dict[str, Schema]
    tag_key: Union[str, List[Union[str, int]], List[List[Union[str, int]]]]
    strict: NotRequired[bool]
    ref: NotRequired[str]


class BytesSchema(TypedDict, total=False):
    type: Required[Literal['bytes']]
    max_length: int
    min_length: int
    strict: bool
    ref: str


class DateSchema(TypedDict, total=False):
    type: Required[Literal['date']]
    strict: bool
    le: date
    ge: date
    lt: date
    gt: date
    ref: str


class TimeSchema(TypedDict, total=False):
    type: Required[Literal['time']]
    strict: bool
    le: time
    ge: time
    lt: time
    gt: time
    ref: str


class DatetimeSchema(TypedDict, total=False):
    type: Required[Literal['datetime']]
    strict: bool
    le: datetime
    ge: datetime
    lt: datetime
    gt: datetime
    ref: str


class TimedeltaSchema(TypedDict, total=False):
    type: Required[Literal['timedelta']]
    strict: bool
    le: timedelta
    ge: timedelta
    lt: timedelta
    gt: timedelta
    ref: str


class TupleFixLenSchema(TypedDict, total=False):
    type: Required[Literal['tuple-fix-len']]
    items_schema: Required[List[Schema]]
    strict: bool
    ref: str


class TupleVarLenSchema(TypedDict, total=False):
    type: Required[Literal['tuple-var-len']]
    items_schema: Schema  # default: AnySchema
    min_items: int
    max_items: int
    strict: bool
    ref: str


class IsInstanceSchema(TypedDict):
    type: Literal['is-instance']
    class_: Type[Any]


class CallableSchema(TypedDict):
    type: Literal['callable']


# pydantic allows types to be defined via a simple string instead of dict with just `type`, e.g.
<<<<<<< HEAD
# 'int' is equivalent to {'type': 'int'}, this only applies to schema types which do not have other required fields
BareType = Literal['any', 'bool', 'bytes', 'dict', 'float', 'int', 'list', 'none', 'set', 'str', 'tuple-var-len']
=======
# 'int' is equivalent to {'type': 'int'}
BareType = Literal[
    'any',
    'bool',
    'bytes',
    'dict',
    'float',
    'function',
    'int',
    'list',
    'model',
    'model-class',
    'none',
    'nullable',
    'recursive-container',
    'recursive-reference',
    'set',
    'str',
    # tuple-fix-len cannot be created without more typing information
    'tuple-var-len',
    'union',
    'callable',
]
>>>>>>> ff889ab5

Schema = Union[
    BareType,
    AnySchema,
    BoolSchema,
    BytesSchema,
    DictSchema,
    FloatSchema,
    FunctionSchema,
    FunctionPlainSchema,
    IntSchema,
    ListSchema,
    LiteralSchema,
    TypedDictSchema,
    ModelClassSchema,
    NoneSchema,
    NullableSchema,
    RecursiveReferenceSchema,
    SetSchema,
    FrozenSetSchema,
    StringSchema,
    TupleFixLenSchema,
    TupleVarLenSchema,
    UnionSchema,
    TaggedUnionSchema,
    DateSchema,
    TimeSchema,
    DatetimeSchema,
    TimedeltaSchema,
    IsInstanceSchema,
    CallableSchema,
]<|MERGE_RESOLUTION|>--- conflicted
+++ resolved
@@ -273,34 +273,8 @@
 
 
 # pydantic allows types to be defined via a simple string instead of dict with just `type`, e.g.
-<<<<<<< HEAD
 # 'int' is equivalent to {'type': 'int'}, this only applies to schema types which do not have other required fields
 BareType = Literal['any', 'bool', 'bytes', 'dict', 'float', 'int', 'list', 'none', 'set', 'str', 'tuple-var-len']
-=======
-# 'int' is equivalent to {'type': 'int'}
-BareType = Literal[
-    'any',
-    'bool',
-    'bytes',
-    'dict',
-    'float',
-    'function',
-    'int',
-    'list',
-    'model',
-    'model-class',
-    'none',
-    'nullable',
-    'recursive-container',
-    'recursive-reference',
-    'set',
-    'str',
-    # tuple-fix-len cannot be created without more typing information
-    'tuple-var-len',
-    'union',
-    'callable',
-]
->>>>>>> ff889ab5
 
 Schema = Union[
     BareType,
