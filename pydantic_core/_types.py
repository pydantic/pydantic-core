from __future__ import annotations

import sys
from datetime import date, datetime, time
from typing import Any, Callable, Dict, List, Sequence, Union

if sys.version_info < (3, 11):
    from typing_extensions import NotRequired, Required
else:
    from typing import NotRequired

if sys.version_info < (3, 8):
    from typing_extensions import Literal, TypedDict
else:
    from typing import Literal, TypedDict


class AnySchema(TypedDict):
    type: Literal['any']


class BoolSchema(TypedDict):
    type: Literal['bool']
    strict: NotRequired[bool]


class ConfigSchema(TypedDict, total=False):
    strict: bool
    extra: Literal['allow', 'forbid', 'ignore']
<<<<<<< HEAD
    model_full: bool  # default: True
=======
    allow_population_by_field_name: bool
>>>>>>> 7b4213ab


class DictSchema(TypedDict, total=False):
    type: Required[Literal['dict']]
    keys: Schema  # default: AnySchema
    values: Schema  # default: AnySchema
    min_items: int
    max_items: int


class FloatSchema(TypedDict, total=False):
    type: Required[Literal['float']]
    multiple_of: float
    le: float
    ge: float
    lt: float
    gt: float
    strict: bool
    default: float


# TODO: function could be typed based on mode
class FunctionSchema(TypedDict):
    type: Literal['function']
    mode: Literal['before', 'after', 'plain', 'wrap']
    function: Callable[..., Any]
    schema: NotRequired[Schema]


class IntSchema(TypedDict, total=False):
    type: Required[Literal['int']]
    multiple_of: int
    le: int
    ge: int
    lt: int
    gt: int
    strict: bool


class ListSchema(TypedDict, total=False):
    type: Required[Literal['list']]
    items: Schema  # default: AnySchema
    min_items: int
    max_items: int


class LiteralSchema(TypedDict):
    type: Literal['literal']
    expected: Sequence[Any]


class ModelClassSchema(TypedDict):
    type: Literal['model-class']
    class_type: type
    model: ModelSchema


<<<<<<< HEAD
class ModelField(TypedDict):
    schema: Schema
    required: NotRequired[bool]
    default: NotRequired[Any]
    # alias: str
=======
class ModelField(TypedDict, total=False):
    schema: Required[Schema]
    default: Any
    alias: str
    aliases: List[List[Union[str, int]]]
>>>>>>> 7b4213ab


class ModelSchema(TypedDict):
    type: Literal['model']
    fields: Dict[str, ModelField]
    name: NotRequired[str]
    extra_validator: NotRequired[Schema]
    config: NotRequired[ConfigSchema]


class NoneSchema(TypedDict):
    type: Literal['none']


class NullableSchema(TypedDict):
    type: Literal['nullable']
    schema: Schema
    strict: NotRequired[bool]


class RecursiveReferenceSchema(TypedDict):
    type: Literal['recursive-ref']
    name: str


class RecursiveContainerSchema(TypedDict):
    type: Literal['recursive-container']
    name: str
    schema: Schema


class SetSchema(TypedDict, total=False):
    type: Required[Literal['set']]
    items: Schema
    min_items: int
    max_items: int
    strict: int


class FrozenSetSchema(TypedDict, total=False):
    type: Required[Literal['frozenset']]
    items: Schema
    min_items: int
    max_items: int
    strict: int


class StringSchema(TypedDict, total=False):
    type: Required[Literal['str']]
    pattern: str
    max_length: int
    min_length: int
    strip_whitespace: bool
    to_lower: bool
    to_upper: bool
    strict: bool


class UnionSchema(TypedDict):
    type: Literal['union']
    choices: List[Schema]
    strict: NotRequired[bool]
    default: NotRequired[Any]


class BytesSchema(TypedDict, total=False):
    type: Required[Literal['bytes']]
    max_length: int
    min_length: int
    strict: bool


class DateSchema(TypedDict, total=False):
    type: Required[Literal['date']]
    strict: bool
    le: date
    ge: date
    lt: date
    gt: date
    default: date


class TimeSchema(TypedDict, total=False):
    type: Required[Literal['time']]
    strict: bool
    le: time
    ge: time
    lt: time
    gt: time
    default: time


class DatetimeSchema(TypedDict, total=False):
    type: Required[Literal['datetime']]
    strict: bool
    le: datetime
    ge: datetime
    lt: datetime
    gt: datetime
    default: datetime


class TupleFixLenSchema(TypedDict, total=False):
    type: Required[Literal['tuple-fix-len']]
    items: List[Schema]
    strict: bool


class TupleVarLenSchema(TypedDict, total=False):
    type: Required[Literal['tuple-var-len']]
    items: Required[Schema]
    min_items: int
    max_items: int
    strict: bool


# pydantic allows types to be defined via a simple string instead of dict with just `type`, e.g.
# 'int' is equivalent to {'type': 'int'}
BareType = Literal[
    'any',
    'bool',
    'bytes',
    'dict',
    'float',
    'function',
    'int',
    'list',
    'model',
    'model-class',
    'none',
    'nullable',
    'recursive-container',
    'recursive-reference',
    'set',
    'str',
    # tuple-fix-len cannot be created without more typing information
    'tuple-var-len',
    'union',
]

Schema = Union[
    BareType,
    AnySchema,
    BoolSchema,
    BytesSchema,
    DictSchema,
    FloatSchema,
    FunctionSchema,
    IntSchema,
    ListSchema,
    LiteralSchema,
    ModelSchema,
    ModelClassSchema,
    NoneSchema,
    NullableSchema,
    RecursiveContainerSchema,
    RecursiveReferenceSchema,
    SetSchema,
    FrozenSetSchema,
    StringSchema,
    TupleFixLenSchema,
    TupleVarLenSchema,
    UnionSchema,
    DateSchema,
    TimeSchema,
    DatetimeSchema,
]<|MERGE_RESOLUTION|>--- conflicted
+++ resolved
@@ -27,11 +27,8 @@
 class ConfigSchema(TypedDict, total=False):
     strict: bool
     extra: Literal['allow', 'forbid', 'ignore']
-<<<<<<< HEAD
     model_full: bool  # default: True
-=======
     allow_population_by_field_name: bool
->>>>>>> 7b4213ab
 
 
 class DictSchema(TypedDict, total=False):
@@ -89,19 +86,12 @@
     model: ModelSchema
 
 
-<<<<<<< HEAD
-class ModelField(TypedDict):
-    schema: Schema
-    required: NotRequired[bool]
-    default: NotRequired[Any]
-    # alias: str
-=======
 class ModelField(TypedDict, total=False):
     schema: Required[Schema]
+    required: bool
     default: Any
     alias: str
     aliases: List[List[Union[str, int]]]
->>>>>>> 7b4213ab
 
 
 class ModelSchema(TypedDict):
