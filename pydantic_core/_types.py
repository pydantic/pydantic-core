--- conflicted
+++ resolved
@@ -139,7 +139,36 @@
     default: NotRequired[Any]
 
 
-<<<<<<< HEAD
+class DateSchema(TypedDict, total=False):
+    type: Required[Literal['date']]
+    strict: bool
+    le: date
+    ge: date
+    lt: date
+    gt: date
+    default: date
+
+
+class TimeSchema(TypedDict, total=False):
+    type: Required[Literal['time']]
+    strict: bool
+    le: time
+    ge: time
+    lt: time
+    gt: time
+    default: time
+
+
+class DatetimeSchema(TypedDict, total=False):
+    type: Required[Literal['datetime']]
+    strict: bool
+    le: datetime
+    ge: datetime
+    lt: datetime
+    gt: datetime
+    default: datetime
+
+
 class TupleFixLenSchema(TypedDict):
     type: Literal['tuple-fix-len']
     items: List[Schema]
@@ -152,36 +181,6 @@
     min_items: NotRequired[int]
     max_items: NotRequired[int]
     strict: NotRequired[bool]
-=======
-class DateSchema(TypedDict, total=False):
-    type: Required[Literal['date']]
-    strict: bool
-    le: date
-    ge: date
-    lt: date
-    gt: date
-    default: date
-
-
-class TimeSchema(TypedDict, total=False):
-    type: Required[Literal['time']]
-    strict: bool
-    le: time
-    ge: time
-    lt: time
-    gt: time
-    default: time
-
-
-class DatetimeSchema(TypedDict, total=False):
-    type: Required[Literal['datetime']]
-    strict: bool
-    le: datetime
-    ge: datetime
-    lt: datetime
-    gt: datetime
-    default: datetime
->>>>>>> 1f0d57fd
 
 
 # pydantic allows types to be defined via a simple string instead of dict with just `type`, e.g.
